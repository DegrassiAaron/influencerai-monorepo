name: CI

on:
  workflow_dispatch:
  push:
    branches: [ main ]
    paths:
      - 'apps/**'
      - 'packages/**'
      - 'infra/**'
      - 'scripts/**'
      - 'docs/**'
      - 'README.md'
      - 'pnpm-lock.yaml'
      - 'pnpm-workspace.yaml'
      - '.github/workflows/ci.yml'
  pull_request:
    branches: [ main ]

permissions:
  contents: read

jobs:
  lint-and-test:
    runs-on: ubuntu-latest
    steps:
      - name: Checkout
        uses: actions/checkout@v4

      - name: Setup Node.js
        uses: actions/setup-node@v4
        with:
          node-version: '20'
          # Do not use setup-node pnpm cache to avoid pnpm lookup at this step

      - name: Setup pnpm
        uses: pnpm/action-setup@v4
        with:
          version: 10.17.1
          run_install: false

      - name: Get pnpm store directory
        id: pnpm-store
        shell: bash
        run: echo "STORE_PATH=$(pnpm store path --silent)" >> "$GITHUB_OUTPUT"

      - name: Setup pnpm cache
        uses: actions/cache@v4
        with:
          path: ${{ steps.pnpm-store.outputs.STORE_PATH }}
          key: ${{ runner.os }}-pnpm-store-${{ hashFiles('pnpm-lock.yaml') }}
          restore-keys: |
            ${{ runner.os }}-pnpm-store-

      - name: Setup Prisma cache
        uses: actions/cache@v4
        with:
          path: |
            ~/.cache/prisma
          key: ${{ runner.os }}-prisma-${{ hashFiles('pnpm-lock.yaml', '**/schema.prisma') }}
          restore-keys: |
            ${{ runner.os }}-prisma-

      - name: Install dependencies (frozen lockfile)
        run: pnpm install --frozen-lockfile

      - name: Generate Prisma Client (API)
        run: pnpm --filter @influencerai/api prisma:generate
<<<<<<< HEAD
=======
        
      - name: Install dependencies (frozen lockfile)
        run: pnpm install --frozen-lockfile
>>>>>>> 5b07bb6c

      - name: Lint Web
        run: pnpm --filter @influencerai/web lint

      - name: Test Web (unit)
        run: pnpm --filter @influencerai/web test

      - name: Test API (unit)
        run: pnpm --filter @influencerai/api test

      - name: Test API (e2e)
        env:
          # Provide a safe default for Prisma during tests
          DATABASE_URL: postgresql://user:pass@localhost:5432/db?schema=public
        run: pnpm --filter @influencerai/api test:e2e

  build-images:
    name: Build Docker images
    runs-on: ubuntu-latest
    needs: lint-and-test
    steps:
      - name: Checkout
        uses: actions/checkout@v4

      - name: Set up Docker Buildx
        uses: docker/setup-buildx-action@v3

      - name: Build images (no push)
        uses: docker/build-push-action@v6
        with:
          context: .
          file: ${{ matrix.dockerfile }}
          push: false
          tags: ${{ github.repository }}:${{ matrix.name }}-ci
          cache-from: type=gha
          cache-to: type=gha,mode=max
    strategy:
      fail-fast: false
      matrix:
        include:
          - name: api
            dockerfile: apps/api/Dockerfile
          - name: web
            dockerfile: apps/web/Dockerfile
          - name: worker
            dockerfile: apps/worker/Dockerfile<|MERGE_RESOLUTION|>--- conflicted
+++ resolved
@@ -66,12 +66,9 @@
 
       - name: Generate Prisma Client (API)
         run: pnpm --filter @influencerai/api prisma:generate
-<<<<<<< HEAD
-=======
-        
+
       - name: Install dependencies (frozen lockfile)
         run: pnpm install --frozen-lockfile
->>>>>>> 5b07bb6c
 
       - name: Lint Web
         run: pnpm --filter @influencerai/web lint
