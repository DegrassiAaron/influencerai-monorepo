name: CI

on:
  workflow_dispatch:
  push:
    branches: [ main ]
    paths:
      - 'apps/**'
      - 'packages/**'
      - 'infra/**'
      - 'scripts/**'
      - 'docs/**'
      - 'README.md'
      - 'pnpm-lock.yaml'
      - 'pnpm-workspace.yaml'
      - '.github/workflows/ci.yml'
  pull_request:
    branches: [ main ]

permissions:
  contents: read

jobs:
  lint-and-test:
    runs-on: ubuntu-latest
    steps:
      - name: Checkout
        uses: actions/checkout@v4

      - name: Setup Node.js
        uses: actions/setup-node@v4
        with:
          node-version: '20'
          # Do not use setup-node pnpm cache to avoid pnpm lookup at this step

      - name: Setup pnpm
        uses: pnpm/action-setup@v4
        with:
          version: 10.17.1
          run_install: false

<<<<<<< HEAD
      - name: Get pnpm store directory
        id: pnpm-store
        shell: bash
        run: echo "STORE_PATH=$(pnpm store path --silent)" >> "$GITHUB_OUTPUT"

      - name: Setup pnpm cache
        uses: actions/cache@v4
        with:
          path: ${{ steps.pnpm-store.outputs.STORE_PATH }}
          key: ${{ runner.os }}-pnpm-store-${{ hashFiles('pnpm-lock.yaml') }}
          restore-keys: |
            ${{ runner.os }}-pnpm-store-

      - name: Setup Prisma cache
        uses: actions/cache@v4
        with:
          path: |
            ~/.cache/prisma
          key: ${{ runner.os }}-prisma-${{ hashFiles('pnpm-lock.yaml', '**/schema.prisma') }}
          restore-keys: |
            ${{ runner.os }}-prisma-

      - name: Install dependencies (frozen lockfile)
        run: pnpm install --frozen-lockfile

      - name: Generate Prisma Client (API)
        run: pnpm --filter @influencerai/api prisma:generate
=======
      - name: Install dependencies (frozen lockfile)
        run: pnpm install --frozen-lockfile
>>>>>>> 905a8b24

      - name: Lint Web
        run: pnpm --filter @influencerai/web lint

      - name: Test Web (unit)
        run: pnpm --filter @influencerai/web test

      - name: Test API (unit)
        run: pnpm --filter @influencerai/api test

      - name: Test API (e2e)
        env:
          # Provide a safe default for Prisma during tests
          DATABASE_URL: postgresql://user:pass@localhost:5432/db?schema=public
        run: pnpm --filter @influencerai/api test:e2e

  build-images:
    name: Build Docker images
    runs-on: ubuntu-latest
    needs: lint-and-test
    steps:
      - name: Checkout
        uses: actions/checkout@v4

      - name: Set up Docker Buildx
        uses: docker/setup-buildx-action@v3

      - name: Build images (no push)
        uses: docker/build-push-action@v6
        with:
          context: .
          file: ${{ matrix.dockerfile }}
          push: false
          tags: ${{ github.repository }}:${{ matrix.name }}-ci
          cache-from: type=gha
          cache-to: type=gha,mode=max
    strategy:
      fail-fast: false
      matrix:
        include:
          - name: api
            dockerfile: apps/api/Dockerfile
          - name: web
            dockerfile: apps/web/Dockerfile
          - name: worker
            dockerfile: apps/worker/Dockerfile<|MERGE_RESOLUTION|>--- conflicted
+++ resolved
@@ -39,7 +39,6 @@
           version: 10.17.1
           run_install: false
 
-<<<<<<< HEAD
       - name: Get pnpm store directory
         id: pnpm-store
         shell: bash
@@ -67,10 +66,9 @@
 
       - name: Generate Prisma Client (API)
         run: pnpm --filter @influencerai/api prisma:generate
-=======
+        
       - name: Install dependencies (frozen lockfile)
         run: pnpm install --frozen-lockfile
->>>>>>> 905a8b24
 
       - name: Lint Web
         run: pnpm --filter @influencerai/web lint
