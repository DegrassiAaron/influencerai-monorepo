name: CI

on:
  workflow_dispatch:
  push:
    branches: [ main ]
    paths:
      - 'apps/**'
      - 'packages/**'
      - 'infra/**'
      - 'scripts/**'
      - 'docs/**'
      - 'README.md'
      - 'pnpm-lock.yaml'
      - 'pnpm-workspace.yaml'
      - '.github/workflows/ci.yml'
  pull_request:
    branches: [ main ]

permissions:
  contents: read

jobs:
  lint-and-test:
    runs-on: ubuntu-latest
    steps:
      - name: Checkout
        uses: actions/checkout@v4

      - name: Setup Node.js
        uses: actions/setup-node@v4
        with:
          node-version: '20'
          # Do not use setup-node pnpm cache to avoid pnpm lookup at this step

      - name: Setup pnpm
        uses: pnpm/action-setup@v4
        with:
          version: 10.17.1
          run_install: false

      - name: Get pnpm store directory
        id: pnpm-store
        shell: bash
        run: echo "STORE_PATH=$(pnpm store path --silent)" >> "$GITHUB_OUTPUT"

      - name: Setup pnpm cache
        uses: actions/cache@v4
        with:
          path: ${{ steps.pnpm-store.outputs.STORE_PATH }}
          key: ${{ runner.os }}-pnpm-store-${{ hashFiles('pnpm-lock.yaml') }}
          restore-keys: |
            ${{ runner.os }}-pnpm-store-

      - name: Setup Prisma cache
        uses: actions/cache@v4
        with:
          path: |
            ~/.cache/prisma
          key: ${{ runner.os }}-prisma-${{ hashFiles('pnpm-lock.yaml', '**/schema.prisma') }}
          restore-keys: |
            ${{ runner.os }}-prisma-

      - name: Install dependencies (frozen lockfile)
        run: pnpm install --frozen-lockfile

      - name: Generate Prisma Client (API)
        run: pnpm --filter @influencerai/api prisma:generate
<<<<<<< HEAD
        
=======

>>>>>>> 124030b2
      - name: Install dependencies (frozen lockfile)
        run: pnpm install --frozen-lockfile

      - name: Lint Web
        run: pnpm --filter @influencerai/web lint

      - name: Test Web (unit)
        run: pnpm --filter @influencerai/web test

      - name: Test API (unit)
        run: pnpm --filter @influencerai/api test

      - name: Test API (e2e)
        env:
          # Provide a safe default for Prisma during tests
          DATABASE_URL: postgresql://user:pass@localhost:5432/db?schema=public
        run: pnpm --filter @influencerai/api test:e2e

  build-images:
    name: Build Docker images
    runs-on: ubuntu-latest
    needs: lint-and-test
    steps:
      - name: Checkout
        uses: actions/checkout@v4

      - name: Set up Docker Buildx
        uses: docker/setup-buildx-action@v3

      - name: Build images (no push)
        uses: docker/build-push-action@v6
        with:
          context: .
          file: ${{ matrix.dockerfile }}
          push: false
          tags: ${{ github.repository }}:${{ matrix.name }}-ci
          cache-from: type=gha
          cache-to: type=gha,mode=max
    strategy:
      fail-fast: false
      matrix:
        include:
          - name: api
            dockerfile: apps/api/Dockerfile
          - name: web
            dockerfile: apps/web/Dockerfile
          - name: worker
            dockerfile: apps/worker/Dockerfile<|MERGE_RESOLUTION|>--- conflicted
+++ resolved
@@ -66,11 +66,7 @@
 
       - name: Generate Prisma Client (API)
         run: pnpm --filter @influencerai/api prisma:generate
-<<<<<<< HEAD
-        
-=======
 
->>>>>>> 124030b2
       - name: Install dependencies (frozen lockfile)
         run: pnpm install --frozen-lockfile
 
