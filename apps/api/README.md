--- conflicted
+++ resolved
@@ -1,133 +1,130 @@
-﻿# API (NestJS) — Prisma e Migrazioni
-
-- Schema Prisma: `apps/api/prisma/schema.prisma`
-- Client: `@prisma/client` (generato da `prisma generate`)
-
-## Comandi utili
-
-- Genera client: `pnpm --filter @influencerai/api prisma:generate`
-- Migrazione (dev): `pnpm --filter @influencerai/api prisma:migrate:dev`
-- Deploy migrazioni (prod/staging): `pnpm --filter @influencerai/api prisma:migrate:deploy`
-- Sync schema senza migrazioni (dev): `pnpm --filter @influencerai/api prisma:db:push`
-
-Richiede `DATABASE_URL` configurata (in `apps/api/.env` o nella root `.env`).
-
-### Tramite Docker Compose
-
-- Le migrazioni vengono applicate automaticamente al primo avvio tramite il servizio `api-migrate` definito in `infra/docker-compose.yml`.
-- Avvio completo stack: vedi root `README.md` o `docs/SETUP.md` (script `scripts/start-all.*`).
-
-#### Nota su `DATABASE_URL` con Docker Compose
-
-- Se il file `.env` alla root definisce `DATABASE_URL=...localhost...`, può sovrascrivere i default del compose e far puntare i container a Postgres dell'host.
-- In ambiente container, usa `postgres:5432` come host (es. `postgresql://postgres:postgres@postgres:5432/influencerai`).
-- Opzioni consigliate:
-  - Non definire `DATABASE_URL` nel `.env` root quando usi Docker Compose.
-  - Oppure sovrascrivi la variabile nei servizi che la usano (es. `api-migrate`) con `-e DATABASE_URL=...`.
-  - Oppure mantieni due file env separati (host vs docker) e carica quello corretto.
-
-### Troubleshooting
-
-- Verifica che Postgres sia attivo (Docker) e che `DATABASE_URL` punti all'istanza corretta.
-- Rigenera il client dopo modifiche allo schema: `pnpm --filter @influencerai/api prisma:generate`.
-
-
-## Esempi cURL Jobs
-
-- Crea job (content-generation):
-
-```
-curl -X POST http://localhost:3001/jobs \
-  -H "Content-Type: application/json" \
-  -d '{
-    "type": "content-generation",
-    "payload": { "foo": "bar" },
-    "priority": 1
-  }'
-```
-
-- Lista job (filtri/paginazione):
-
-```
-curl "http://localhost:3001/jobs?type=content-generation&status=pending&take=10&skip=0"
-```
-
-- Dettaglio job:
-
-```
-curl http://localhost:3001/jobs/<JOB_ID>
-```
-
-
-## OpenRouter: Timeout/Retry e Variabili d’Ambiente
-
-- Richiede `OPENROUTER_API_KEY` impostata (skippata solo in `NODE_ENV=test`).
-- Tuning opzionale (valori di default tra parentesi):
-  - `OPENROUTER_TIMEOUT_MS` (60000)
-  - `OPENROUTER_MAX_RETRIES` (3)
-  - `OPENROUTER_BACKOFF_BASE_MS` (250)
-  - `OPENROUTER_BACKOFF_JITTER_MS` (100)
-
-Esempio `.env`:
-
-```
-OPENROUTER_API_KEY=your_api_key_here
-# Opzionale
-OPENROUTER_TIMEOUT_MS=60000
-OPENROUTER_MAX_RETRIES=3
-OPENROUTER_BACKOFF_BASE_MS=250
-OPENROUTER_BACKOFF_JITTER_MS=100
-```
-
-### Mapping Errori Controller (Content Plans)
-
-- Upstream 429 → risposta 429 con messaggio "Rate limited by upstream".
-- Upstream 5xx → risposta 502 (Bad Gateway).
-- Timeout upstream (AbortError) → risposta 408 (Request Timeout).
-- Altri errori di rete → risposta 503 (Service Unavailable).
-- Altri status non-OK → `HttpException` con lo status originario (fallback 502).
-
-Note:
-- Il servizio registra eventuali `usage`/token restituiti da OpenRouter a scopo di tracciamento costi.
-- La logica di retry si applica a 429 e 5xx (backoff esponenziale + jitter, rispetto di `Retry-After`).
-
-## Test E2E Roundtrip (Redis + Worker)
-
-- Prerequisiti
-  - Redis in esecuzione localmente: `docker run --rm -p 6379:6379 redis:7`
-  - Dipendenze installate nel monorepo e SDK buildato: `pnpm i && pnpm --filter @influencerai/sdk build`
-
-- Esecuzione test
-  - Avvia i test E2E: `pnpm --filter @influencerai/api test:e2e`
-  - Le suite interessate sono:
-    - `apps/api/test/jobs.roundtrip.redis.e2e-spec.ts` (worker inline di test)
-    - `apps/api/test/jobs.roundtrip.realworker.e2e-spec.ts` (worker reale `apps/worker`)
-
-- Variabili d’ambiente utili
-  - `REDIS_URL` (default: `redis://localhost:6379`)
-  - I test forzano Bull attivo con `DISABLE_BULL=0` e fanno il ping a Redis; se non raggiungibile, la suite viene automaticamente skippata.
-
-- Note
-  - Il test “real worker” avvia il worker con `tsx` puntando a `apps/worker/src/index.ts` e necessita che le sue dipendenze siano installate. Assicurati di aver eseguito `pnpm i` a livello root.
-<<<<<<< HEAD
-  - Entrambi i test usano un mock in‑memory di Prisma per evitare un database reale, ma esercitano gli endpoint `POST /jobs`, `GET /jobs/:id` e `PATCH /jobs/:id` oltre all’enqueue BullMQ.
-
-## Storage (MinIO/S3)
-
-- Variabili richieste: `S3_ENDPOINT`, `S3_KEY`, `S3_SECRET`, `S3_BUCKET` (vedi `.env.example`).
-- All'avvio del modulo, l'API verifica/crea il bucket configurato.
-- Endpoint di verifica rapida:
-  - `GET /storage/health` — controlla connettività e bucket
-  - `PUT /storage/test-object?key=connectivity.txt&content=hello` — roundtrip upload/download
-
-Con Docker Compose dello stack (`infra/docker-compose.yml`):
-- `minio` espone S3 su `http://localhost:9000` e console su `http://localhost:9001`
-- `minio-init` crea automaticamente il bucket `assets` se assente
-
-## Health & Readiness
-
-- `GET /healthz` restituisce lo stato di DB, Redis e MinIO con latenza per check.
-- `GET /readyz` come `healthz`, ma ritorna 503 se uno dei servizi è KO (per probe/container orchestrators).
-=======
-  - Entrambi i test usano un mock in‑memory di Prisma per evitare un database reale, ma esercitano gli endpoint `POST /jobs`, `GET /jobs/:id` e `PATCH /jobs/:id` oltre all’enqueue BullMQ.
->>>>>>> 92acf938
+﻿# API (NestJS) — Prisma e Migrazioni
+
+- Schema Prisma: `apps/api/prisma/schema.prisma`
+- Client: `@prisma/client` (generato da `prisma generate`)
+
+## Comandi utili
+
+- Genera client: `pnpm --filter @influencerai/api prisma:generate`
+- Migrazione (dev): `pnpm --filter @influencerai/api prisma:migrate:dev`
+- Deploy migrazioni (prod/staging): `pnpm --filter @influencerai/api prisma:migrate:deploy`
+- Sync schema senza migrazioni (dev): `pnpm --filter @influencerai/api prisma:db:push`
+
+Richiede `DATABASE_URL` configurata (in `apps/api/.env` o nella root `.env`).
+
+### Tramite Docker Compose
+
+- Le migrazioni vengono applicate automaticamente al primo avvio tramite il servizio `api-migrate` definito in `infra/docker-compose.yml`.
+- Avvio completo stack: vedi root `README.md` o `docs/SETUP.md` (script `scripts/start-all.*`).
+
+#### Nota su `DATABASE_URL` con Docker Compose
+
+- Se il file `.env` alla root definisce `DATABASE_URL=...localhost...`, può sovrascrivere i default del compose e far puntare i container a Postgres dell'host.
+- In ambiente container, usa `postgres:5432` come host (es. `postgresql://postgres:postgres@postgres:5432/influencerai`).
+- Opzioni consigliate:
+  - Non definire `DATABASE_URL` nel `.env` root quando usi Docker Compose.
+  - Oppure sovrascrivi la variabile nei servizi che la usano (es. `api-migrate`) con `-e DATABASE_URL=...`.
+  - Oppure mantieni due file env separati (host vs docker) e carica quello corretto.
+
+### Troubleshooting
+
+- Verifica che Postgres sia attivo (Docker) e che `DATABASE_URL` punti all'istanza corretta.
+- Rigenera il client dopo modifiche allo schema: `pnpm --filter @influencerai/api prisma:generate`.
+
+
+## Esempi cURL Jobs
+
+- Crea job (content-generation):
+
+```
+curl -X POST http://localhost:3001/jobs \
+  -H "Content-Type: application/json" \
+  -d '{
+    "type": "content-generation",
+    "payload": { "foo": "bar" },
+    "priority": 1
+  }'
+```
+
+- Lista job (filtri/paginazione):
+
+```
+curl "http://localhost:3001/jobs?type=content-generation&status=pending&take=10&skip=0"
+```
+
+- Dettaglio job:
+
+```
+curl http://localhost:3001/jobs/<JOB_ID>
+```
+
+
+## OpenRouter: Timeout/Retry e Variabili d’Ambiente
+
+- Richiede `OPENROUTER_API_KEY` impostata (skippata solo in `NODE_ENV=test`).
+- Tuning opzionale (valori di default tra parentesi):
+  - `OPENROUTER_TIMEOUT_MS` (60000)
+  - `OPENROUTER_MAX_RETRIES` (3)
+  - `OPENROUTER_BACKOFF_BASE_MS` (250)
+  - `OPENROUTER_BACKOFF_JITTER_MS` (100)
+
+Esempio `.env`:
+
+```
+OPENROUTER_API_KEY=your_api_key_here
+# Opzionale
+OPENROUTER_TIMEOUT_MS=60000
+OPENROUTER_MAX_RETRIES=3
+OPENROUTER_BACKOFF_BASE_MS=250
+OPENROUTER_BACKOFF_JITTER_MS=100
+```
+
+### Mapping Errori Controller (Content Plans)
+
+- Upstream 429 → risposta 429 con messaggio "Rate limited by upstream".
+- Upstream 5xx → risposta 502 (Bad Gateway).
+- Timeout upstream (AbortError) → risposta 408 (Request Timeout).
+- Altri errori di rete → risposta 503 (Service Unavailable).
+- Altri status non-OK → `HttpException` con lo status originario (fallback 502).
+
+Note:
+- Il servizio registra eventuali `usage`/token restituiti da OpenRouter a scopo di tracciamento costi.
+- La logica di retry si applica a 429 e 5xx (backoff esponenziale + jitter, rispetto di `Retry-After`).
+
+## Test E2E Roundtrip (Redis + Worker)
+
+- Prerequisiti
+  - Redis in esecuzione localmente: `docker run --rm -p 6379:6379 redis:7`
+  - Dipendenze installate nel monorepo e SDK buildato: `pnpm i && pnpm --filter @influencerai/sdk build`
+
+- Esecuzione test
+  - Avvia i test E2E: `pnpm --filter @influencerai/api test:e2e`
+  - Le suite interessate sono:
+    - `apps/api/test/jobs.roundtrip.redis.e2e-spec.ts` (worker inline di test)
+    - `apps/api/test/jobs.roundtrip.realworker.e2e-spec.ts` (worker reale `apps/worker`)
+
+- Variabili d’ambiente utili
+  - `REDIS_URL` (default: `redis://localhost:6379`)
+  - I test forzano Bull attivo con `DISABLE_BULL=0` e fanno il ping a Redis; se non raggiungibile, la suite viene automaticamente skippata.
+
+- Note
+  - Il test “real worker” avvia il worker con `tsx` puntando a `apps/worker/src/index.ts` e necessita che le sue dipendenze siano installate. Assicurati di aver eseguito `pnpm i` a livello root.
+  - Entrambi i test usano un mock in‑memory di Prisma per evitare un database reale, ma esercitano gli endpoint `POST /jobs`, `GET /jobs/:id` e `PATCH /jobs/:id` oltre all’enqueue BullMQ.
+
+## Storage (MinIO/S3)
+
+- Variabili richieste: `S3_ENDPOINT`, `S3_KEY`, `S3_SECRET`, `S3_BUCKET` (vedi `.env.example`).
+- All'avvio del modulo, l'API verifica/crea il bucket configurato.
+- Endpoint di verifica rapida:
+  - `GET /storage/health` — controlla connettività e bucket
+  - `PUT /storage/test-object?key=connectivity.txt&content=hello` — roundtrip upload/download
+
+Con Docker Compose dello stack (`infra/docker-compose.yml`):
+- `minio` espone S3 su `http://localhost:9000` e console su `http://localhost:9001`
+- `minio-init` crea automaticamente il bucket `assets` se assente
+
+## Health & Readiness
+
+- `GET /healthz` restituisce lo stato di DB, Redis e MinIO con latenza per check.
+- `GET /readyz` come `healthz`, ma ritorna 503 se uno dei servizi è KO (per probe/container orchestrators).
+