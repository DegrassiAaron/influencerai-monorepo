--- conflicted
+++ resolved
@@ -1,138 +1,7 @@
 import { INestApplication, Injectable, Logger, OnModuleDestroy, OnModuleInit } from '@nestjs/common';
 import { ConfigService } from '@nestjs/config';
-<<<<<<< HEAD
-import { getRequestContext } from '../lib/request-context';
-
-type PrismaModule = typeof import('@prisma/client');
-
-let prismaModule: PrismaModule;
-
-try {
-  prismaModule = require('@prisma/client');
-} catch {
-  prismaModule = {
-    PrismaClient: class {
-      $extends() {
-        return this;
-      }
-
-      async $connect() {}
-
-      async $disconnect() {}
-    },
-    Prisma: {
-      defineExtension: (extension: unknown) => extension,
-    },
-  } as unknown as PrismaModule;
-}
-
-const { Prisma, PrismaClient } = prismaModule;
-
-type TenantQueryOptions = {
-  model?: string;
-  operation?: string;
-  args: Record<string, any>;
-  query: (args: Record<string, any>) => Promise<unknown>;
-};
-type TenantQueryCallback = (options: TenantQueryOptions) => Promise<unknown>;
-
-const TENANT_SCOPED_MODELS = new Set(['Influencer', 'Dataset', 'User']);
-
-type TenantScopedOperationKey =
-  | 'findMany'
-  | 'findUnique'
-  | 'findFirst'
-  | 'create'
-  | 'update'
-  | 'updateMany'
-  | 'delete'
-  | 'deleteMany';
-
-type TenantQueryTransform = (
-  args: Record<string, any>,
-  tenantId: string,
-) => Record<string, any>;
-
-const cloneArgs = (args: TenantQueryOptions['args']): Record<string, any> => {
-  if (!args || typeof args !== 'object') {
-    return {};
-  }
-
-  return { ...(args as Record<string, any>) };
-};
-
-const withTenantWhere = (overrideExisting: boolean): TenantQueryTransform => {
-  return (args, tenantId) => {
-    const where = { ...(args.where ?? {}) };
-
-    if (!overrideExisting && where.tenantId) {
-      return { ...args, where };
-    }
-
-    return { ...args, where: { ...where, tenantId } };
-  };
-};
-
-const withTenantData: TenantQueryTransform = (args, tenantId) => {
-  return {
-    ...args,
-    data: { ...(args.data ?? {}), tenantId },
-  };
-};
-
-const executeScopedQuery = async (
-  options: TenantQueryOptions,
-  transform: TenantQueryTransform,
-) => {
-  const { model, args, query } = options;
-
-  if (!model || !TENANT_SCOPED_MODELS.has(model)) {
-    return query(args);
-  }
-
-  const tenantId = getRequestContext().tenantId;
-
-  if (!tenantId) {
-    return query(args);
-  }
-
-  const baseArgs = cloneArgs(args);
-  const nextArgs = transform(baseArgs, tenantId);
-
-  return query(nextArgs as typeof args);
-};
-
-type TenantScopedOperations = Record<TenantScopedOperationKey, TenantQueryCallback>;
-
-export const tenantScopedOperations: TenantScopedOperations = {
-  findMany: (options: TenantQueryOptions) =>
-    executeScopedQuery(options, withTenantWhere(true)),
-  findUnique: (options: TenantQueryOptions) =>
-    executeScopedQuery(options, withTenantWhere(false)),
-  findFirst: (options: TenantQueryOptions) =>
-    executeScopedQuery(options, withTenantWhere(false)),
-  create: (options: TenantQueryOptions) =>
-    executeScopedQuery(options, withTenantData),
-  update: (options: TenantQueryOptions) =>
-    executeScopedQuery(options, withTenantWhere(true)),
-  updateMany: (options: TenantQueryOptions) =>
-    executeScopedQuery(options, withTenantWhere(true)),
-  delete: (options: TenantQueryOptions) =>
-    executeScopedQuery(options, withTenantWhere(true)),
-  deleteMany: (options: TenantQueryOptions) =>
-    executeScopedQuery(options, withTenantWhere(true)),
-};
-
-export const tenantScopingExtension = Prisma.defineExtension({
-  name: 'tenant-scoping',
-  query: {
-    $allModels: tenantScopedOperations,
-  },
-});
-=======
 import { Prisma, PrismaClient } from '@prisma/client';
 import { getRequestContext } from '../lib/request-context';
->>>>>>> 841b974f
 
 @Injectable()
 export class PrismaService extends PrismaClient implements OnModuleInit, OnModuleDestroy {
@@ -152,9 +21,6 @@
 
   async onModuleInit(): Promise<void> {
     try {
-<<<<<<< HEAD
-      this.$extends(tenantScopingExtension);
-=======
       // Apply multi-tenant scoping middleware for models that include tenantId
       this.$use(async (params: Prisma.MiddlewareParams, next) => {
         const ctx = getRequestContext();
@@ -196,7 +62,6 @@
         }
         return next(params);
       });
->>>>>>> 841b974f
       await this.$connect();
       this.logger.log(`Connected to database: ${this.maskDatabaseUrl(this.databaseUrl)}`);
     } catch (error) {
