--- conflicted
+++ resolved
@@ -34,17 +34,6 @@
         }
         if (params.action === 'findMany') {
           params.args = params.args || {};
-<<<<<<< HEAD
-          const where = params.args.where || {};
-          params.args.where = { AND: [where, { tenantId }] };
-        }
-        if (params.action === 'findUnique' || params.action === 'findFirst') {
-          // findUnique cannot include non-unique fields. Convert to findFirst with AND tenantId
-          params.action = 'findFirst';
-          params.args = params.args || {};
-          const where = params.args.where || {};
-          params.args.where = { AND: [where, { tenantId }] };
-=======
           params.args.where = params.args.where || {};
           params.args.where.tenantId = tenantId;
         }
@@ -55,7 +44,6 @@
             // Strengthen filter to current tenant
             params.args.where.tenantId = tenantId;
           }
->>>>>>> b863459e
         }
         if (params.action === 'create') {
           params.args = params.args || {};
@@ -64,15 +52,6 @@
         }
         if (params.action === 'updateMany' || params.action === 'update') {
           params.args = params.args || {};
-<<<<<<< HEAD
-          const where = params.args.where || {};
-          params.args.where = { AND: [where, { tenantId }] };
-        }
-        if (params.action === 'deleteMany' || params.action === 'delete') {
-          params.args = params.args || {};
-          const where = params.args.where || {};
-          params.args.where = { AND: [where, { tenantId }] };
-=======
           params.args.where = params.args.where || {};
           params.args.where.tenantId = tenantId;
         }
@@ -80,7 +59,6 @@
           params.args = params.args || {};
           params.args.where = params.args.where || {};
           params.args.where.tenantId = tenantId;
->>>>>>> b863459e
         }
         return next(params);
       });
