--- conflicted
+++ resolved
@@ -22,19 +22,12 @@
 export type ListJobsQuery = z.infer<typeof ListJobsQuerySchema>;
 
 export const UpdateJobSchema = z.object({
-<<<<<<< HEAD
   status: JobStatusSchema.optional(),
-=======
-  status: z.string().min(1).optional(),
->>>>>>> 92acf938
+
   result: z.any().optional(),
   costTok: z.number().int().nonnegative().optional(),
 });
 
-<<<<<<< HEAD
 export type UpdateJobDto = z.infer<typeof UpdateJobSchema>;
 
 export type JobStatus = z.infer<typeof JobStatusSchema>;
-=======
-export type UpdateJobDto = z.infer<typeof UpdateJobSchema>;
->>>>>>> 92acf938
