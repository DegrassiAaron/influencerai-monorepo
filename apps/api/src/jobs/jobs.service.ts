--- conflicted
+++ resolved
@@ -70,15 +70,9 @@
     if (typeof input.costTok !== 'undefined') data.costTok = input.costTok;
 
     // Auto-manage timestamps for common status transitions
-<<<<<<< HEAD
-    const status = input.status;
-    const now = new Date();
-    if (status === 'running') {
-=======
     const status = input.status?.toLowerCase();
     const now = new Date();
     if (status === 'running' || status === 'in-progress' || status === 'processing') {
->>>>>>> 92acf938
       data.startedAt = now;
     }
     if (status === 'succeeded' || status === 'failed' || status === 'completed') {
