{
  "name": "@influencerai/worker",
  "version": "0.0.0",
  "private": true,
  "scripts": {
    "dev": "tsx watch src/index.ts",
    "build": "tsc",
    "start": "node dist/index.js",
    "lint": "eslint src/**/*.ts --fix",
    "test": "pnpm run test:unit -- --all",
    "test:unit": "node ../../scripts/run-vitest.mjs --config vitest.config.ts"
  },
  "dependencies": {
    "@aws-sdk/client-s3": "^3.908.0",
    "@aws-sdk/s3-request-presigner": "^3.908.0",
    "@influencerai/core-schemas": "workspace:*",
    "@influencerai/prompts": "workspace:*",
    "@influencerai/sdk": "workspace:*",
<<<<<<< HEAD
    "@bull-board/api": "^6.6.4",
    "@bull-board/fastify": "^6.6.4",
    "@fastify/basic-auth": "^6.2.0",
    "bullmq": "^5.38.2",
    "fastify": "^5.1.0",
=======
    "@bull-board/api": "^6.6.3",
    "@bull-board/express": "^6.6.3",
    "bullmq": "^5.38.2",
    "express": "^4.19.2",
>>>>>>> bd343c3d
    "ioredis": "^5.8.1",
    "p-queue": "^8.0.1",
    "pino": "^9.4.0",
    "pino-pretty": "^11.3.0",
<<<<<<< HEAD
    "prom-client": "^15.1.3",
=======
    "prom-client": "^15.1.1",
>>>>>>> bd343c3d
    "undici": "^7.3.0",
    "zod": "^3.24.1"
  },
  "devDependencies": {
    "@types/node": "^22.10.5",
    "@typescript-eslint/eslint-plugin": "^8.20.0",
    "@typescript-eslint/parser": "^8.20.0",
    "eslint": "^9.37.0",
    "tsx": "^4.19.2",
    "typescript": "^5.9.3",
    "vitest": "^1.6.0"
  }
}<|MERGE_RESOLUTION|>--- conflicted
+++ resolved
@@ -16,27 +16,21 @@
     "@influencerai/core-schemas": "workspace:*",
     "@influencerai/prompts": "workspace:*",
     "@influencerai/sdk": "workspace:*",
-<<<<<<< HEAD
     "@bull-board/api": "^6.6.4",
     "@bull-board/fastify": "^6.6.4",
     "@fastify/basic-auth": "^6.2.0",
     "bullmq": "^5.38.2",
     "fastify": "^5.1.0",
-=======
     "@bull-board/api": "^6.6.3",
     "@bull-board/express": "^6.6.3",
     "bullmq": "^5.38.2",
     "express": "^4.19.2",
->>>>>>> bd343c3d
     "ioredis": "^5.8.1",
     "p-queue": "^8.0.1",
     "pino": "^9.4.0",
     "pino-pretty": "^11.3.0",
-<<<<<<< HEAD
     "prom-client": "^15.1.3",
-=======
     "prom-client": "^15.1.1",
->>>>>>> bd343c3d
     "undici": "^7.3.0",
     "zod": "^3.24.1"
   },
