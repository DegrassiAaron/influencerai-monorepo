<<<<<<< HEAD
import type { Job, Processor } from 'bullmq';
import type { Logger } from 'pino';
import { mkdtemp, readFile, rm, writeFile } from 'fs/promises';
import { tmpdir } from 'os';
import path from 'path';
import type { PatchJobStatus } from './contentGeneration';
import type { S3Helpers } from '../s3Helpers';
import type { FfmpegRunner } from '../ffmpeg';

type FetchLike = (input: string, init?: RequestInit) => Promise<Response>;

type ComfyOutputAsset = {
  filename?: string;
  subfolder?: string;
  type?: string;
  url?: string;
};

export type VideoGenerationDependencies = {
  logger: Pick<Logger, 'info' | 'warn' | 'error'>;
  patchJobStatus: PatchJobStatus;
  s3: S3Helpers;
  comfy: {
    baseUrl: string;
    clientId: string;
    fetch: FetchLike;
    workflowPayload?: Record<string, unknown>;
    pollIntervalMs?: number;
    maxPollAttempts?: number;
  };
  ffmpeg: FfmpegRunner;
};

export type VideoGenerationPayload = {
  caption?: string;
  script?: string;
  persona?: unknown;
  context?: string;
  durationSec?: number;
};

export type VideoGenerationJobData = {
  jobId?: string;
  payload?: VideoGenerationPayload;
};

export type VideoGenerationResult = {
  success: true;
  comfyJobId: string;
  caption: string;
  script: string;
  context?: string;
  persona?: unknown;
  durationSec: number;
  videoKey?: string;
  videoUrl?: string;
};

export type VideoGenerationJob = Job<VideoGenerationJobData, VideoGenerationResult, 'video-generation'>;

const DEFAULT_POLL_INTERVAL_MS = 5000;
const DEFAULT_MAX_ATTEMPTS = 120;

function sleep(ms: number) {
  return new Promise<void>((resolve) => setTimeout(resolve, ms));
}

function cloneWorkflowPayload(payload?: Record<string, unknown>) {
  if (!payload) return undefined;
  return JSON.parse(JSON.stringify(payload)) as Record<string, unknown>;
}

function attachPromptMetadata(
  base: Record<string, unknown> | undefined,
  metadata: Record<string, unknown>,
  inputs: Record<string, unknown>
) {
  const prompt = base ? { ...base } : {};
  const existingInputs = (prompt.inputs as Record<string, unknown> | undefined) ?? {};
  prompt.inputs = { ...existingInputs, ...inputs };

  const extraData = (prompt.extra_data as Record<string, unknown> | undefined) ?? {};
  const existingMeta = (extraData.metadata as Record<string, unknown> | undefined) ?? {};
  extraData.metadata = { ...existingMeta, ...metadata };
  prompt.extra_data = extraData;

  return prompt;
}

function extractVideoAsset(history: any): ComfyOutputAsset | null {
  const outputs = history?.outputs;
  if (!outputs || typeof outputs !== 'object') return null;

  const outputArrays = Object.values(outputs).filter(Array.isArray) as ComfyOutputAsset[][];
  for (const arr of outputArrays) {
    for (const entry of arr) {
      if (!entry || typeof entry !== 'object') continue;
      if (entry.type === 'video' || entry.type === 'output' || entry.url || (entry.filename && entry.filename.endsWith('.mp4'))) {
        return entry;
      }
    }
  }
  return null;
}

function buildAssetUrl(baseUrl: string, asset: ComfyOutputAsset): string {
  if (asset.url) {
    const trimmed = asset.url.trim();
    if (/^https?:/i.test(trimmed)) return trimmed;
    const base = baseUrl.endsWith('/') ? baseUrl.slice(0, -1) : baseUrl;
    return `${base}/${trimmed.replace(/^\//, '')}`;
  }

  const filename = asset.filename;
  if (!filename) {
    throw new Error('ComfyUI output is missing filename');
  }
  const subfolder = asset.subfolder ?? '';
  const type = asset.type ?? 'output';
  const url = new URL('/view', baseUrl);
  url.searchParams.set('filename', filename);
  url.searchParams.set('subfolder', subfolder);
  url.searchParams.set('type', type);
  return url.toString();
}

function parseHistoryState(history: any) {
  if (!history || typeof history !== 'object') {
    return { state: 'running' as const };
  }

  const status = history.status ?? history;
  const statusText = typeof status?.status === 'string' ? status.status.toLowerCase() : undefined;
  const completed = status?.completed === true || statusText === 'completed' || statusText === 'success';
  const failed = statusText === 'error' || statusText === 'failed' || statusText === 'cancelled' || status?.failed === true;
  const error = status?.error ?? status?.err ?? status?.message;

  if (failed) {
    return { state: 'failed' as const, error: typeof error === 'string' ? error : 'ComfyUI job failed' };
  }

  if (completed) {
    return { state: 'succeeded' as const };
  }

  if (typeof error === 'string' && error.trim()) {
    return { state: 'failed' as const, error };
  }

  return { state: 'running' as const };
}
=======
import type { Processor } from 'bullmq';
import { mkdtemp, readFile, rm, writeFile } from 'fs/promises';
import { tmpdir } from 'os';
import path from 'path';

import { createComfyClient } from './videoGeneration/comfyClient';
import type {
  VideoGenerationDependencies,
  VideoGenerationJob,
  VideoGenerationJobData,
  VideoGenerationPayload,
  VideoGenerationResult,
} from './videoGeneration/types';

export type {
  VideoGenerationDependencies,
  VideoGenerationJob,
  VideoGenerationJobData,
  VideoGenerationPayload,
  VideoGenerationResult,
} from './videoGeneration/types';

export type { S3Helper } from './videoGeneration/types';
>>>>>>> e3e79117

export function createVideoGenerationProcessor(deps: VideoGenerationDependencies) {
  const comfyClient = createComfyClient(deps.comfy);

  const processor: Processor<VideoGenerationJobData, VideoGenerationResult, 'video-generation'> = async function process(
    job: VideoGenerationJob
  ) {
    const { logger, patchJobStatus, s3, ffmpeg } = deps;

    logger.info({ id: job.id, name: job.name, data: job.data }, 'Processing video-generation job');

    const jobData = job.data ?? {};
    const jobId = typeof jobData.jobId === 'string' ? jobData.jobId : undefined;
    const payload = (jobData.payload ?? {}) as VideoGenerationPayload;

    const caption = typeof payload.caption === 'string' ? payload.caption.trim() : '';
    const script = typeof payload.script === 'string' ? payload.script.trim() : '';
    const context = typeof payload.context === 'string' ? payload.context : undefined;
    const persona = payload.persona;
    const personaText =
      typeof payload.persona === 'string'
        ? payload.persona
        : payload.persona
        ? JSON.stringify(payload.persona)
        : undefined;
    const durationCandidate = Number(payload.durationSec ?? 0);
    const durationSec = Number.isFinite(durationCandidate) && durationCandidate > 0 ? durationCandidate : 15;

    if (!caption || !script) {
      const err = new Error('Video generation payload requires caption and script');
      if (jobId) {
        await patchJobStatus(jobId, {
          status: 'failed',
          result: { message: err.message },
        });
      }
      throw err;
    }

    if (jobId) {
      await patchJobStatus(jobId, { status: 'running' });
    }

    const metadata = {
      jobId,
      queueJobId: job.id,
      caption,
      script,
      persona: personaText ?? persona,
      context,
      durationSec,
    };

    let comfyJobId: string | undefined;
    let tempDir: string | undefined;

    try {
      const comfyResult = await comfyClient.submitVideoJob({
        metadata,
        inputs: {
          caption,
          script,
          persona,
          personaText,
          context,
          durationSec,
        },
        logger,
      });

      comfyJobId = comfyResult.comfyJobId;

      tempDir = await mkdtemp(path.join(tmpdir(), 'video-generation-'));
      const rawPath = path.join(tempDir, 'raw.mp4');
      const processedPath = path.join(tempDir, 'processed.mp4');

      await writeFile(rawPath, comfyResult.buffer);

      await ffmpeg.run({
        inputPath: rawPath,
        outputPath: processedPath,
        aspectRatio: ffmpeg.aspectRatio,
        audioFilter: ffmpeg.audioFilter,
        preset: ffmpeg.preset,
      });

      const processedBuffer = await readFile(processedPath);

      const s3ClientInfo = s3.getClient(logger);
      let videoKey: string | undefined;
      let videoUrl: string | undefined;

      if (s3ClientInfo) {
        const jobIdentifier = jobId || String(job.id);
        const baseKey = `video-generation/${jobIdentifier}/`;
        videoKey = `${baseKey}final.mp4`;
        await s3.putBinaryObject(s3ClientInfo.client, s3ClientInfo.bucket, videoKey, processedBuffer, 'video/mp4');
        try {
          videoUrl = await s3.getSignedGetUrl(s3ClientInfo.client, s3ClientInfo.bucket, videoKey, 7 * 24 * 3600);
        } catch (err) {
          logger.warn({ err }, 'Failed to generate signed URL for video');
        }
      } else {
        logger.warn('S3 client unavailable, skipping upload of video output');
      }

      const result: VideoGenerationResult = {
        success: true,
        comfyJobId,
        caption,
        script,
        context,
        persona,
        durationSec,
        videoKey,
        videoUrl,
      };

      if (jobId) {
        const { success: _success, ...jobResult } = result;
        void _success;
        await patchJobStatus(jobId, { status: 'succeeded', result: jobResult });
      }

      return result;
    } catch (err) {
      logger.error({ err, jobId, comfyJobId }, 'video-generation processor error');
      if (jobId) {
        await patchJobStatus(jobId, {
          status: 'failed',
          result: { message: (err as any)?.message, stack: (err as any)?.stack },
        });
      }
      throw err;
    } finally {
      if (tempDir) {
        await rm(tempDir, { recursive: true, force: true }).catch(() => {});
      }
    }
  };

  return processor;
}<|MERGE_RESOLUTION|>--- conflicted
+++ resolved
@@ -1,156 +1,3 @@
-<<<<<<< HEAD
-import type { Job, Processor } from 'bullmq';
-import type { Logger } from 'pino';
-import { mkdtemp, readFile, rm, writeFile } from 'fs/promises';
-import { tmpdir } from 'os';
-import path from 'path';
-import type { PatchJobStatus } from './contentGeneration';
-import type { S3Helpers } from '../s3Helpers';
-import type { FfmpegRunner } from '../ffmpeg';
-
-type FetchLike = (input: string, init?: RequestInit) => Promise<Response>;
-
-type ComfyOutputAsset = {
-  filename?: string;
-  subfolder?: string;
-  type?: string;
-  url?: string;
-};
-
-export type VideoGenerationDependencies = {
-  logger: Pick<Logger, 'info' | 'warn' | 'error'>;
-  patchJobStatus: PatchJobStatus;
-  s3: S3Helpers;
-  comfy: {
-    baseUrl: string;
-    clientId: string;
-    fetch: FetchLike;
-    workflowPayload?: Record<string, unknown>;
-    pollIntervalMs?: number;
-    maxPollAttempts?: number;
-  };
-  ffmpeg: FfmpegRunner;
-};
-
-export type VideoGenerationPayload = {
-  caption?: string;
-  script?: string;
-  persona?: unknown;
-  context?: string;
-  durationSec?: number;
-};
-
-export type VideoGenerationJobData = {
-  jobId?: string;
-  payload?: VideoGenerationPayload;
-};
-
-export type VideoGenerationResult = {
-  success: true;
-  comfyJobId: string;
-  caption: string;
-  script: string;
-  context?: string;
-  persona?: unknown;
-  durationSec: number;
-  videoKey?: string;
-  videoUrl?: string;
-};
-
-export type VideoGenerationJob = Job<VideoGenerationJobData, VideoGenerationResult, 'video-generation'>;
-
-const DEFAULT_POLL_INTERVAL_MS = 5000;
-const DEFAULT_MAX_ATTEMPTS = 120;
-
-function sleep(ms: number) {
-  return new Promise<void>((resolve) => setTimeout(resolve, ms));
-}
-
-function cloneWorkflowPayload(payload?: Record<string, unknown>) {
-  if (!payload) return undefined;
-  return JSON.parse(JSON.stringify(payload)) as Record<string, unknown>;
-}
-
-function attachPromptMetadata(
-  base: Record<string, unknown> | undefined,
-  metadata: Record<string, unknown>,
-  inputs: Record<string, unknown>
-) {
-  const prompt = base ? { ...base } : {};
-  const existingInputs = (prompt.inputs as Record<string, unknown> | undefined) ?? {};
-  prompt.inputs = { ...existingInputs, ...inputs };
-
-  const extraData = (prompt.extra_data as Record<string, unknown> | undefined) ?? {};
-  const existingMeta = (extraData.metadata as Record<string, unknown> | undefined) ?? {};
-  extraData.metadata = { ...existingMeta, ...metadata };
-  prompt.extra_data = extraData;
-
-  return prompt;
-}
-
-function extractVideoAsset(history: any): ComfyOutputAsset | null {
-  const outputs = history?.outputs;
-  if (!outputs || typeof outputs !== 'object') return null;
-
-  const outputArrays = Object.values(outputs).filter(Array.isArray) as ComfyOutputAsset[][];
-  for (const arr of outputArrays) {
-    for (const entry of arr) {
-      if (!entry || typeof entry !== 'object') continue;
-      if (entry.type === 'video' || entry.type === 'output' || entry.url || (entry.filename && entry.filename.endsWith('.mp4'))) {
-        return entry;
-      }
-    }
-  }
-  return null;
-}
-
-function buildAssetUrl(baseUrl: string, asset: ComfyOutputAsset): string {
-  if (asset.url) {
-    const trimmed = asset.url.trim();
-    if (/^https?:/i.test(trimmed)) return trimmed;
-    const base = baseUrl.endsWith('/') ? baseUrl.slice(0, -1) : baseUrl;
-    return `${base}/${trimmed.replace(/^\//, '')}`;
-  }
-
-  const filename = asset.filename;
-  if (!filename) {
-    throw new Error('ComfyUI output is missing filename');
-  }
-  const subfolder = asset.subfolder ?? '';
-  const type = asset.type ?? 'output';
-  const url = new URL('/view', baseUrl);
-  url.searchParams.set('filename', filename);
-  url.searchParams.set('subfolder', subfolder);
-  url.searchParams.set('type', type);
-  return url.toString();
-}
-
-function parseHistoryState(history: any) {
-  if (!history || typeof history !== 'object') {
-    return { state: 'running' as const };
-  }
-
-  const status = history.status ?? history;
-  const statusText = typeof status?.status === 'string' ? status.status.toLowerCase() : undefined;
-  const completed = status?.completed === true || statusText === 'completed' || statusText === 'success';
-  const failed = statusText === 'error' || statusText === 'failed' || statusText === 'cancelled' || status?.failed === true;
-  const error = status?.error ?? status?.err ?? status?.message;
-
-  if (failed) {
-    return { state: 'failed' as const, error: typeof error === 'string' ? error : 'ComfyUI job failed' };
-  }
-
-  if (completed) {
-    return { state: 'succeeded' as const };
-  }
-
-  if (typeof error === 'string' && error.trim()) {
-    return { state: 'failed' as const, error };
-  }
-
-  return { state: 'running' as const };
-}
-=======
 import type { Processor } from 'bullmq';
 import { mkdtemp, readFile, rm, writeFile } from 'fs/promises';
 import { tmpdir } from 'os';
@@ -174,7 +21,6 @@
 } from './videoGeneration/types';
 
 export type { S3Helper } from './videoGeneration/types';
->>>>>>> e3e79117
 
 export function createVideoGenerationProcessor(deps: VideoGenerationDependencies) {
   const comfyClient = createComfyClient(deps.comfy);
