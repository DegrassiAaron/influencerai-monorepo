import { describe, expect, it } from 'vitest';
import { createContentGenerationProcessor } from './contentGeneration';

const noopLogger = {
  info: () => {},
  warn: () => {},
  error: () => {},
};

describe('content generation processor', () => {
  it('orchestrates caption, script, assets and child job', async () => {
    const openRouterResponses = [
      { content: ' caption one ', usage: { total_tokens: 10 } },
      { content: ' script one ', usage: { total_tokens: 20 } },
    ];
    const patchCalls: Array<{ id: string; data: Record<string, unknown> }> = [];
    const uploadCalls: Array<{ jobIdentifier: string; caption: string; script: string }> = [];
    let childJobPayload: Record<string, unknown> | undefined;

    const processor = createContentGenerationProcessor({
      logger: noopLogger,
      callOpenRouter: async () => {
        const next = openRouterResponses.shift();
<<<<<<< HEAD
        expect(next).toBeDefined();
        return next!;
=======
        if (!next) {
          throw new Error('expected open router calls');
        }
        return next;
>>>>>>> f325773d
      },
      patchJobStatus: async (id, data) => {
        patchCalls.push({ id, data });
      },
      createChildJob: async (input) => {
        childJobPayload = input as Record<string, unknown>;
        return { id: 'child-123' } as any;
      },
      uploadTextAssets: async (input) => {
        uploadCalls.push(input);
        return { captionUrl: 'https://example.com/caption', scriptUrl: 'https://example.com/script' };
      },
      prompts: {
        imageCaptionPrompt: (value) => `CAPTION_PROMPT:${value}`,
        videoScriptPrompt: (caption, duration) => `SCRIPT_PROMPT:${caption}:${duration}`,
      },
    });

    const result = await processor({
      id: 'queue-1',
      name: 'content-job',
      data: {
        jobId: 'job-1',
        payload: {
          personaText: 'persona',
          context: 'launch',
          durationSec: 45,
        },
      },
    } as any);

    expect(result.caption).toBe('caption one');
    expect(result.script).toBe('script one');
    expect(result.captionUrl).toBe('https://example.com/caption');
    expect(result.scriptUrl).toBe('https://example.com/script');
    expect(result.childJobId).toBe('child-123');

    expect(uploadCalls).toEqual([
      { jobIdentifier: 'job-1', caption: ' caption one ', script: ' script one ' },
    ]);

    expect(childJobPayload).toBeDefined();
    expect(childJobPayload).toEqual({
      parentJobId: 'job-1',
      caption: ' caption one ',
      script: ' script one ',
      persona: 'persona',
      context: 'launch',
      durationSec: 45,
    });

    expect(patchCalls).toHaveLength(2);
    expect(patchCalls[0]).toEqual({ id: 'job-1', data: { status: 'running' } });
    expect(patchCalls[1]).toEqual({
      id: 'job-1',
      data: {
        status: 'succeeded',
        result: {
          caption: 'caption one',
          script: 'script one',
          captionUrl: 'https://example.com/caption',
          scriptUrl: 'https://example.com/script',
          childJobId: 'child-123',
        },
        costTok: 30,
      },
    });
  });

  it('reports failure to API when OpenRouter fails', async () => {
    const patchCalls: Array<{ id: string; data: Record<string, unknown> }> = [];

    const processor = createContentGenerationProcessor({
      logger: noopLogger,
      callOpenRouter: async () => {
        throw new Error('rate limited');
      },
      patchJobStatus: async (id, data) => {
        patchCalls.push({ id, data });
      },
      prompts: {
        imageCaptionPrompt: (value) => `CAPTION_PROMPT:${value}`,
        videoScriptPrompt: (caption, duration) => `SCRIPT_PROMPT:${caption}:${duration}`,
      },
    });

    await expect(
      processor({
        id: 'queue-err',
        name: 'content-job',
        data: {
          jobId: 'job-err',
          payload: {
            personaText: 'persona',
          },
        },
      } as any)
    ).rejects.toThrow(/rate limited/);

    expect(patchCalls[0]).toEqual({ id: 'job-err', data: { status: 'running' } });
    expect(patchCalls[1]?.id).toBe('job-err');
    expect(patchCalls[1]?.data?.status).toBe('failed');
  });
});<|MERGE_RESOLUTION|>--- conflicted
+++ resolved
@@ -21,15 +21,10 @@
       logger: noopLogger,
       callOpenRouter: async () => {
         const next = openRouterResponses.shift();
-<<<<<<< HEAD
-        expect(next).toBeDefined();
-        return next!;
-=======
         if (!next) {
           throw new Error('expected open router calls');
         }
         return next;
->>>>>>> f325773d
       },
       patchJobStatus: async (id, data) => {
         patchCalls.push({ id, data });
