--- conflicted
+++ resolved
@@ -2,283 +2,6 @@
 import { existsSync, promises as fs } from 'node:fs';
 import path from 'node:path';
 import type { Processor } from 'bullmq';
-<<<<<<< HEAD
-import type { LoRAConfig } from '@influencerai/core-schemas';
-import type { S3Helpers } from '../s3Helpers';
-
-export type LoraTrainingJobData = {
-  jobId?: string;
-  payload?: Record<string, unknown>;
-};
-
-export type LoraTrainingResult = {
-  success: boolean;
-  message?: string;
-  outputDir?: string;
-  artifacts?: { key: string; url: string; filename: string }[];
-  logs?: string[];
-};
-
-export type PatchJobStatusFn = (
-  jobId: string,
-  data: { status?: string; result?: unknown; costTok?: number }
-) => Promise<unknown>;
-
-export type LoraDatasetInfo = {
-  id?: string;
-  path: string;
-  meta?: Record<string, unknown> | null;
-};
-
-export type LoraConfigInfo = Partial<LoRAConfig> & {
-  id?: string;
-  outputPath?: string;
-  extraArgs?: string[];
-  kohyaCommand?: string;
-  workingDirectory?: string;
-  env?: Record<string, string>;
-  networkModule?: string;
-  baseModel?: string;
-  maxTrainSteps?: number;
-  samplePrompts?: string[];
-  timeoutMs?: number;
-};
-
-export type LoraTrainingPayload = {
-  datasetPath?: string;
-  datasetId?: string;
-  dataset?: LoraDatasetInfo;
-  config?: LoraConfigInfo;
-  configId?: string;
-  kohyaArgs?: string[];
-  outputDir?: string;
-  timeoutMs?: number;
-  s3Prefix?: string;
-  trainingName?: string;
-};
-
-export type LoraTrainingProcessorDeps = {
-  logger: { info: (...args: any[]) => void; warn: (...args: any[]) => void; error: (...args: any[]) => void };
-  patchJobStatus: PatchJobStatusFn;
-  s3: Pick<S3Helpers, 'getClient' | 'putBinaryObject' | 'getSignedGetUrl'>;
-  fetchDataset?: (datasetId: string) => Promise<LoraDatasetInfo | null>;
-  fetchLoraConfig?: (configId: string) => Promise<LoraConfigInfo | null>;
-  spawn?: typeof defaultSpawn;
-  now?: () => number;
-};
-
-type ProgressState = {
-  lastUpdate: number;
-  pending?: TrainingProgress;
-  timer?: NodeJS.Timeout | null;
-  logs: string[];
-};
-
-type TrainingProgress = {
-  stage: 'initializing' | 'fetching-dataset' | 'running' | 'uploading' | 'completed' | 'failed';
-  message?: string;
-  step?: number;
-  totalSteps?: number;
-  percent?: number;
-  source?: 'stdout' | 'stderr';
-  logs?: string[];
-};
-
-const DEFAULT_TIMEOUT_MS = 6 * 60 * 60 * 1000; // 6 hours
-const PROGRESS_INTERVAL_MS = 1000;
-const SIGNED_URL_EXPIRY_SECONDS = 7 * 24 * 3600; // 7 days
-
-function coercePayload(payload: Record<string, unknown> | undefined): LoraTrainingPayload {
-  if (!payload || typeof payload !== 'object') return {};
-  return payload as LoraTrainingPayload;
-}
-
-async function resolveDataset(
-  payload: LoraTrainingPayload,
-  deps: Pick<LoraTrainingProcessorDeps, 'fetchDataset'>
-): Promise<LoraDatasetInfo> {
-  if (payload.dataset && typeof payload.dataset.path === 'string') return payload.dataset;
-  if (typeof payload.datasetPath === 'string' && payload.datasetPath.length > 0) {
-    return { path: payload.datasetPath };
-  }
-  if (payload.config?.datasetPath) {
-    return { path: payload.config.datasetPath };
-  }
-  if (payload.datasetId && deps.fetchDataset) {
-    const result = await deps.fetchDataset(payload.datasetId);
-    if (result) return result;
-  }
-  throw new Error('Unable to determine dataset path for LoRA training');
-}
-
-async function resolveConfig(
-  payload: LoraTrainingPayload,
-  dataset: LoraDatasetInfo,
-  deps: Pick<LoraTrainingProcessorDeps, 'fetchLoraConfig'>
-): Promise<LoraConfigInfo> {
-  if (payload.config) return { ...payload.config, datasetPath: payload.config.datasetPath ?? dataset.path };
-  if (payload.configId && deps.fetchLoraConfig) {
-    const cfg = await deps.fetchLoraConfig(payload.configId);
-    if (cfg) return { ...cfg, datasetPath: cfg.datasetPath ?? dataset.path };
-  }
-  return { datasetPath: dataset.path };
-}
-
-function buildKohyaCommand(
-  payload: LoraTrainingPayload,
-  dataset: LoraDatasetInfo,
-  config: LoraConfigInfo,
-  outputDir: string
-): { command: string; args: string[]; options: SpawnOptionsWithoutStdio } {
-  const baseCommand = config.kohyaCommand || 'accelerate';
-  const args: string[] = [];
-
-  if (baseCommand === 'accelerate') {
-    args.push('launch');
-    args.push('train_network.py');
-  }
-
-  const cliArgs: string[] = payload.kohyaArgs ? [...payload.kohyaArgs] : [];
-  const datasetPath = config.datasetPath || dataset.path;
-  const modelPath = config.baseModel || config.modelName;
-
-  const ensureArg = (flag: string, value?: string | number) => {
-    if (!value && value !== 0) return;
-    const formatted = typeof value === 'number' ? value.toString() : value;
-    if (!cliArgs.some((arg) => arg.startsWith(`${flag}=`) || arg === flag)) {
-      if (flag.includes('=')) {
-        cliArgs.push(flag.replace(/=.*/, `=${formatted}`));
-      } else {
-        cliArgs.push(`${flag}=${formatted}`);
-      }
-    }
-  };
-
-  ensureArg('--train_data_dir', datasetPath);
-  ensureArg('--output_dir', outputDir);
-  ensureArg('--network_module', config.networkModule || 'networks.lora');
-  ensureArg('--learning_rate', config.learningRate);
-  ensureArg('--lr', config.learningRate);
-  ensureArg('--max_train_epochs', config.epochs);
-  ensureArg('--train_batch_size', config.batchSize);
-  ensureArg('--resolution', config.resolution);
-  ensureArg('--network_dim', config.networkDim);
-  ensureArg('--network_alpha', config.networkAlpha);
-  ensureArg('--max_train_steps', config.maxTrainSteps);
-  ensureArg('--pretrained_model_name_or_path', modelPath);
-
-  if (Array.isArray(config.extraArgs)) {
-    cliArgs.push(...config.extraArgs);
-  }
-
-  const options: SpawnOptionsWithoutStdio = {
-    cwd: config.workingDirectory || payload.config?.workingDirectory || process.cwd(),
-    env: { ...process.env, ...(config.env || {}) },
-    stdio: 'pipe',
-  };
-
-  return { command: baseCommand, args: [...args, ...cliArgs], options };
-}
-
-function scheduleProgress(
-  progress: TrainingProgress,
-  jobId: string | undefined,
-  deps: LoraTrainingProcessorDeps,
-  state: ProgressState
-) {
-  if (!jobId) return;
-  const now = deps.now ? deps.now() : Date.now();
-  const send = (payload: TrainingProgress) => {
-    state.lastUpdate = now;
-    deps
-      .patchJobStatus(jobId, { status: 'running', result: { progress: payload } })
-      .catch((err) => deps.logger.warn({ err, jobId }, 'Failed to update LoRA job progress'));
-  };
-
-  state.logs.push(progress.message || '');
-  if (state.logs.length > 50) state.logs.splice(0, state.logs.length - 50);
-
-  if (now - state.lastUpdate >= PROGRESS_INTERVAL_MS) {
-    send({ ...progress, logs: undefined });
-    state.pending = undefined;
-    if (state.timer) {
-      clearTimeout(state.timer);
-      state.timer = null;
-    }
-    return;
-  }
-
-  state.pending = progress;
-  if (!state.timer) {
-    const delay = Math.max(0, PROGRESS_INTERVAL_MS - (now - state.lastUpdate));
-    state.timer = setTimeout(() => {
-      if (state.pending) send(state.pending);
-      state.pending = undefined;
-      state.timer = null;
-    }, delay);
-  }
-}
-
-function parseProgressFromLine(line: string): Pick<TrainingProgress, 'step' | 'totalSteps' | 'percent'> {
-  const stepMatch = line.match(/step\s*(\d+)\s*(?:\/|of)\s*(\d+)/i);
-  if (stepMatch) {
-    const current = Number(stepMatch[1]);
-    const total = Number(stepMatch[2]);
-    const percent = total > 0 ? Math.min(100, Math.round((current / total) * 100)) : undefined;
-    return { step: current, totalSteps: total, percent };
-  }
-  const percentMatch = line.match(/(\d{1,3})%/);
-  if (percentMatch) {
-    const percent = Number(percentMatch[1]);
-    return { percent: Math.min(100, percent) };
-  }
-  return {};
-}
-
-async function waitForProcess(
-  child: ReturnType<typeof defaultSpawn>,
-  timeoutMs: number,
-  onTimeout: () => void
-): Promise<number> {
-  if (!child) return Promise.reject(new Error('Failed to spawn kohya_ss process'));
-  const timer = setTimeout(() => {
-    onTimeout();
-  }, timeoutMs);
-
-  try {
-    const [code] = (await once(child, 'close')) as [number, NodeJS.Signals | null];
-    return code ?? 0;
-  } finally {
-    clearTimeout(timer);
-  }
-}
-
-function collectLogs(buffers: string[]): string[] {
-  return buffers.filter((line) => line && line.trim().length > 0).slice(-200);
-}
-
-async function uploadSafetensors(
-  outputDir: string,
-  s3Deps: LoraTrainingProcessorDeps['s3'],
-  keyPrefix: string
-): Promise<{ key: string; url: string; filename: string }[]> {
-  const clientInfo = s3Deps.getClient();
-  if (!clientInfo) return [];
-  const files = await fs.readdir(outputDir);
-  const safetensors = files.filter((name) => name.endsWith('.safetensors'));
-  const uploads: { key: string; url: string; filename: string }[] = [];
-
-  for (const filename of safetensors) {
-    const absolute = path.resolve(outputDir, filename);
-    const key = `${keyPrefix}${filename}`;
-    await s3Deps.putBinaryObject(clientInfo.client, clientInfo.bucket, key, createReadStream(absolute));
-    const url = await s3Deps.getSignedGetUrl(clientInfo.client, clientInfo.bucket, key, SIGNED_URL_EXPIRY_SECONDS);
-    uploads.push({ key, url, filename });
-  }
-
-  return uploads;
-}
-=======
 import {
   collectLogs,
   coercePayload,
@@ -299,7 +22,6 @@
 } from './loraTraining/types';
 
 export { type LoraTrainingJobData, type LoraTrainingResult } from './loraTraining/types';
->>>>>>> e3e79117
 
 export function createLoraTrainingProcessor(
   deps: LoraTrainingProcessorDeps
