import { Worker } from 'bullmq';
<<<<<<< HEAD
import type { Job } from 'bullmq';
=======
import type { Processor } from 'bullmq';
>>>>>>> f325773d
import Redis from 'ioredis';
import { logger as defaultLogger } from './logger';
import { InfluencerAIClient } from '@influencerai/sdk';
import type { JobResponse } from '@influencerai/sdk';
import { imageCaptionPrompt, videoScriptPrompt } from '@influencerai/prompts';
import { S3Client, PutObjectCommand, GetObjectCommand } from '@aws-sdk/client-s3';
import { getSignedUrl } from '@aws-sdk/s3-request-presigner';
<<<<<<< HEAD
import { createContentGenerationProcessor as defaultCreateContentGenerationProcessor } from './processors/contentGeneration';
=======
import {
  createContentGenerationProcessor,
  type ContentGenerationJobData,
  type ContentGenerationResult,
} from './processors/contentGeneration';
>>>>>>> f325773d

// Lightweight HTTP helpers (aligned with API app)
class HTTPError extends Error {
  status: number;
  body?: unknown;
  url?: string;
  method?: string;
  constructor(message: string, opts: { status: number; body?: unknown; url?: string; method?: string }) {
    super(message);
    this.name = 'HTTPError';
    this.status = opts.status;
    this.body = opts.body;
    this.url = opts.url;
    this.method = opts.method;
  }
}

async function fetchWithTimeout(url: string, init: any = {}, timeoutMs = 60000): Promise<any> {
  const controller = new AbortController();
  const t = setTimeout(() => controller.abort(), timeoutMs);
  try {
    const res = await fetch(url as any, { ...init, signal: controller.signal } as any);
    return res as any;
  } finally {
    clearTimeout(t);
  }
}

function sleep(ms: number) {
  return new Promise<void>((resolve) => setTimeout(resolve, ms));
}

function parseRetryAfter(header: string | null | undefined): number | null {
  if (!header) return null;
  const asInt = Number(header);
  if (!Number.isNaN(asInt) && asInt >= 0) return asInt * 1000;
  const date = Date.parse(header);
  if (!Number.isNaN(date)) return Math.max(0, date - Date.now());
  return null;
}

function shouldRetry(status: number): boolean {
  return status === 429 || (status >= 500 && status <= 599);
}

function backoffDelay(attempt: number, baseMs = 250, jitterMs = 100): number {
  const base = baseMs * Math.pow(2, attempt - 1);
  const jitter = jitterMs > 0 ? Math.floor(Math.random() * jitterMs) : 0;
  return base + jitter;
}

async function safeReadBody(res: any) {
  try {
    const ct = (res.headers as any)?.get?.('content-type') || '';
    if (typeof ct === 'string' && ct.includes('application/json')) return await res.json();
    return await res.text();
  } catch {
    return null;
  }
}

async function callOpenRouter(messages: { role: 'system' | 'user' | 'assistant'; content: string }[], opts?: { responseFormat?: 'json_object' | 'text' }): Promise<{ content: string; usage?: { prompt_tokens?: number; completion_tokens?: number; total_tokens?: number } }> {
  const apiKey = process.env.OPENROUTER_API_KEY || '';
  const url = 'https://openrouter.ai/api/v1/chat/completions';
  const maxAttempts = Number(process.env.OPENROUTER_MAX_RETRIES || 3);
  const timeoutMs = Number(process.env.OPENROUTER_TIMEOUT_MS || 60000);
  const backoffBaseMs = Number(process.env.OPENROUTER_BACKOFF_BASE_MS || 250);
  const backoffJitterMs = Number(process.env.OPENROUTER_BACKOFF_JITTER_MS || 100);

  let attempt = 0;
  let lastErr: unknown = undefined;
  while (attempt < maxAttempts) {
    attempt += 1;
    try {
      const res = await fetchWithTimeout(
        url,
        {
          method: 'POST',
          headers: {
            'Content-Type': 'application/json',
            Authorization: `Bearer ${apiKey}`,
          },
          body: JSON.stringify({
            model: 'openrouter/auto',
            messages,
            ...(opts?.responseFormat ? { response_format: { type: opts.responseFormat } } : {}),
          }),
        },
        timeoutMs
      );

      if (!res.ok) {
        const status = (res as any).status ?? 500;
        const body = await safeReadBody(res);
        if (shouldRetry(status) && attempt < maxAttempts) {
          const ra = parseRetryAfter((res as any).headers?.get?.('Retry-After'));
          const delay = Math.max(ra ?? 0, backoffDelay(attempt, backoffBaseMs, backoffJitterMs));
          await sleep(delay);
          continue;
        }
        throw new HTTPError('OpenRouter request failed', { status, body, url, method: 'POST' });
      }

      const json = await res.json();
      const content = json?.choices?.[0]?.message?.content as string | undefined;
      const usage = json?.usage as { prompt_tokens?: number; completion_tokens?: number; total_tokens?: number } | undefined;
      return { content: content ?? '', usage };
    } catch (err) {
      lastErr = err;
      if (attempt < maxAttempts) {
        await sleep(backoffDelay(attempt, backoffBaseMs, backoffJitterMs));
        continue;
      }
      throw err;
    }
  }
  if (lastErr) throw lastErr;
  return { content: '', usage: undefined };
}

// Minimal S3 helpers
type LoggerLike = Pick<typeof defaultLogger, 'info' | 'warn' | 'error'>;

function getS3Client(logger: LoggerLike = defaultLogger): { client: S3Client; bucket: string } | null {
  const endpoint = process.env.S3_ENDPOINT || 'http://localhost:9000';
  const region = process.env.AWS_REGION || 'us-east-1';
  const accessKeyId = process.env.S3_KEY || 'minio';
  const secretAccessKey = process.env.S3_SECRET || 'minio12345';
  const bucket = process.env.S3_BUCKET || 'assets';
  try {
    const client = new S3Client({
      region,
      endpoint,
      forcePathStyle: true,
      credentials: { accessKeyId, secretAccessKey },
    });
    return { client, bucket };
  } catch (e) {
    logger.warn({ err: e }, 'Unable to initialize S3 client');
    return null;
  }
}

async function putTextObjectS3(client: S3Client, bucket: string, key: string, content: string) {
  await client.send(
    new PutObjectCommand({ Bucket: bucket, Key: key, Body: Buffer.from(content, 'utf8'), ContentType: 'text/plain' })
  );
}

async function getSignedGetUrlS3(client: S3Client, bucket: string, key: string, expiresInSeconds = 3600): Promise<string> {
  const cmd = new GetObjectCommand({ Bucket: bucket, Key: key });
  return getSignedUrl(client, cmd, { expiresIn: expiresInSeconds });
}

<<<<<<< HEAD
type PatchJobStatusPayload = {
  status?: 'running' | 'succeeded' | 'failed' | 'completed';
  result?: unknown;
  costTok?: number;
};

type WorkerConstructor = typeof Worker;

export type CreateWorkersOptions = {
  WorkerClass?: WorkerConstructor;
  connection?: Redis;
  apiClient?: InfluencerAIClient;
  logger?: LoggerLike;
  patchJobStatus?: (jobId: string, data: PatchJobStatusPayload) => Promise<void>;
  contentProcessorFactory?: typeof defaultCreateContentGenerationProcessor;
  prefix?: string;
};

export type CreateWorkersResult = {
  contentWorker: Worker;
  loraWorker: Worker;
  patchJobStatus: (jobId: string, data: PatchJobStatusPayload) => Promise<void>;
  connection: Redis;
  apiClient: InfluencerAIClient;
};

export function createWorkers(options: CreateWorkersOptions = {}): CreateWorkersResult {
  const WorkerImpl = options.WorkerClass ?? Worker;
  const logger = options.logger ?? defaultLogger;
  const connection =
    options.connection ??
    new Redis({
      host: process.env.REDIS_HOST || 'localhost',
      port: parseInt(process.env.REDIS_PORT || '6379'),
      maxRetriesPerRequest: null,
    });

  const apiBaseUrl = process.env.API_BASE_URL || process.env.WORKER_API_URL || 'http://localhost:3001';
  const apiClient = options.apiClient ?? new InfluencerAIClient(apiBaseUrl);

  const patchJobStatusImpl =
    options.patchJobStatus ??
    (async (jobId: string, data: PatchJobStatusPayload) => {
      const maxAttempts = 2;
      let lastErr: unknown = undefined;
      for (let attempt = 1; attempt <= maxAttempts; attempt++) {
        try {
          await apiClient.updateJob(jobId, data);
          return;
        } catch (err) {
          lastErr = err;
          if (attempt < maxAttempts) {
            await new Promise((r) => setTimeout(r, 200 * attempt));
          }
=======
type LogFn = (...args: any[]) => void;

export type WorkerLogger = {
  info: LogFn;
  warn: LogFn;
  error: LogFn;
};

type UpdateJobInput = Parameters<InfluencerAIClient['updateJob']>[1];
type CreateJobInput = Parameters<InfluencerAIClient['createJob']>[0];

export type WorkerApi = {
  updateJob: (jobId: string, data: UpdateJobInput) => Promise<unknown>;
  createJob: (input: CreateJobInput) => Promise<JobResponse>;
};

export type S3Helpers = {
  getClient: typeof getS3Client;
  putTextObject: typeof putTextObjectS3;
  getSignedGetUrl: typeof getSignedGetUrlS3;
};

export type WorkerDependencies = {
  logger: WorkerLogger;
  api: WorkerApi;
  connection: Redis;
  s3: S3Helpers;
};

type LoraTrainingJobData = {
  jobId?: string;
  payload?: Record<string, unknown>;
};

type LoraTrainingResult = {
  success: true;
  result: string;
};

export function createWorkers(deps: WorkerDependencies) {
  const { logger: depLogger, api, connection, s3 } = deps;

  async function patchJobStatus(jobId: string, data: UpdateJobInput) {
    const maxAttempts = 2;
    let lastErr: unknown = undefined;
    for (let attempt = 1; attempt <= maxAttempts; attempt++) {
      try {
        await api.updateJob(jobId, data);
        return;
      } catch (err) {
        lastErr = err;
        if (attempt < maxAttempts) {
          await new Promise((r) => setTimeout(r, 200 * attempt));
>>>>>>> f325773d
        }
      }
      logger.warn({ err: lastErr, jobId, data }, 'Failed to PATCH job status after retries');
    });

  const prefix = options.prefix ?? process.env.BULL_PREFIX;
  const contentProcessorFactory = options.contentProcessorFactory ?? defaultCreateContentGenerationProcessor;

  const contentProcessor = contentProcessorFactory({
      logger,
      callOpenRouter,
      patchJobStatus: patchJobStatusImpl,
      createChildJob: async ({ parentJobId, caption, script, persona, context, durationSec }) =>
        apiClient.createJob({
          type: 'video-generation',
          payload: {
            parentJobId,
            caption,
            script,
            persona,
            context,
            durationSec,
          },
          priority: 5,
        }) as Promise<JobResponse>,
      uploadTextAssets: async ({ jobIdentifier, caption, script }) => {
        const s3 = getS3Client(logger);
        if (!s3) return {};
        const { client, bucket } = s3;
        const baseKey = `content-generation/${jobIdentifier}/`;
        const captionKey = `${baseKey}caption.txt`;
        const scriptKey = `${baseKey}script.txt`;
        await putTextObjectS3(client, bucket, captionKey, caption || '');
        await putTextObjectS3(client, bucket, scriptKey, script || '');
        const captionUrl = await getSignedGetUrlS3(client, bucket, captionKey, 24 * 3600);
        const scriptUrl = await getSignedGetUrlS3(client, bucket, scriptKey, 24 * 3600);
        return { captionUrl, scriptUrl };
      },
      prompts: { imageCaptionPrompt, videoScriptPrompt },
    });

  const contentWorker = new WorkerImpl(
    'content-generation',
    contentProcessor as ConstructorParameters<WorkerConstructor>[1],
    { connection, prefix }
  );

  const loraWorker = new WorkerImpl(
    'lora-training',
    (async (job) => {
      logger.info({ id: job.id, data: job.data }, 'Processing LoRA training job');
      const jobId = (job.data as any)?.jobId as string | undefined;
      if (jobId) await patchJobStatusImpl(jobId, { status: 'running' });

      // TODO: Implement LoRA training logic
      await new Promise((resolve) => setTimeout(resolve, 1000));

      const result = { success: true, result: 'Training completed' };
      if (jobId) await patchJobStatusImpl(jobId, { status: 'succeeded', result });
      return result;
    }) as ConstructorParameters<WorkerConstructor>[1],
    { connection, prefix }
  );

  contentWorker.on('completed', (job: Job) => {
    logger.info({ id: job.id }, 'Job completed successfully');
  });

  contentWorker.on('failed', (job: Job | undefined, err: Error) => {
    logger.error({ id: job?.id, err }, 'Job failed');
    const jobId = (job?.data as any)?.jobId as string | undefined;
    if (jobId) {
      patchJobStatusImpl(jobId, { status: 'failed', result: { message: (err as any)?.message, stack: (err as any)?.stack } }).catch(() => {});
    }
<<<<<<< HEAD
  });

  loraWorker.on('completed', (job: Job) => {
    logger.info({ id: job.id }, 'LoRA training job completed successfully');
  });

  loraWorker.on('failed', (job: Job | undefined, err: Error) => {
    logger.error({ id: job?.id, err }, 'LoRA training job failed');
    const jobId = (job?.data as any)?.jobId as string | undefined;
    if (jobId) {
      patchJobStatusImpl(jobId, { status: 'failed', result: { message: (err as any)?.message, stack: (err as any)?.stack } }).catch(() => {});
    }
  });

  logger.info('Workers started and listening for jobs...');

  return { contentWorker, loraWorker, patchJobStatus: patchJobStatusImpl, connection, apiClient };
}

let startedWorkers: CreateWorkersResult | null = null;

if (process.env.NODE_ENV !== 'test') {
  startedWorkers = createWorkers();
}

export const contentWorker = startedWorkers?.contentWorker ?? null;
export const loraWorker = startedWorkers?.loraWorker ?? null;
=======
    depLogger.warn({ err: lastErr, jobId, data }, 'Failed to PATCH job status after retries');
  }

  const contentWorker = new Worker<ContentGenerationJobData, ContentGenerationResult, 'content-generation'>(
    'content-generation',
    createContentGenerationProcessor({
      logger: depLogger,
      callOpenRouter,
      patchJobStatus,
      createChildJob: async ({ parentJobId, caption, script, persona, context, durationSec }) =>
        api.createJob({
          type: 'video-generation',
          payload: {
            parentJobId,
            caption,
            script,
            persona,
            context,
            durationSec,
          },
          priority: 5,
        }),
      uploadTextAssets: async ({ jobIdentifier, caption, script }) => {
        const s3Client = s3.getClient();
        if (!s3Client) return {};
        const { client, bucket } = s3Client;
        const baseKey = `content-generation/${jobIdentifier}/`;
        const captionKey = `${baseKey}caption.txt`;
        const scriptKey = `${baseKey}script.txt`;
        await s3.putTextObject(client, bucket, captionKey, caption || '');
        await s3.putTextObject(client, bucket, scriptKey, script || '');
        const captionUrl = await s3.getSignedGetUrl(client, bucket, captionKey, 24 * 3600);
        const scriptUrl = await s3.getSignedGetUrl(client, bucket, scriptKey, 24 * 3600);
        return { captionUrl, scriptUrl };
      },
      prompts: { imageCaptionPrompt, videoScriptPrompt },
    }),
    { connection, prefix: process.env.BULL_PREFIX }
  );

  const loraProcessor: Processor<LoraTrainingJobData, LoraTrainingResult, 'lora-training'> = async (job) => {
    depLogger.info({ id: job.id, data: job.data }, 'Processing LoRA training job');
    const jobData = job.data ?? {};
    const jobId = typeof jobData.jobId === 'string' ? jobData.jobId : undefined;
    if (jobId) await patchJobStatus(jobId, { status: 'running' });

    // TODO: Implement LoRA training logic
    await new Promise((resolve) => setTimeout(resolve, 1000));

    const result: LoraTrainingResult = { success: true, result: 'Training completed' };
    if (jobId) {
      const { success: _success, ...jobResult } = result;
      void _success;
      await patchJobStatus(jobId, { status: 'succeeded', result: jobResult });
    }
    return result;
  };

  const loraWorker = new Worker<LoraTrainingJobData, LoraTrainingResult, 'lora-training'>(
    'lora-training',
    loraProcessor,
    { connection, prefix: process.env.BULL_PREFIX }
  );

  contentWorker.on('completed', (job) => {
    depLogger.info({ id: job.id }, 'Job completed successfully');
  });

  contentWorker.on('failed', (job, err) => {
    depLogger.error({ id: job?.id, err }, 'Job failed');
    const jobId = (job?.data as any)?.jobId as string | undefined;
    if (jobId) {
      patchJobStatus(jobId, { status: 'failed', result: { message: (err as any)?.message, stack: (err as any)?.stack } }).catch(
        () => {}
      );
    }
  });

  loraWorker.on('completed', (job) => {
    depLogger.info({ id: job.id }, 'LoRA training job completed successfully');
  });

  loraWorker.on('failed', (job, err) => {
    depLogger.error({ id: job?.id, err }, 'LoRA training job failed');
    const jobId = (job?.data as any)?.jobId as string | undefined;
    if (jobId) {
      patchJobStatus(jobId, { status: 'failed', result: { message: (err as any)?.message, stack: (err as any)?.stack } }).catch(
        () => {}
      );
    }
  });

  depLogger.info('Workers started and listening for jobs...');

  return { contentWorker, loraWorker };
}

if (process.env.NODE_ENV !== 'test') {
  const connection = new Redis({
    host: process.env.REDIS_HOST || 'localhost',
    port: parseInt(process.env.REDIS_PORT || '6379'),
    maxRetriesPerRequest: null,
  });

  const apiBaseUrl = process.env.API_BASE_URL || process.env.WORKER_API_URL || 'http://localhost:3001';
  const api = new InfluencerAIClient(apiBaseUrl);

  createWorkers({
    logger,
    api: {
      updateJob: (jobId, data) => api.updateJob(jobId, data),
      createJob: (input) => api.createJob(input) as Promise<JobResponse>,
    },
    connection,
    s3: {
      getClient: getS3Client,
      putTextObject: putTextObjectS3,
      getSignedGetUrl: getSignedGetUrlS3,
    },
  });
}
>>>>>>> f325773d
<|MERGE_RESOLUTION|>--- conflicted
+++ resolved
@@ -1,9 +1,5 @@
 import { Worker } from 'bullmq';
-<<<<<<< HEAD
-import type { Job } from 'bullmq';
-=======
 import type { Processor } from 'bullmq';
->>>>>>> f325773d
 import Redis from 'ioredis';
 import { logger as defaultLogger } from './logger';
 import { InfluencerAIClient } from '@influencerai/sdk';
@@ -11,15 +7,11 @@
 import { imageCaptionPrompt, videoScriptPrompt } from '@influencerai/prompts';
 import { S3Client, PutObjectCommand, GetObjectCommand } from '@aws-sdk/client-s3';
 import { getSignedUrl } from '@aws-sdk/s3-request-presigner';
-<<<<<<< HEAD
-import { createContentGenerationProcessor as defaultCreateContentGenerationProcessor } from './processors/contentGeneration';
-=======
 import {
   createContentGenerationProcessor,
   type ContentGenerationJobData,
   type ContentGenerationResult,
 } from './processors/contentGeneration';
->>>>>>> f325773d
 
 // Lightweight HTTP helpers (aligned with API app)
 class HTTPError extends Error {
@@ -174,62 +166,6 @@
   return getSignedUrl(client, cmd, { expiresIn: expiresInSeconds });
 }
 
-<<<<<<< HEAD
-type PatchJobStatusPayload = {
-  status?: 'running' | 'succeeded' | 'failed' | 'completed';
-  result?: unknown;
-  costTok?: number;
-};
-
-type WorkerConstructor = typeof Worker;
-
-export type CreateWorkersOptions = {
-  WorkerClass?: WorkerConstructor;
-  connection?: Redis;
-  apiClient?: InfluencerAIClient;
-  logger?: LoggerLike;
-  patchJobStatus?: (jobId: string, data: PatchJobStatusPayload) => Promise<void>;
-  contentProcessorFactory?: typeof defaultCreateContentGenerationProcessor;
-  prefix?: string;
-};
-
-export type CreateWorkersResult = {
-  contentWorker: Worker;
-  loraWorker: Worker;
-  patchJobStatus: (jobId: string, data: PatchJobStatusPayload) => Promise<void>;
-  connection: Redis;
-  apiClient: InfluencerAIClient;
-};
-
-export function createWorkers(options: CreateWorkersOptions = {}): CreateWorkersResult {
-  const WorkerImpl = options.WorkerClass ?? Worker;
-  const logger = options.logger ?? defaultLogger;
-  const connection =
-    options.connection ??
-    new Redis({
-      host: process.env.REDIS_HOST || 'localhost',
-      port: parseInt(process.env.REDIS_PORT || '6379'),
-      maxRetriesPerRequest: null,
-    });
-
-  const apiBaseUrl = process.env.API_BASE_URL || process.env.WORKER_API_URL || 'http://localhost:3001';
-  const apiClient = options.apiClient ?? new InfluencerAIClient(apiBaseUrl);
-
-  const patchJobStatusImpl =
-    options.patchJobStatus ??
-    (async (jobId: string, data: PatchJobStatusPayload) => {
-      const maxAttempts = 2;
-      let lastErr: unknown = undefined;
-      for (let attempt = 1; attempt <= maxAttempts; attempt++) {
-        try {
-          await apiClient.updateJob(jobId, data);
-          return;
-        } catch (err) {
-          lastErr = err;
-          if (attempt < maxAttempts) {
-            await new Promise((r) => setTimeout(r, 200 * attempt));
-          }
-=======
 type LogFn = (...args: any[]) => void;
 
 export type WorkerLogger = {
@@ -283,7 +219,6 @@
         lastErr = err;
         if (attempt < maxAttempts) {
           await new Promise((r) => setTimeout(r, 200 * attempt));
->>>>>>> f325773d
         }
       }
       logger.warn({ err: lastErr, jobId, data }, 'Failed to PATCH job status after retries');
@@ -358,35 +293,6 @@
     if (jobId) {
       patchJobStatusImpl(jobId, { status: 'failed', result: { message: (err as any)?.message, stack: (err as any)?.stack } }).catch(() => {});
     }
-<<<<<<< HEAD
-  });
-
-  loraWorker.on('completed', (job: Job) => {
-    logger.info({ id: job.id }, 'LoRA training job completed successfully');
-  });
-
-  loraWorker.on('failed', (job: Job | undefined, err: Error) => {
-    logger.error({ id: job?.id, err }, 'LoRA training job failed');
-    const jobId = (job?.data as any)?.jobId as string | undefined;
-    if (jobId) {
-      patchJobStatusImpl(jobId, { status: 'failed', result: { message: (err as any)?.message, stack: (err as any)?.stack } }).catch(() => {});
-    }
-  });
-
-  logger.info('Workers started and listening for jobs...');
-
-  return { contentWorker, loraWorker, patchJobStatus: patchJobStatusImpl, connection, apiClient };
-}
-
-let startedWorkers: CreateWorkersResult | null = null;
-
-if (process.env.NODE_ENV !== 'test') {
-  startedWorkers = createWorkers();
-}
-
-export const contentWorker = startedWorkers?.contentWorker ?? null;
-export const loraWorker = startedWorkers?.loraWorker ?? null;
-=======
     depLogger.warn({ err: lastErr, jobId, data }, 'Failed to PATCH job status after retries');
   }
 
@@ -507,5 +413,4 @@
       getSignedGetUrl: getSignedGetUrlS3,
     },
   });
-}
->>>>>>> f325773d
+}