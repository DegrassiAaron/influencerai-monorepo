import { describe, it, expect, beforeEach, vi, afterEach } from 'vitest';

type Listener = (...args: any[]) => void;

type WorkerMockInstance = {
  queueName: string;
  processor: (...args: any[]) => unknown;
  opts: Record<string, unknown>;
  on: (event: string, handler: Listener) => WorkerMockInstance;
  emit: (event: string, ...args: any[]) => void;
  listeners: Map<string, Listener[]>;
};

const workerInstances: WorkerMockInstance[] = [];
type QueueMockInstance = {
  name: string;
  opts: Record<string, unknown>;
  getJobCounts: (...args: any[]) => Promise<Record<string, number>>;
};
const queueInstances: QueueMockInstance[] = [];

const fetchWithTimeoutMock = vi.fn(async () => 'fetch-result');
const sleepMock = vi.fn(async () => {});

vi.mock('./httpClient', async () => {
  const actual = await vi.importActual<typeof import('./httpClient')>('./httpClient');
  return {
    ...actual,
    fetchWithTimeout: fetchWithTimeoutMock,
    sleep: sleepMock,
  };
});

const createFfmpegRunnerMock = vi.fn(() => ({
  aspectRatio: '9:16',
  audioFilter: 'loudnorm',
  preset: 'medium',
  run: vi.fn(),
}));

vi.mock('./ffmpeg', () => ({
  createFfmpegRunner: createFfmpegRunnerMock,
}));

const queueInstances: any[] = [];

vi.mock('bullmq', () => {
  class WorkerMock {
    queueName: string;
    processor: (...args: any[]) => unknown;
    opts: Record<string, unknown>;
    listeners: Map<string, Listener[]>;

    constructor(queueName: string, processor: (...args: any[]) => unknown, opts: Record<string, unknown>) {
      this.queueName = queueName;
      this.processor = processor;
      this.opts = opts;
      this.listeners = new Map();
      workerInstances.push(this as unknown as WorkerMockInstance);
    }

    on(event: string, handler: Listener) {
      const handlers = this.listeners.get(event) ?? [];
      handlers.push(handler);
      this.listeners.set(event, handlers);
      return this;
    }

    emit(event: string, ...args: any[]) {
      const handlers = this.listeners.get(event) ?? [];
      handlers.forEach((handler) => handler(...args));
    }

    async close() {
      return Promise.resolve();
    }
  }

  class QueueMock {
    name: string;
    opts: Record<string, unknown>;

    constructor(name: string, opts: Record<string, unknown>) {
      this.name = name;
      this.opts = opts;
<<<<<<< HEAD
      queueInstances.push(this as unknown as QueueMockInstance);
    }

    async getJobCounts() {
      return { waiting: 0, failed: 0, completed: 0 } as Record<string, number>;
=======
      queueInstances.push(this);
    }

    async getJobCounts() {
      return { waiting: 0, failed: 0 };
>>>>>>> bd343c3d
    }
  }

  return { Worker: WorkerMock, Queue: QueueMock };
});

const contentDeps: any[] = [];
const loraDeps: any[] = [];
const videoDeps: any[] = [];

const createContentGenerationProcessorMock = vi.fn((deps) => {
  contentDeps.push(deps);
  return vi.fn().mockResolvedValue({ ok: true });
});

const createLoraTrainingProcessorMock = vi.fn((deps) => {
  loraDeps.push(deps);
  return vi.fn().mockResolvedValue({ ok: true });
});

const createVideoGenerationProcessorMock = vi.fn((deps) => {
  videoDeps.push(deps);
  return vi.fn().mockResolvedValue({ ok: true });
});

const monitoringInstance = {
  app: { inject: vi.fn() },
  start: vi.fn().mockResolvedValue(undefined),
  stop: vi.fn().mockResolvedValue(undefined),
  recordFailure: vi.fn().mockResolvedValue(undefined),
  recordCompletion: vi.fn(),
  registry: { getSingleMetric: vi.fn() },
};

const createMonitoringServerMock = vi.fn(() => monitoringInstance);

vi.mock('./processors/contentGeneration', () => ({
  createContentGenerationProcessor: createContentGenerationProcessorMock,
}));

vi.mock('./processors/loraTraining', () => ({
  createLoraTrainingProcessor: createLoraTrainingProcessorMock,
}));

vi.mock('./processors/videoGeneration', () => ({
  createVideoGenerationProcessor: createVideoGenerationProcessorMock,
}));

<<<<<<< HEAD
vi.mock('./monitoring', () => ({
  createMonitoringServer: createMonitoringServerMock,
=======
const startMonitoringMock = vi.fn().mockResolvedValue({ close: vi.fn() });

vi.mock('./monitoring', () => ({
  startMonitoring: startMonitoringMock,
}));

const createFailureAlerterMock = vi.fn(() => ({
  handleFailure: vi.fn(),
  resetFailures: vi.fn(),
}));

vi.mock('./alerts', () => ({
  createFailureAlerter: createFailureAlerterMock,
>>>>>>> bd343c3d
}));

describe('createWorkers', () => {
  beforeEach(async () => {
    workerInstances.length = 0;
    queueInstances.length = 0;
    contentDeps.length = 0;
    loraDeps.length = 0;
    videoDeps.length = 0;
    queueInstances.length = 0;
    vi.clearAllMocks();
    await vi.resetModules();
  });

  afterEach(() => {
    vi.useRealTimers();
    delete process.env.BULL_PREFIX;
    delete process.env.COMFYUI_TIMEOUT_MS;
    delete process.env.COMFYUI_POLL_INTERVAL_MS;
    delete process.env.COMFYUI_MAX_POLL_ATTEMPTS;
    delete process.env.COMFYUI_VIDEO_WORKFLOW_JSON;
<<<<<<< HEAD
    delete process.env.WORKER_BULL_BOARD_USER;
    delete process.env.WORKER_BULL_BOARD_PASSWORD;
    delete process.env.WORKER_MONITOR_PORT;
    delete process.env.WORKER_MONITOR_HOST;
    delete process.env.WORKER_ALERT_WEBHOOK_URL;
    delete process.env.WORKER_ALERT_FAILURE_THRESHOLD;
=======
    delete process.env.BULL_BOARD_PORT;
    delete process.env.BULL_BOARD_HOST;
    delete process.env.BULL_BOARD_USER;
    delete process.env.BULL_BOARD_PASSWORD;
    delete process.env.WORKER_METRICS_PREFIX;
    delete process.env.ALERT_WEBHOOK_URL;
    delete process.env.ALERT_FAILURE_THRESHOLD;
>>>>>>> bd343c3d
  });

  it('boots BullMQ workers with shared dependencies and wire-up', async () => {
    process.env.BULL_PREFIX = 'test-prefix';
    process.env.COMFYUI_TIMEOUT_MS = '45000';
    process.env.COMFYUI_POLL_INTERVAL_MS = '2000';
    process.env.COMFYUI_MAX_POLL_ATTEMPTS = '8';
    process.env.COMFYUI_VIDEO_WORKFLOW_JSON = '{"nodes": []}';
    const logger = { info: vi.fn(), warn: vi.fn(), error: vi.fn() };
    const updateJob = vi.fn().mockResolvedValue(undefined);
    const createJob = vi.fn().mockResolvedValue({ id: 'child-123' });
    const s3Client = { client: {}, bucket: 'assets' };
    const s3 = {
      getClient: vi.fn(() => s3Client),
      putTextObject: vi.fn().mockResolvedValue(undefined),
      putBinaryObject: vi.fn().mockResolvedValue(undefined),
      getSignedGetUrl: vi.fn(async (_client: unknown, _bucket: string, key: string) => `https://assets.local/${key}`),
    };
    const fetchDataset = vi.fn();
    const fetchLoraConfig = vi.fn();

    process.env.WORKER_BULL_BOARD_USER = 'bull';
    process.env.WORKER_BULL_BOARD_PASSWORD = 'board';
    process.env.WORKER_MONITOR_PORT = '3035';
    const { createWorkers } = await import('./index');

    const workers = createWorkers({
      logger,
      api: {
        updateJob,
        createJob,
      },
      connection: { kind: 'redis-mock' } as any,
      s3,
      fetchDataset,
      fetchLoraConfig,
    });

    expect(createMonitoringServerMock).toHaveBeenCalledTimes(1);
    expect(createMonitoringServerMock).toHaveBeenCalledWith(
      expect.objectContaining({
        logger,
        port: 3035,
        host: '0.0.0.0',
        auth: { username: 'bull', password: 'board' },
        webhook: undefined,
      })
    );
    expect(monitoringInstance.start).toHaveBeenCalledTimes(1);
    const expectedQueues = ['content-generation', 'lora-training', 'video-generation'];
    expect(queueInstances.map((queue) => queue.name).sort()).toEqual(expectedQueues);
    const monitoringArgs = createMonitoringServerMock.mock.calls[0]?.[0];
    expect(monitoringArgs.queues.map((entry: any) => entry.name).sort()).toEqual(expectedQueues);

    expect(workers.contentWorker).toBeDefined();
    expect(workers.loraWorker).toBeDefined();
    expect(workers.videoWorker).toBeDefined();

    expect(workerInstances).toHaveLength(3);
    expect(workerInstances.map((instance) => instance.queueName).sort()).toEqual([
      'content-generation',
      'lora-training',
      'video-generation',
    ]);

    workerInstances.forEach((instance) => {
      expect(instance.opts).toMatchObject({ connection: expect.objectContaining({ kind: 'redis-mock' }), prefix: 'test-prefix' });
    });

    expect(createContentGenerationProcessorMock).toHaveBeenCalledTimes(1);
    expect(createLoraTrainingProcessorMock).toHaveBeenCalledTimes(1);
    expect(createVideoGenerationProcessorMock).toHaveBeenCalledTimes(1);

    const deps = contentDeps[0];
    expect(deps.logger).toBe(logger);

    await deps.patchJobStatus('job-1', { status: 'running' });
    expect(updateJob).toHaveBeenCalledWith('job-1', { status: 'running' });

    await deps.createChildJob({
      parentJobId: 'job-1',
      caption: 'Caption',
      script: 'Script',
      persona: { name: 'Ava' },
      context: 'Launch',
      durationSec: 30,
    });
    expect(createJob).toHaveBeenCalledWith({
      type: 'video-generation',
      payload: {
        parentJobId: 'job-1',
        caption: 'Caption',
        script: 'Script',
        persona: { name: 'Ava' },
        context: 'Launch',
        durationSec: 30,
      },
      priority: 5,
    });

    const uploadResult = await deps.uploadTextAssets({
      jobIdentifier: 'job-1',
      caption: 'caption text',
      script: 'script text',
    });

    expect(s3.getClient).toHaveBeenCalledTimes(1);
    expect(s3.getClient).toHaveBeenCalledWith(logger);
    expect(s3.putTextObject).toHaveBeenCalledWith(s3Client.client, s3Client.bucket, 'content-generation/job-1/caption.txt', 'caption text');
    expect(s3.putTextObject).toHaveBeenCalledWith(s3Client.client, s3Client.bucket, 'content-generation/job-1/script.txt', 'script text');
    expect(s3.getSignedGetUrl).toHaveBeenCalledWith(
      s3Client.client,
      s3Client.bucket,
      'content-generation/job-1/caption.txt',
      24 * 3600
    );
    expect(s3.getSignedGetUrl).toHaveBeenCalledWith(s3Client.client, s3Client.bucket, 'content-generation/job-1/script.txt', 24 * 3600);
    expect(uploadResult).toEqual({
      captionUrl: 'https://assets.local/content-generation/job-1/caption.txt',
      scriptUrl: 'https://assets.local/content-generation/job-1/script.txt',
    });

    expect(loraDeps).toHaveLength(1);
    const loraDependencies = loraDeps[0];
    expect(loraDependencies.logger).toBe(logger);
    expect(loraDependencies.fetchDataset).toBe(fetchDataset);
    expect(loraDependencies.fetchLoraConfig).toBe(fetchLoraConfig);

    expect(videoDeps).toHaveLength(1);
    const videoDependencies = videoDeps[0];
    const ffmpegRunnerInstance = createFfmpegRunnerMock.mock.results[0]?.value;
    expect(createFfmpegRunnerMock).toHaveBeenCalledWith(logger);
    expect(videoDependencies.ffmpeg).toBe(ffmpegRunnerInstance);
    expect(videoDependencies.comfy.baseUrl).toBe('http://127.0.0.1:8188');
    expect(videoDependencies.comfy.clientId).toBe('influencerai-worker');
    expect(videoDependencies.comfy.pollIntervalMs).toBe(2000);
    expect(videoDependencies.comfy.maxPollAttempts).toBe(8);
    expect(videoDependencies.comfy.workflowPayload).toEqual({ nodes: [] });

    const comfyFetchResult = await videoDependencies.comfy.fetch('http://localhost:8188/prompt', { method: 'POST' });
    expect(fetchWithTimeoutMock).toHaveBeenCalledWith('http://localhost:8188/prompt', { method: 'POST' }, 45000);
    expect(comfyFetchResult).toBe('fetch-result');

    const contentQueueWorker = workerInstances.find((instance) => instance.queueName === 'content-generation');
    expect(contentQueueWorker).toBeDefined();

    contentQueueWorker!.emit('completed', { id: 'job-success', processedOn: 0, finishedOn: 10 } as any);
    expect(monitoringInstance.recordCompletion).toHaveBeenCalledWith(
      'content-generation',
      expect.objectContaining({ id: 'job-success', processedOn: 0, finishedOn: 10 })
    );

    contentQueueWorker!.emit(
      'failed',
      { data: { jobId: 'job-failed' } },
      new Error('Boom')
    );

    await vi.waitFor(() => {
      expect(updateJob).toHaveBeenCalledWith('job-failed', expect.objectContaining({ status: 'failed' }));
    });
    expect(logger.error).toHaveBeenCalledWith(expect.objectContaining({ id: undefined, err: expect.any(Error) }), expect.any(String));
    expect(monitoringInstance.recordFailure).toHaveBeenCalledWith('content-generation', 'job-failed', expect.any(Error));

    const loraFailedWorker = workerInstances.find((instance) => instance.queueName === 'lora-training');
    expect(loraFailedWorker).toBeDefined();
    loraFailedWorker!.emit('failed', { data: { jobId: 'lora-job' } }, new Error('LoRA failed'));

    const videoFailedWorker = workerInstances.find((instance) => instance.queueName === 'video-generation');
    expect(videoFailedWorker).toBeDefined();
    videoFailedWorker!.emit('failed', { data: { jobId: 'video-job' } }, new Error('Video failed'));

    await vi.waitFor(() => {
      expect(updateJob).toHaveBeenCalledWith('lora-job', expect.objectContaining({ status: 'failed' }));
      expect(updateJob).toHaveBeenCalledWith('video-job', expect.objectContaining({ status: 'failed' }));
    });
<<<<<<< HEAD
    expect(monitoringInstance.recordFailure).toHaveBeenCalledWith('lora-training', 'lora-job', expect.any(Error));
    expect(monitoringInstance.recordFailure).toHaveBeenCalledWith('video-generation', 'video-job', expect.any(Error));
=======

    expect(startMonitoringMock).toHaveBeenCalledTimes(1);
    const monitoringArgs = startMonitoringMock.mock.calls[0][0];
    expect(monitoringArgs.logger).toBe(logger);
    expect(monitoringArgs.queues.map((q: any) => q.name).sort()).toEqual([
      'content-generation',
      'lora-training',
      'video-generation',
    ]);
    expect(monitoringArgs.metricsPrefix).toBe('influencerai_worker_');
    expect(monitoringArgs.bullBoard).toEqual({
      host: '0.0.0.0',
      port: 3030,
      basicAuth: null,
    });
    expect(monitoringArgs.alerts).toEqual({
      threshold: 3,
      webhookUrl: undefined,
    });
>>>>>>> bd343c3d
  });

  it('retries patchJobStatus once before logging a warning', async () => {
    vi.useFakeTimers();
    const logger = { info: vi.fn(), warn: vi.fn(), error: vi.fn() };
    const updateJob = vi
      .fn()
      .mockRejectedValueOnce(new Error('temporary'))
      .mockResolvedValueOnce(undefined);
    const createJob = vi.fn().mockResolvedValue({ id: 'child' });
    const s3 = {
      getClient: vi.fn(() => null),
      putTextObject: vi.fn(),
      putBinaryObject: vi.fn(),
      getSignedGetUrl: vi.fn(),
    };

    const { createWorkers } = await import('./index');
    createWorkers({
      logger,
      api: { updateJob, createJob },
      connection: {} as any,
      s3,
    });

    logger.warn.mockClear();
    const deps = contentDeps[0];
    const promise = deps.patchJobStatus('job-2', { status: 'running' });
    await vi.runAllTimersAsync();
    await promise;

    expect(updateJob).toHaveBeenCalledTimes(2);
    expect(logger.warn).not.toHaveBeenCalled();
  });

  it('logs a warning when patchJobStatus exhausts retries', async () => {
    vi.useFakeTimers();
    const logger = { info: vi.fn(), warn: vi.fn(), error: vi.fn() };
    const updateJob = vi.fn().mockRejectedValue(new Error('offline'));
    const createJob = vi.fn().mockResolvedValue({ id: 'child' });
    const s3 = {
      getClient: vi.fn(() => null),
      putTextObject: vi.fn(),
      putBinaryObject: vi.fn(),
      getSignedGetUrl: vi.fn(),
    };

    const { createWorkers } = await import('./index');
    createWorkers({
      logger,
      api: { updateJob, createJob },
      connection: {} as any,
      s3,
    });

    logger.warn.mockClear();
    const deps = contentDeps[0];
    const promise = deps.patchJobStatus('job-3', { status: 'running' });
    await vi.runAllTimersAsync();
    await promise;

    expect(updateJob).toHaveBeenCalledTimes(2);
    expect(logger.warn).toHaveBeenCalledWith(
      expect.objectContaining({ jobId: 'job-3', data: { status: 'running' }, err: expect.any(Error) }),
      'Failed to PATCH job status after retries'
    );
  });

  it('configures monitoring with env overrides and wires failure alerts', async () => {
    process.env.BULL_BOARD_PORT = '4000';
    process.env.BULL_BOARD_HOST = '127.0.0.1';
    process.env.BULL_BOARD_USER = 'admin';
    process.env.BULL_BOARD_PASSWORD = 'secret';
    process.env.WORKER_METRICS_PREFIX = 'custom_prefix_';
    process.env.ALERT_WEBHOOK_URL = 'https://hooks.local/webhook';
    process.env.ALERT_FAILURE_THRESHOLD = '5';

    const logger = { info: vi.fn(), warn: vi.fn(), error: vi.fn() };
    const updateJob = vi.fn().mockResolvedValue(undefined);
    const createJob = vi.fn().mockResolvedValue({ id: 'child' });
    const s3 = {
      getClient: vi.fn(() => null),
      putTextObject: vi.fn(),
      putBinaryObject: vi.fn(),
      getSignedGetUrl: vi.fn(),
    };

    const { createWorkers } = await import('./index');
    createWorkers({
      logger,
      api: { updateJob, createJob },
      connection: {} as any,
      s3,
    });

    expect(startMonitoringMock).toHaveBeenCalledTimes(1);
    expect(startMonitoringMock).toHaveBeenCalledWith(
      expect.objectContaining({
        metricsPrefix: 'custom_prefix_',
        bullBoard: {
          host: '127.0.0.1',
          port: 4000,
          basicAuth: {
            username: 'admin',
            password: 'secret',
          },
        },
        alerts: {
          threshold: 5,
          webhookUrl: 'https://hooks.local/webhook',
        },
      })
    );

    expect(createFailureAlerterMock).toHaveBeenCalledWith(
      expect.objectContaining({
        logger,
        threshold: 5,
        webhookUrl: 'https://hooks.local/webhook',
      })
    );

    const failureAlerter = createFailureAlerterMock.mock.results[0].value;
    const contentWorker = workerInstances.find((instance) => instance.queueName === 'content-generation');
    expect(contentWorker).toBeDefined();

    const completedHandler = contentWorker!.listeners.get('completed')?.[0];
    const failedHandler = contentWorker!.listeners.get('failed')?.[0];

    expect(completedHandler).toBeDefined();
    expect(failedHandler).toBeDefined();

    const job = { id: 'job-123', data: { jobId: 'job-123' } };
    failedHandler?.(job, new Error('boom'));
    expect(failureAlerter.handleFailure).toHaveBeenCalledWith('content-generation', job, expect.any(Error));

    completedHandler?.(job);
    expect(failureAlerter.resetFailures).toHaveBeenCalledWith('content-generation');
  });
});<|MERGE_RESOLUTION|>--- conflicted
+++ resolved
@@ -83,19 +83,16 @@
     constructor(name: string, opts: Record<string, unknown>) {
       this.name = name;
       this.opts = opts;
-<<<<<<< HEAD
       queueInstances.push(this as unknown as QueueMockInstance);
     }
 
     async getJobCounts() {
       return { waiting: 0, failed: 0, completed: 0 } as Record<string, number>;
-=======
       queueInstances.push(this);
     }
 
     async getJobCounts() {
       return { waiting: 0, failed: 0 };
->>>>>>> bd343c3d
     }
   }
 
@@ -144,10 +141,8 @@
   createVideoGenerationProcessor: createVideoGenerationProcessorMock,
 }));
 
-<<<<<<< HEAD
 vi.mock('./monitoring', () => ({
   createMonitoringServer: createMonitoringServerMock,
-=======
 const startMonitoringMock = vi.fn().mockResolvedValue({ close: vi.fn() });
 
 vi.mock('./monitoring', () => ({
@@ -161,7 +156,6 @@
 
 vi.mock('./alerts', () => ({
   createFailureAlerter: createFailureAlerterMock,
->>>>>>> bd343c3d
 }));
 
 describe('createWorkers', () => {
@@ -183,14 +177,12 @@
     delete process.env.COMFYUI_POLL_INTERVAL_MS;
     delete process.env.COMFYUI_MAX_POLL_ATTEMPTS;
     delete process.env.COMFYUI_VIDEO_WORKFLOW_JSON;
-<<<<<<< HEAD
     delete process.env.WORKER_BULL_BOARD_USER;
     delete process.env.WORKER_BULL_BOARD_PASSWORD;
     delete process.env.WORKER_MONITOR_PORT;
     delete process.env.WORKER_MONITOR_HOST;
     delete process.env.WORKER_ALERT_WEBHOOK_URL;
     delete process.env.WORKER_ALERT_FAILURE_THRESHOLD;
-=======
     delete process.env.BULL_BOARD_PORT;
     delete process.env.BULL_BOARD_HOST;
     delete process.env.BULL_BOARD_USER;
@@ -198,7 +190,6 @@
     delete process.env.WORKER_METRICS_PREFIX;
     delete process.env.ALERT_WEBHOOK_URL;
     delete process.env.ALERT_FAILURE_THRESHOLD;
->>>>>>> bd343c3d
   });
 
   it('boots BullMQ workers with shared dependencies and wire-up', async () => {
@@ -375,10 +366,8 @@
       expect(updateJob).toHaveBeenCalledWith('lora-job', expect.objectContaining({ status: 'failed' }));
       expect(updateJob).toHaveBeenCalledWith('video-job', expect.objectContaining({ status: 'failed' }));
     });
-<<<<<<< HEAD
     expect(monitoringInstance.recordFailure).toHaveBeenCalledWith('lora-training', 'lora-job', expect.any(Error));
     expect(monitoringInstance.recordFailure).toHaveBeenCalledWith('video-generation', 'video-job', expect.any(Error));
-=======
 
     expect(startMonitoringMock).toHaveBeenCalledTimes(1);
     const monitoringArgs = startMonitoringMock.mock.calls[0][0];
@@ -398,7 +387,6 @@
       threshold: 3,
       webhookUrl: undefined,
     });
->>>>>>> bd343c3d
   });
 
   it('retries patchJobStatus once before logging a warning', async () => {
