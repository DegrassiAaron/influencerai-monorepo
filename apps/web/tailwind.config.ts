import type { Config } from "tailwindcss";
<<<<<<< HEAD
import defaultTheme from "tailwindcss/defaultTheme";
=======
import animate from "tailwindcss-animate";
>>>>>>> 74042159

const config: Config = {
  darkMode: "class",
  content: [
    "./src/pages/**/*.{ts,tsx,mdx}",
    "./src/components/**/*.{ts,tsx,mdx}",
    "./src/app/**/*.{ts,tsx,mdx}",
  ],
  presets: [shadcnPreset],
  theme: {
    extend: {
      colors: {
<<<<<<< HEAD
        background: "hsl(var(--background))",
        foreground: "hsl(var(--foreground))",
        border: "hsl(var(--border))",
        input: "hsl(var(--input))",
        ring: "hsl(var(--ring))",
        card: {
          DEFAULT: "hsl(var(--card))",
          foreground: "hsl(var(--card-foreground))",
=======
        border: "hsl(var(--border))",
        input: "hsl(var(--input))",
        ring: "hsl(var(--ring))",
        background: "hsl(var(--background))",
        foreground: "hsl(var(--foreground))",
        primary: {
          DEFAULT: "hsl(var(--primary))",
          foreground: "hsl(var(--primary-foreground))",
        },
        secondary: {
          DEFAULT: "hsl(var(--secondary))",
          foreground: "hsl(var(--secondary-foreground))",
        },
        destructive: {
          DEFAULT: "hsl(var(--destructive))",
          foreground: "hsl(var(--destructive-foreground))",
>>>>>>> 74042159
        },
        muted: {
          DEFAULT: "hsl(var(--muted))",
          foreground: "hsl(var(--muted-foreground))",
        },
<<<<<<< HEAD
      },
      fontFamily: {
        sans: ["var(--font-sans)", ...defaultTheme.fontFamily.sans],
=======
        accent: {
          DEFAULT: "hsl(var(--accent))",
          foreground: "hsl(var(--accent-foreground))",
        },
        popover: {
          DEFAULT: "hsl(var(--popover))",
          foreground: "hsl(var(--popover-foreground))",
        },
        card: {
          DEFAULT: "hsl(var(--card))",
          foreground: "hsl(var(--card-foreground))",
        },
      },
      borderRadius: {
        lg: "var(--radius)",
        md: "calc(var(--radius) - 2px)",
        sm: "calc(var(--radius) - 4px)",
      },
      keyframes: {
        "accordion-down": {
          from: { height: "0" },
          to: { height: "var(--radix-accordion-content-height)" },
        },
        "accordion-up": {
          from: { height: "var(--radix-accordion-content-height)" },
          to: { height: "0" },
        },
      },
      animation: {
        "accordion-down": "accordion-down 0.2s ease-out",
        "accordion-up": "accordion-up 0.2s ease-out",
>>>>>>> 74042159
      },
    },
  },
  plugins: [animate],
};

export default config;<|MERGE_RESOLUTION|>--- conflicted
+++ resolved
@@ -1,9 +1,5 @@
 import type { Config } from "tailwindcss";
-<<<<<<< HEAD
-import defaultTheme from "tailwindcss/defaultTheme";
-=======
 import animate from "tailwindcss-animate";
->>>>>>> 74042159
 
 const config: Config = {
   darkMode: "class",
@@ -16,16 +12,6 @@
   theme: {
     extend: {
       colors: {
-<<<<<<< HEAD
-        background: "hsl(var(--background))",
-        foreground: "hsl(var(--foreground))",
-        border: "hsl(var(--border))",
-        input: "hsl(var(--input))",
-        ring: "hsl(var(--ring))",
-        card: {
-          DEFAULT: "hsl(var(--card))",
-          foreground: "hsl(var(--card-foreground))",
-=======
         border: "hsl(var(--border))",
         input: "hsl(var(--input))",
         ring: "hsl(var(--ring))",
@@ -42,17 +28,11 @@
         destructive: {
           DEFAULT: "hsl(var(--destructive))",
           foreground: "hsl(var(--destructive-foreground))",
->>>>>>> 74042159
         },
         muted: {
           DEFAULT: "hsl(var(--muted))",
           foreground: "hsl(var(--muted-foreground))",
         },
-<<<<<<< HEAD
-      },
-      fontFamily: {
-        sans: ["var(--font-sans)", ...defaultTheme.fontFamily.sans],
-=======
         accent: {
           DEFAULT: "hsl(var(--accent))",
           foreground: "hsl(var(--accent-foreground))",
@@ -84,7 +64,6 @@
       animation: {
         "accordion-down": "accordion-down 0.2s ease-out",
         "accordion-up": "accordion-up 0.2s ease-out",
->>>>>>> 74042159
       },
     },
   },
