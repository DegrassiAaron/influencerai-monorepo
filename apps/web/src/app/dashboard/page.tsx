<<<<<<< HEAD
import { HealthCard } from "@/components/HealthCard";
import { JobsChart } from "@/components/JobsChart";
import { QueuesWidget } from "@/components/QueuesWidget";

export default function DashboardPage() {
  return (
    <div className="mx-auto flex w-full max-w-6xl flex-col gap-8">
      <header className="space-y-2">
        <p className="text-sm font-semibold uppercase tracking-wide text-muted-foreground">Operations</p>
        <h1 className="text-3xl font-bold">Operational Dashboard</h1>
        <p className="text-muted-foreground">Stato code, servizi e job recenti per il team di contenuti virtuali.</p>
      </header>
      <section className="grid gap-6 lg:grid-cols-[1.2fr_1fr]">
=======
import { ArrowUpRight } from "lucide-react";

import { HealthCard } from "@/components/HealthCard";
import { JobsChart } from "@/components/JobsChart";
import { QueuesWidget } from "@/components/QueuesWidget";
import { Badge } from "@/components/ui/badge";
import { Button } from "@/components/ui/button";

export default function DashboardPage() {
  return (
    <div className="flex h-full flex-col gap-8">
      <header className="flex flex-col gap-4 border-b border-border/60 pb-6 md:flex-row md:items-center md:justify-between">
        <div className="space-y-2">
          <Badge variant="brand" className="bg-brand-100 text-brand-700">
            Operations
          </Badge>
          <h1 className="text-3xl font-semibold text-foreground">Operational Dashboard</h1>
          <p className="max-w-2xl text-sm text-muted-foreground">
            Stato delle code, servizi e job recenti per coordinare il team di contenuti virtuali e anticipare i colli di
            bottiglia.
          </p>
        </div>
        <Button variant="secondary" className="gap-2">
          Scarica report
          <ArrowUpRight className="h-4 w-4" />
        </Button>
      </header>
      <section className="grid gap-4 xl:grid-cols-[1.35fr_1fr]">
>>>>>>> 74042159
        <QueuesWidget />
        <HealthCard />
      </section>
      <section>
        <JobsChart />
      </section>
    </div>
  );
}<|MERGE_RESOLUTION|>--- conflicted
+++ resolved
@@ -1,18 +1,3 @@
-<<<<<<< HEAD
-import { HealthCard } from "@/components/HealthCard";
-import { JobsChart } from "@/components/JobsChart";
-import { QueuesWidget } from "@/components/QueuesWidget";
-
-export default function DashboardPage() {
-  return (
-    <div className="mx-auto flex w-full max-w-6xl flex-col gap-8">
-      <header className="space-y-2">
-        <p className="text-sm font-semibold uppercase tracking-wide text-muted-foreground">Operations</p>
-        <h1 className="text-3xl font-bold">Operational Dashboard</h1>
-        <p className="text-muted-foreground">Stato code, servizi e job recenti per il team di contenuti virtuali.</p>
-      </header>
-      <section className="grid gap-6 lg:grid-cols-[1.2fr_1fr]">
-=======
 import { ArrowUpRight } from "lucide-react";
 
 import { HealthCard } from "@/components/HealthCard";
@@ -41,7 +26,6 @@
         </Button>
       </header>
       <section className="grid gap-4 xl:grid-cols-[1.35fr_1fr]">
->>>>>>> 74042159
         <QueuesWidget />
         <HealthCard />
       </section>
