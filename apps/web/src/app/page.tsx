--- conflicted
+++ resolved
@@ -41,7 +41,6 @@
   }
 
   return (
-<<<<<<< HEAD
     <main className="min-h-screen p-8">
       <div className="flex flex-wrap items-center justify-between gap-2">
         <h1 className="text-4xl font-bold mb-4">InfluencerAI Dashboard</h1>
@@ -57,49 +56,5 @@
       </div>
       <p className="text-gray-600">Virtual Influencer Content Generation Platform</p>
     </main>
-=======
-    <div className="flex h-full flex-col gap-8">
-      <header className="flex flex-col gap-4 border-b border-border/60 pb-6 lg:flex-row lg:items-center lg:justify-between">
-        <div className="space-y-2">
-          <Badge variant="brand" className="bg-brand-100 text-brand-700">
-            Release 24.12
-          </Badge>
-          <h1 className="text-3xl font-semibold leading-tight tracking-tight text-foreground">
-            Benvenuta nella control room di InfluencerAI
-          </h1>
-          <p className="max-w-2xl text-base text-muted-foreground">
-            Coordina asset, campagne e generazioni da un’unica interfaccia. Monitora le operazioni in tempo reale e reagisci
-            rapidamente a colli di bottiglia o incidenti di qualità.
-          </p>
-        </div>
-        <div className="flex flex-wrap gap-2">
-          <Button variant="secondary" className="gap-2">
-            <Sparkles className="h-4 w-4 text-brand-500" />
-            Guida rapida
-          </Button>
-          <Button variant="outline" onClick={logout} className="gap-2">
-            Esci
-            <ArrowUpRight className="h-4 w-4" />
-          </Button>
-        </div>
-      </header>
-
-      <section className="grid gap-4 md:grid-cols-3">
-        {highlights.map((item) => (
-          <Card key={item.title} className="border-border/60 bg-card/70">
-            <CardHeader className="pb-4">
-              <CardTitle className="text-sm font-medium text-muted-foreground">{item.title}</CardTitle>
-              <CardDescription className="text-3xl font-semibold text-foreground">
-                {item.value}
-              </CardDescription>
-            </CardHeader>
-            <CardContent className="pt-0">
-              <p className="text-sm text-muted-foreground">{item.delta}</p>
-            </CardContent>
-          </Card>
-        ))}
-      </section>
-    </div>
->>>>>>> bc0fb046
   );
 }