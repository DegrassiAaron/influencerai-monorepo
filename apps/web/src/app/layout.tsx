--- conflicted
+++ resolved
@@ -1,12 +1,8 @@
 import type { Metadata } from "next";
 import type { ReactNode } from "react";
 import "./globals.css";
-<<<<<<< HEAD
-import { ThemeProvider } from "../components/theme-provider";
-=======
 import { AppShell } from "@/components/layout/app-shell";
 import { ThemeProvider } from "@/components/theme-provider";
->>>>>>> bc0fb046
 import { Providers } from "./providers";
 
 export const metadata: Metadata = {
@@ -21,17 +17,11 @@
 }>) {
   return (
     <html lang="en" suppressHydrationWarning>
-<<<<<<< HEAD
-      <body>
-        <ThemeProvider attribute="class" defaultTheme="system" enableSystem>
-          <Providers>{children}</Providers>
-=======
       <body className="min-h-screen bg-background font-sans antialiased">
         <ThemeProvider>
           <Providers>
             <AppShell>{children}</AppShell>
           </Providers>
->>>>>>> bc0fb046
         </ThemeProvider>
       </body>
     </html>
