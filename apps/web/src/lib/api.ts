--- conflicted
+++ resolved
@@ -10,15 +10,10 @@
   }
 }
 
-<<<<<<< HEAD
 async function apiRequest<T>(path: string, init: ApiRequestInit): Promise<T> {
   if (!API_BASE_URL) {
     throw new ApiError("Missing NEXT_PUBLIC_API_BASE_URL environment variable");
   }
-=======
-async function apiRequest<T>(path: string, init?: ApiRequestInit): Promise<T> {
-  const baseUrl = getApiBaseUrl();
->>>>>>> b9b37731
 
   const response = await fetch(`${baseUrl}${path}`, {
     cache: "no-store",
@@ -33,7 +28,6 @@
     return undefined as T;
   }
 
-<<<<<<< HEAD
   return (await response.json()) as T;
 }
 
@@ -62,8 +56,7 @@
     },
     body: JSON.stringify(body),
     ...init,
-=======
-  return response.json() as Promise<T>;
+  });
 }
 
 export async function apiGet<T>(path: string, init?: ApiRequestInit): Promise<T> {
@@ -109,6 +102,5 @@
     method: "PATCH",
     headers,
     body: JSON.stringify(body),
->>>>>>> b9b37731
   });
 }