--- conflicted
+++ resolved
@@ -3,10 +3,6 @@
 import { useMemo } from "react";
 import { useQuery } from "@tanstack/react-query";
 
-<<<<<<< HEAD
-import { Badge } from "@/components/ui/badge";
-=======
->>>>>>> ec49596c
 import {
   Card,
   CardContent,
@@ -14,11 +10,8 @@
   CardHeader,
   CardTitle,
 } from "@/components/ui/card";
-<<<<<<< HEAD
-=======
 import { cn } from "@/lib/utils";
 
->>>>>>> ec49596c
 import { ApiError, apiGet } from "../lib/api";
 
 type QueueStats = {
@@ -61,16 +54,9 @@
   return (
     <div className="grid grid-cols-1 gap-4 md:grid-cols-3">
       {STAT_DEFINITION.map(({ key }) => (
-<<<<<<< HEAD
-        <div key={key} className="rounded-lg border border-border/70 p-4">
-          <div className="h-6 w-20 animate-pulse rounded bg-muted" />
-          <div className="mt-2 h-8 w-24 animate-pulse rounded bg-muted/80" />
-          <div className="mt-2 h-3 w-32 animate-pulse rounded bg-muted/70" />
-=======
         <div key={key} className="rounded-lg border border-border/60 p-3">
           <div className="h-6 w-16 animate-pulse rounded bg-muted" />
           <div className="mt-2 h-4 w-full animate-pulse rounded bg-muted" />
->>>>>>> ec49596c
         </div>
       ))}
     </div>
@@ -93,35 +79,6 @@
   }, [data]);
 
   return (
-<<<<<<< HEAD
-    <Card>
-      <CardHeader>
-        <div>
-          <CardTitle>Job Queues</CardTitle>
-          <CardDescription>Monitoraggio BullMQ</CardDescription>
-        </div>
-      </CardHeader>
-
-      <CardContent className="text-sm text-muted-foreground">
-        {isLoading && <StatSkeleton />}
-        {error && (
-          <div className="rounded-md border border-destructive/20 bg-destructive/10 p-3 text-destructive">
-            {error instanceof ApiError
-              ? error.message
-              : "Impossibile recuperare le code"}
-          </div>
-        )}
-        {stats && (
-          <dl className="grid grid-cols-1 gap-4 md:grid-cols-3" aria-live="polite">
-            {stats.map(({ key, label, description, badgeVariant, value }) => (
-              <div
-                key={key}
-                className="rounded-lg border border-border bg-card/40 p-4 shadow-sm"
-              >
-                <dt className="text-sm font-medium text-muted-foreground">{label}</dt>
-                <dd className="mt-2 text-3xl font-semibold text-foreground">
-                  <Badge variant={badgeVariant} className="text-base">
-=======
     <Card className="h-full border-border/60 bg-card/70">
       <CardHeader>
         <CardTitle>Job Queues</CardTitle>
@@ -141,7 +98,6 @@
                 <dt className="text-sm font-medium text-muted-foreground">{label}</dt>
                 <dd className="mt-3 text-3xl font-semibold text-foreground">
                   <span className={cn("inline-flex rounded-full border px-3 py-1 text-base", accentClass)}>
->>>>>>> ec49596c
                     {numberFormatter.format(value)}
                   </Badge>
                 </dd>
