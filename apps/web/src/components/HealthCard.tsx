--- conflicted
+++ resolved
@@ -11,10 +11,7 @@
   CardTitle,
 } from "@/components/ui/card";
 import { cn } from "@/lib/utils";
-<<<<<<< HEAD
-=======
 
->>>>>>> ec49596c
 import { apiGet, ApiError } from "../lib/api";
 
 type HealthResponse = {
@@ -63,25 +60,6 @@
   const checks = data ? Object.entries(data.checks) : [];
 
   return (
-<<<<<<< HEAD
-    <Card>
-      <CardHeader className="flex flex-col gap-4 sm:flex-row sm:items-start sm:justify-between">
-        <div>
-          <CardTitle>Health</CardTitle>
-          <CardDescription>Aggregazione di healthz / readyz</CardDescription>
-        </div>
-        {status && <Badge variant={status.badgeVariant}>{status.label}</Badge>}
-      </CardHeader>
-
-      <CardContent className="text-sm text-muted-foreground">
-        {isLoading && <ChecksSkeleton />}
-        {error && (
-          <div className="rounded-md border border-destructive/20 bg-destructive/10 p-3 text-sm text-destructive">
-            {error instanceof ApiError
-              ? error.message
-              : "Impossibile recuperare lo stato"}
-          </div>
-=======
     <Card className="h-full border-border/60 bg-card/70">
       <CardHeader className="pb-2">
         <div className="flex items-start justify-between gap-3">
@@ -105,7 +83,6 @@
           <p className="rounded-md border border-destructive/30 bg-destructive/10 p-3 text-destructive">
             {error instanceof ApiError ? error.message : "Impossibile recuperare lo stato"}
           </p>
->>>>>>> ec49596c
         )}
         {!isLoading && !error && (
           <ul className="space-y-2" aria-live="polite">
@@ -114,18 +91,6 @@
               <li key={service} className="flex items-center justify-between gap-3">
                 <span className="font-medium text-foreground">{service}</span>
                 <Badge
-<<<<<<< HEAD
-                  variant={healthy ? "success" : "destructive"}
-                  className="inline-flex items-center gap-2"
-                >
-                  <span
-                    className={cn(
-                      "h-2 w-2 rounded-full",
-                      healthy ? "bg-emerald-500" : "bg-destructive"
-                    )}
-                    aria-hidden
-                  />
-=======
                   variant="outline"
                   className={cn(
                     "inline-flex items-center gap-2 border px-3 py-1 text-xs font-semibold",
@@ -135,7 +100,6 @@
                   )}
                 >
                   <span className={cn("h-2 w-2 rounded-full", healthy ? "bg-emerald-500" : "bg-red-500")} />
->>>>>>> ec49596c
                   {healthy ? "OK" : "Down"}
                 </Badge>
               </li>
