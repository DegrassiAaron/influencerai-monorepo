lockfileVersion: '9.0'

settings:
  autoInstallPeers: true
  excludeLinksFromLockfile: false

importers:

  .:
    dependencies:
      jsonwebtoken:
        specifier: ^9.0.2
        version: 9.0.2
      node-fetch:
        specifier: ^3.3.2
        version: 3.3.2
    devDependencies:
      prettier:
        specifier: ^3.4.2
        version: 3.6.2
      turbo:
        specifier: ^2.3.3
        version: 2.5.8
      typescript:
        specifier: ^5.7.2
        version: 5.9.2

  apps/api:
    dependencies:
      '@aws-sdk/client-s3':
        specifier: ^3.899.0
        version: 3.899.0
<<<<<<< HEAD
      '@aws-sdk/s3-request-presigner':
        specifier: ^3.899.0
        version: 3.901.0
=======
>>>>>>> 841b974f
      '@fastify/static':
        specifier: ^7.0.4
        version: 7.0.4
      '@influencerai/core-schemas':
        specifier: workspace:*
        version: link:../../packages/core-schemas
      '@influencerai/prompts':
        specifier: workspace:*
        version: link:../../packages/prompts
      '@nestjs/bullmq':
        specifier: ^10.2.1
        version: 10.2.3(@nestjs/common@10.4.20(reflect-metadata@0.2.2)(rxjs@7.8.2))(@nestjs/core@10.4.20(@nestjs/common@10.4.20(reflect-metadata@0.2.2)(rxjs@7.8.2))(reflect-metadata@0.2.2)(rxjs@7.8.2))(bullmq@5.59.0)
      '@nestjs/common':
        specifier: ^10.4.8
        version: 10.4.20(reflect-metadata@0.2.2)(rxjs@7.8.2)
      '@nestjs/config':
        specifier: ^3.3.0
        version: 3.3.0(@nestjs/common@10.4.20(reflect-metadata@0.2.2)(rxjs@7.8.2))(rxjs@7.8.2)
      '@nestjs/core':
        specifier: ^10.4.8
        version: 10.4.20(@nestjs/common@10.4.20(reflect-metadata@0.2.2)(rxjs@7.8.2))(reflect-metadata@0.2.2)(rxjs@7.8.2)
      '@nestjs/jwt':
        specifier: ^10.2.0
        version: 10.2.0(@nestjs/common@10.4.20(reflect-metadata@0.2.2)(rxjs@7.8.2))
      '@nestjs/passport':
        specifier: ^10.0.3
        version: 10.0.3(@nestjs/common@10.4.20(reflect-metadata@0.2.2)(rxjs@7.8.2))(passport@0.7.0)
      '@nestjs/platform-fastify':
        specifier: ^10.4.8
        version: 10.4.20(@fastify/static@7.0.4)(@nestjs/common@10.4.20(reflect-metadata@0.2.2)(rxjs@7.8.2))(@nestjs/core@10.4.20(@nestjs/common@10.4.20(reflect-metadata@0.2.2)(rxjs@7.8.2))(reflect-metadata@0.2.2)(rxjs@7.8.2))
      '@nestjs/swagger':
        specifier: ^8.0.7
        version: 8.1.1(@fastify/static@7.0.4)(@nestjs/common@10.4.20(reflect-metadata@0.2.2)(rxjs@7.8.2))(@nestjs/core@10.4.20(@nestjs/common@10.4.20(reflect-metadata@0.2.2)(rxjs@7.8.2))(reflect-metadata@0.2.2)(rxjs@7.8.2))(reflect-metadata@0.2.2)
      '@prisma/client':
        specifier: ^6.2.1
        version: 6.16.2(prisma@6.16.2(typescript@5.9.2))(typescript@5.9.2)
      bcryptjs:
        specifier: ^2.4.3
        version: 2.4.3
      bullmq:
        specifier: ^5.38.2
        version: 5.59.0
      fastify:
        specifier: ^5.2.3
        version: 5.6.1
      ioredis:
        specifier: ^5.4.2
        version: 5.8.0
      nestjs-pino:
        specifier: ^4.0.0
        version: 4.4.1(@nestjs/common@10.4.20(reflect-metadata@0.2.2)(rxjs@7.8.2))(pino-http@10.5.0)(pino@9.12.0)(rxjs@7.8.2)
      passport:
        specifier: ^0.7.0
        version: 0.7.0
      passport-jwt:
        specifier: ^4.0.1
        version: 4.0.1
      pino:
        specifier: ^9.4.0
        version: 9.12.0
      pino-pretty:
        specifier: ^11.3.0
        version: 11.3.0
      rxjs:
        specifier: ^7.8.1
        version: 7.8.2
      zod:
        specifier: ^3.24.1
        version: 3.25.76
    devDependencies:
      '@influencerai/sdk':
        specifier: workspace:*
        version: link:../../packages/sdk
      '@nestjs/cli':
        specifier: ^10.4.8
        version: 10.4.9
      '@nestjs/schematics':
        specifier: ^10.2.3
        version: 10.2.3(chokidar@3.6.0)(typescript@5.9.2)
      '@nestjs/testing':
        specifier: ^10.4.8
        version: 10.4.20(@nestjs/common@10.4.20(reflect-metadata@0.2.2)(rxjs@7.8.2))(@nestjs/core@10.4.20(@nestjs/common@10.4.20(reflect-metadata@0.2.2)(rxjs@7.8.2))(reflect-metadata@0.2.2)(rxjs@7.8.2))
      '@types/bcryptjs':
        specifier: ^2.4.6
        version: 2.4.6
      '@types/jest':
        specifier: ^29.5.14
        version: 29.5.14
      '@types/node':
        specifier: ^22.10.5
        version: 22.18.7
      '@types/supertest':
        specifier: ^2.0.16
        version: 2.0.16
      '@typescript-eslint/eslint-plugin':
        specifier: ^8.20.0
        version: 8.45.0(@typescript-eslint/parser@8.45.0(eslint@9.36.0(jiti@2.6.0))(typescript@5.9.2))(eslint@9.36.0(jiti@2.6.0))(typescript@5.9.2)
      '@typescript-eslint/parser':
        specifier: ^8.20.0
        version: 8.45.0(eslint@9.36.0(jiti@2.6.0))(typescript@5.9.2)
      dotenv:
        specifier: ^16.4.5
        version: 16.6.1
      eslint:
        specifier: ^9.18.0
        version: 9.36.0(jiti@2.6.0)
      jest:
        specifier: ^29.7.0
        version: 29.7.0(@types/node@22.18.7)(ts-node@10.9.2(@types/node@22.18.7)(typescript@5.9.2))
      nock:
        specifier: ^13.5.5
        version: 13.5.6
      prisma:
        specifier: ^6.2.1
        version: 6.16.2(typescript@5.9.2)
      supertest:
        specifier: ^7.1.4
        version: 7.1.4
      ts-jest:
        specifier: ^29.2.5
        version: 29.4.4(@babel/core@7.28.4)(@jest/transform@29.7.0)(@jest/types@29.6.3)(babel-jest@29.7.0(@babel/core@7.28.4))(jest-util@29.7.0)(jest@29.7.0(@types/node@22.18.7)(ts-node@10.9.2(@types/node@22.18.7)(typescript@5.9.2)))(typescript@5.9.2)
      ts-node:
        specifier: ^10.9.2
        version: 10.9.2(@types/node@22.18.7)(typescript@5.9.2)
      typescript:
        specifier: ^5.7.2
        version: 5.9.2
      undici:
        specifier: ^6.19.8
        version: 6.21.3

  apps/web:
    dependencies:
      '@tanstack/react-query':
        specifier: ^5.62.8
        version: 5.90.2(react@19.1.1)
      next:
        specifier: ^15.1.4
        version: 15.5.4(react-dom@19.1.1(react@19.1.1))(react@19.1.1)
      react:
        specifier: ^19.0.0
        version: 19.1.1
      react-dom:
        specifier: ^19.0.0
        version: 19.1.1(react@19.1.1)
      zod:
        specifier: ^3.24.1
        version: 3.25.76
    devDependencies:
      '@eslint/eslintrc':
        specifier: ^3.0.0
        version: 3.3.1
      '@eslint/js':
        specifier: ^9.0.0
        version: 9.36.0
      '@tailwindcss/postcss':
        specifier: ^4.1.13
        version: 4.1.13
      '@testing-library/jest-dom':
        specifier: ^6.6.3
        version: 6.9.0
      '@testing-library/react':
        specifier: ^16.0.1
        version: 16.3.0(@testing-library/dom@10.4.1)(@types/react-dom@19.1.9(@types/react@19.1.15))(@types/react@19.1.15)(react-dom@19.1.1(react@19.1.1))(react@19.1.1)
      '@testing-library/user-event':
        specifier: ^14.5.2
        version: 14.6.1(@testing-library/dom@10.4.1)
      '@types/node':
        specifier: ^22.10.5
        version: 22.18.7
      '@types/react':
        specifier: ^19.0.6
        version: 19.1.15
      '@types/react-dom':
        specifier: ^19.0.2
        version: 19.1.9(@types/react@19.1.15)
      autoprefixer:
        specifier: ^10.4.21
        version: 10.4.21(postcss@8.5.6)
      eslint:
        specifier: ^9.18.0
        version: 9.36.0(jiti@2.6.0)
      eslint-config-next:
        specifier: ^15.1.4
        version: 15.5.4(eslint@9.36.0(jiti@2.6.0))(typescript@5.9.2)
      jsdom:
        specifier: ^24.1.3
        version: 24.1.3
      postcss:
        specifier: ^8.4.49
        version: 8.5.6
      tailwindcss:
        specifier: ^4.0.0
        version: 4.1.13
      typescript:
        specifier: ^5.7.2
        version: 5.9.2
      vitest:
        specifier: ^2.1.4
        version: 2.1.9(@types/node@22.18.7)(jsdom@24.1.3)(lightningcss@1.30.1)(terser@5.44.0)

  apps/worker:
    dependencies:
      '@aws-sdk/client-s3':
        specifier: ^3.899.0
        version: 3.901.0
      '@aws-sdk/s3-request-presigner':
        specifier: ^3.899.0
        version: 3.901.0
      '@influencerai/prompts':
        specifier: workspace:*
        version: link:../../packages/prompts
      '@influencerai/sdk':
        specifier: workspace:*
        version: link:../../packages/sdk
      bullmq:
        specifier: ^5.38.2
        version: 5.59.0
      ioredis:
        specifier: ^5.4.2
        version: 5.8.0
      p-queue:
        specifier: ^8.0.1
        version: 8.1.1
      pino:
        specifier: ^9.4.0
        version: 9.12.0
      pino-pretty:
        specifier: ^11.3.0
        version: 11.3.0
      undici:
        specifier: ^7.3.0
        version: 7.16.0
      zod:
        specifier: ^3.24.1
        version: 3.25.76
    devDependencies:
      '@types/node':
        specifier: ^22.10.5
        version: 22.18.7
      '@typescript-eslint/eslint-plugin':
        specifier: ^8.20.0
        version: 8.45.0(@typescript-eslint/parser@8.45.0(eslint@9.36.0(jiti@2.6.0))(typescript@5.9.2))(eslint@9.36.0(jiti@2.6.0))(typescript@5.9.2)
      '@typescript-eslint/parser':
        specifier: ^8.20.0
        version: 8.45.0(eslint@9.36.0(jiti@2.6.0))(typescript@5.9.2)
      eslint:
        specifier: ^9.18.0
        version: 9.36.0(jiti@2.6.0)
      tsx:
        specifier: ^4.19.2
        version: 4.20.6
      typescript:
        specifier: ^5.7.2
        version: 5.9.2

  packages/core-schemas:
    dependencies:
      zod:
        specifier: ^3.24.1
        version: 3.25.76
    devDependencies:
      typescript:
        specifier: ^5.7.2
        version: 5.9.2

  packages/prompts:
    devDependencies:
      typescript:
        specifier: ^5.7.2
        version: 5.9.2

  packages/sdk:
    dependencies:
      '@influencerai/core-schemas':
        specifier: workspace:*
        version: link:../core-schemas
      zod:
        specifier: ^3.24.1
        version: 3.25.76
    devDependencies:
      typescript:
        specifier: ^5.7.2
        version: 5.9.2
      vitest:
        specifier: ^2.1.9
        version: 2.1.9(@types/node@22.18.7)(jsdom@24.1.3)(lightningcss@1.30.1)(terser@5.44.0)

packages:

  '@adobe/css-tools@4.4.4':
    resolution: {integrity: sha512-Elp+iwUx5rN5+Y8xLt5/GRoG20WGoDCQ/1Fb+1LiGtvwbDavuSk0jhD/eZdckHAuzcDzccnkv+rEjyWfRx18gg==}

  '@alloc/quick-lru@5.2.0':
    resolution: {integrity: sha512-UrcABB+4bUrFABwbluTIBErXwvbsU/V7TZWfmbgJfbkwiBuziS9gxdODUyuiecfdGQ85jglMW6juS3+z5TsKLw==}
    engines: {node: '>=10'}

  '@angular-devkit/core@17.3.11':
    resolution: {integrity: sha512-vTNDYNsLIWpYk2I969LMQFH29GTsLzxNk/0cLw5q56ARF0v5sIWfHYwGTS88jdDqIpuuettcSczbxeA7EuAmqQ==}
    engines: {node: ^18.13.0 || >=20.9.0, npm: ^6.11.0 || ^7.5.6 || >=8.0.0, yarn: '>= 1.13.0'}
    peerDependencies:
      chokidar: ^3.5.2
    peerDependenciesMeta:
      chokidar:
        optional: true

  '@angular-devkit/schematics-cli@17.3.11':
    resolution: {integrity: sha512-kcOMqp+PHAKkqRad7Zd7PbpqJ0LqLaNZdY1+k66lLWmkEBozgq8v4ASn/puPWf9Bo0HpCiK+EzLf0VHE8Z/y6Q==}
    engines: {node: ^18.13.0 || >=20.9.0, npm: ^6.11.0 || ^7.5.6 || >=8.0.0, yarn: '>= 1.13.0'}
    hasBin: true

  '@angular-devkit/schematics@17.3.11':
    resolution: {integrity: sha512-I5wviiIqiFwar9Pdk30Lujk8FczEEc18i22A5c6Z9lbmhPQdTroDnEQdsfXjy404wPe8H62s0I15o4pmMGfTYQ==}
    engines: {node: ^18.13.0 || >=20.9.0, npm: ^6.11.0 || ^7.5.6 || >=8.0.0, yarn: '>= 1.13.0'}

  '@asamuzakjp/css-color@3.2.0':
    resolution: {integrity: sha512-K1A6z8tS3XsmCMM86xoWdn7Fkdn9m6RSVtocUrJYIwZnFVkng/PvkEoWtOWmP+Scc6saYWHWZYbndEEXxl24jw==}

  '@aws-crypto/crc32@5.2.0':
    resolution: {integrity: sha512-nLbCWqQNgUiwwtFsen1AdzAtvuLRsQS8rYgMuxCrdKf9kOssamGLuPwyTY9wyYblNr9+1XM8v6zoDTPPSIeANg==}
    engines: {node: '>=16.0.0'}

  '@aws-crypto/crc32c@5.2.0':
    resolution: {integrity: sha512-+iWb8qaHLYKrNvGRbiYRHSdKRWhto5XlZUEBwDjYNf+ly5SVYG6zEoYIdxvf5R3zyeP16w4PLBn3rH1xc74Rag==}

  '@aws-crypto/sha1-browser@5.2.0':
    resolution: {integrity: sha512-OH6lveCFfcDjX4dbAvCFSYUjJZjDr/3XJ3xHtjn3Oj5b9RjojQo8npoLeA/bNwkOkrSQ0wgrHzXk4tDRxGKJeg==}

  '@aws-crypto/sha256-browser@5.2.0':
    resolution: {integrity: sha512-AXfN/lGotSQwu6HNcEsIASo7kWXZ5HYWvfOmSNKDsEqC4OashTp8alTmaz+F7TC2L083SFv5RdB+qU3Vs1kZqw==}

  '@aws-crypto/sha256-js@5.2.0':
    resolution: {integrity: sha512-FFQQyu7edu4ufvIZ+OadFpHHOt+eSTBaYaki44c+akjg7qZg9oOQeLlk77F6tSYqjDAFClrHJk9tMf0HdVyOvA==}
    engines: {node: '>=16.0.0'}

  '@aws-crypto/supports-web-crypto@5.2.0':
    resolution: {integrity: sha512-iAvUotm021kM33eCdNfwIN//F77/IADDSs58i+MDaOqFrVjZo9bAal0NK7HurRuWLLpF1iLX7gbWrjHjeo+YFg==}

  '@aws-crypto/util@5.2.0':
    resolution: {integrity: sha512-4RkU9EsI6ZpBve5fseQlGNUWKMa1RLPQ1dnjnQoe07ldfIzcsGb5hC5W0Dm7u423KWzawlrpbjXBrXCEv9zazQ==}

  '@aws-sdk/client-s3@3.899.0':
    resolution: {integrity: sha512-m/XQT0Rew4ff1Xmug+8n7f3uwom2DhbPwKWjUpluKo8JNCJJTIlfFSe1tnSimeE7RdLcIigK0YpvE50OjZZHGw==}
    engines: {node: '>=18.0.0'}

<<<<<<< HEAD
  '@aws-sdk/client-s3@3.901.0':
    resolution: {integrity: sha512-wyKhZ51ur1tFuguZ6PgrUsot9KopqD0Tmxw8O8P/N3suQDxFPr0Yo7Y77ezDRDZQ95Ml3C0jlvx79HCo8VxdWA==}
    engines: {node: '>=18.0.0'}

=======
>>>>>>> 841b974f
  '@aws-sdk/client-sso@3.899.0':
    resolution: {integrity: sha512-EKz/iiVDv2OC8/3ONcXG3+rhphx9Heh7KXQdsZzsAXGVn6mWtrHQLrWjgONckmK4LrD07y4+5WlJlGkMxSMA5A==}
    engines: {node: '>=18.0.0'}

<<<<<<< HEAD
  '@aws-sdk/client-sso@3.901.0':
    resolution: {integrity: sha512-sGyDjjkJ7ppaE+bAKL/Q5IvVCxtoyBIzN+7+hWTS/mUxWJ9EOq9238IqmVIIK6sYNIzEf9yhobfMARasPYVTNg==}
    engines: {node: '>=18.0.0'}

=======
>>>>>>> 841b974f
  '@aws-sdk/core@3.899.0':
    resolution: {integrity: sha512-Enp5Zw37xaRlnscyaelaUZNxVqyE3CTS8gjahFbW2bbzVtRD2itHBVgq8A3lvKiFb7Feoxa71aTe0fQ1I6AhQQ==}
    engines: {node: '>=18.0.0'}

<<<<<<< HEAD
  '@aws-sdk/core@3.901.0':
    resolution: {integrity: sha512-brKAc3y64tdhyuEf+OPIUln86bRTqkLgb9xkd6kUdIeA5+qmp/N6amItQz+RN4k4O3kqkCPYnAd3LonTKluobw==}
    engines: {node: '>=18.0.0'}

=======
>>>>>>> 841b974f
  '@aws-sdk/credential-provider-env@3.899.0':
    resolution: {integrity: sha512-wXQ//KQ751EFhUbdfoL/e2ZDaM8l2Cff+hVwFcj32yiZyeCMhnoLRMQk2euAaUOugqPY5V5qesFbHhISbIedtw==}
    engines: {node: '>=18.0.0'}

<<<<<<< HEAD
  '@aws-sdk/credential-provider-env@3.901.0':
    resolution: {integrity: sha512-5hAdVl3tBuARh3zX5MLJ1P/d+Kr5kXtDU3xm1pxUEF4xt2XkEEpwiX5fbkNkz2rbh3BCt2gOHsAbh6b3M7n+DA==}
    engines: {node: '>=18.0.0'}

=======
>>>>>>> 841b974f
  '@aws-sdk/credential-provider-http@3.899.0':
    resolution: {integrity: sha512-/rRHyJFdnPrupjt/1q/PxaO6O26HFsguVUJSUeMeGUWLy0W8OC3slLFDNh89CgTqnplCyt1aLFMCagRM20HjNQ==}
    engines: {node: '>=18.0.0'}

<<<<<<< HEAD
  '@aws-sdk/credential-provider-http@3.901.0':
    resolution: {integrity: sha512-Ggr7+0M6QZEsrqRkK7iyJLf4LkIAacAxHz9c4dm9hnDdU7vqrlJm6g73IxMJXWN1bIV7IxfpzB11DsRrB/oNjQ==}
    engines: {node: '>=18.0.0'}

=======
>>>>>>> 841b974f
  '@aws-sdk/credential-provider-ini@3.899.0':
    resolution: {integrity: sha512-B8oFNFTDV0j1yiJiqzkC2ybml+theNnmsLrTLBhJbnBLWkxEcmVGKVIMnATW9BUCBhHmEtDiogdNIzSwP8tbMw==}
    engines: {node: '>=18.0.0'}

<<<<<<< HEAD
  '@aws-sdk/credential-provider-ini@3.901.0':
    resolution: {integrity: sha512-zxadcDS0hNJgv8n4hFYJNOXyfjaNE1vvqIiF/JzZSQpSSYXzCd+WxXef5bQh+W3giDtRUmkvP5JLbamEFjZKyw==}
    engines: {node: '>=18.0.0'}

=======
>>>>>>> 841b974f
  '@aws-sdk/credential-provider-node@3.899.0':
    resolution: {integrity: sha512-nHBnZ2ZCOqTGJ2A9xpVj8iK6+WV+j0JNv3XGEkIuL4mqtGEPJlEex/0mD/hqc1VF8wZzojji2OQ3892m1mUOSA==}
    engines: {node: '>=18.0.0'}

<<<<<<< HEAD
  '@aws-sdk/credential-provider-node@3.901.0':
    resolution: {integrity: sha512-dPuFzMF7L1s/lQyT3wDxqLe82PyTH+5o1jdfseTEln64LJMl0ZMWaKX/C1UFNDxaTd35Cgt1bDbjjAWHMiKSFQ==}
    engines: {node: '>=18.0.0'}

=======
>>>>>>> 841b974f
  '@aws-sdk/credential-provider-process@3.899.0':
    resolution: {integrity: sha512-1PWSejKcJQUKBNPIqSHlEW4w8vSjmb+3kNJqCinJybjp5uP5BJgBp6QNcb8Nv30VBM0bn3ajVd76LCq4ZshQAw==}
    engines: {node: '>=18.0.0'}

<<<<<<< HEAD
  '@aws-sdk/credential-provider-process@3.901.0':
    resolution: {integrity: sha512-/IWgmgM3Cl1wTdJA5HqKMAojxLkYchh5kDuphApxKhupLu6Pu0JBOHU8A5GGeFvOycyaVwosod6zDduINZxe+A==}
    engines: {node: '>=18.0.0'}

=======
>>>>>>> 841b974f
  '@aws-sdk/credential-provider-sso@3.899.0':
    resolution: {integrity: sha512-URlMbo74CAhIGrhzEP2fw5F5Tt6MRUctA8aa88MomlEHCEbJDsMD3nh6qoXxwR3LyvEBFmCWOZ/1TWmAjMsSdA==}
    engines: {node: '>=18.0.0'}

<<<<<<< HEAD
  '@aws-sdk/credential-provider-sso@3.901.0':
    resolution: {integrity: sha512-SjmqZQHmqFSET7+6xcZgtH7yEyh5q53LN87GqwYlJZ6KJ5oNw11acUNEhUOL1xTSJEvaWqwTIkS2zqrzLcM9bw==}
    engines: {node: '>=18.0.0'}

=======
>>>>>>> 841b974f
  '@aws-sdk/credential-provider-web-identity@3.899.0':
    resolution: {integrity: sha512-UEn5o5FMcbeFPRRkJI6VCrgdyR9qsLlGA7+AKCYuYADsKbvJGIIQk6A2oD82vIVvLYD3TtbTLDLsF7haF9mpbw==}
    engines: {node: '>=18.0.0'}

<<<<<<< HEAD
  '@aws-sdk/credential-provider-web-identity@3.901.0':
    resolution: {integrity: sha512-NYjy/6NLxH9m01+pfpB4ql8QgAorJcu8tw69kzHwUd/ql6wUDTbC7HcXqtKlIwWjzjgj2BKL7j6SyFapgCuafA==}
    engines: {node: '>=18.0.0'}

=======
>>>>>>> 841b974f
  '@aws-sdk/middleware-bucket-endpoint@3.893.0':
    resolution: {integrity: sha512-H+wMAoFC73T7M54OFIezdHXR9/lH8TZ3Cx1C3MEBb2ctlzQrVCd8LX8zmOtcGYC8plrRwV+8rNPe0FMqecLRew==}
    engines: {node: '>=18.0.0'}

<<<<<<< HEAD
  '@aws-sdk/middleware-bucket-endpoint@3.901.0':
    resolution: {integrity: sha512-mPF3N6eZlVs9G8aBSzvtoxR1RZqMo1aIwR+X8BAZSkhfj55fVF2no4IfPXfdFO3I66N+zEQ8nKoB0uTATWrogQ==}
    engines: {node: '>=18.0.0'}

=======
>>>>>>> 841b974f
  '@aws-sdk/middleware-expect-continue@3.893.0':
    resolution: {integrity: sha512-PEZkvD6k0X9sacHkvkVF4t2QyQEAzd35OJ2bIrjWCfc862TwukMMJ1KErRmQ1WqKXHKF4L0ed5vtWaO/8jVLNA==}
    engines: {node: '>=18.0.0'}

<<<<<<< HEAD
  '@aws-sdk/middleware-expect-continue@3.901.0':
    resolution: {integrity: sha512-bwq9nj6MH38hlJwOY9QXIDwa6lI48UsaZpaXbdD71BljEIRlxDzfB4JaYb+ZNNK7RIAdzsP/K05mJty6KJAQHw==}
    engines: {node: '>=18.0.0'}

=======
>>>>>>> 841b974f
  '@aws-sdk/middleware-flexible-checksums@3.899.0':
    resolution: {integrity: sha512-Hn2nyE+08/z+etssu++1W/kN9lCMAsLeg505mMcyrPs9Ex2XMl8ho/nYKBp5EjjfU8quqfP8O4NYt4KRy9OEaA==}
    engines: {node: '>=18.0.0'}

<<<<<<< HEAD
  '@aws-sdk/middleware-flexible-checksums@3.901.0':
    resolution: {integrity: sha512-63lcKfggVUFyXhE4SsFXShCTCyh7ZHEqXLyYEL4DwX+VWtxutf9t9m3fF0TNUYDE8eEGWiRXhegj8l4FjuW+wA==}
    engines: {node: '>=18.0.0'}

=======
>>>>>>> 841b974f
  '@aws-sdk/middleware-host-header@3.893.0':
    resolution: {integrity: sha512-qL5xYRt80ahDfj9nDYLhpCNkDinEXvjLe/Qen/Y/u12+djrR2MB4DRa6mzBCkLkdXDtf0WAoW2EZsNCfGrmOEQ==}
    engines: {node: '>=18.0.0'}

<<<<<<< HEAD
  '@aws-sdk/middleware-host-header@3.901.0':
    resolution: {integrity: sha512-yWX7GvRmqBtbNnUW7qbre3GvZmyYwU0WHefpZzDTYDoNgatuYq6LgUIQ+z5C04/kCRoFkAFrHag8a3BXqFzq5A==}
    engines: {node: '>=18.0.0'}

=======
>>>>>>> 841b974f
  '@aws-sdk/middleware-location-constraint@3.893.0':
    resolution: {integrity: sha512-MlbBc7Ttb1ekbeeeFBU4DeEZOLb5s0Vl4IokvO17g6yJdLk4dnvZro9zdXl3e7NXK+kFxHRBFZe55p/42mVgDA==}
    engines: {node: '>=18.0.0'}

<<<<<<< HEAD
  '@aws-sdk/middleware-location-constraint@3.901.0':
    resolution: {integrity: sha512-MuCS5R2ngNoYifkVt05CTULvYVWX0dvRT0/Md4jE3a0u0yMygYy31C1zorwfE/SUgAQXyLmUx8ATmPp9PppImQ==}
    engines: {node: '>=18.0.0'}

=======
>>>>>>> 841b974f
  '@aws-sdk/middleware-logger@3.893.0':
    resolution: {integrity: sha512-ZqzMecjju5zkBquSIfVfCORI/3Mge21nUY4nWaGQy+NUXehqCGG4W7AiVpiHGOcY2cGJa7xeEkYcr2E2U9U0AA==}
    engines: {node: '>=18.0.0'}

<<<<<<< HEAD
  '@aws-sdk/middleware-logger@3.901.0':
    resolution: {integrity: sha512-UoHebjE7el/tfRo8/CQTj91oNUm+5Heus5/a4ECdmWaSCHCS/hXTsU3PTTHAY67oAQR8wBLFPfp3mMvXjB+L2A==}
    engines: {node: '>=18.0.0'}

=======
>>>>>>> 841b974f
  '@aws-sdk/middleware-recursion-detection@3.893.0':
    resolution: {integrity: sha512-H7Zotd9zUHQAr/wr3bcWHULYhEeoQrF54artgsoUGIf/9emv6LzY89QUccKIxYd6oHKNTrTyXm9F0ZZrzXNxlg==}
    engines: {node: '>=18.0.0'}

<<<<<<< HEAD
  '@aws-sdk/middleware-recursion-detection@3.901.0':
    resolution: {integrity: sha512-Wd2t8qa/4OL0v/oDpCHHYkgsXJr8/ttCxrvCKAt0H1zZe2LlRhY9gpDVKqdertfHrHDj786fOvEQA28G1L75Dg==}
    engines: {node: '>=18.0.0'}

=======
>>>>>>> 841b974f
  '@aws-sdk/middleware-sdk-s3@3.899.0':
    resolution: {integrity: sha512-/3/EIRSwQ5CNOSTHx96gVGzzmTe46OxcPG5FTgM6i9ZD+K/Q3J/UPGFL5DPzct5fXiSLvD1cGQitWHStVDjOVQ==}
    engines: {node: '>=18.0.0'}

<<<<<<< HEAD
  '@aws-sdk/middleware-sdk-s3@3.901.0':
    resolution: {integrity: sha512-prgjVC3fDT2VIlmQPiw/cLee8r4frTam9GILRUVQyDdNtshNwV3MiaSCLzzQJjKJlLgnBLNUHJCSmvUVtg+3iA==}
    engines: {node: '>=18.0.0'}

=======
>>>>>>> 841b974f
  '@aws-sdk/middleware-ssec@3.893.0':
    resolution: {integrity: sha512-e4ccCiAnczv9mMPheKjgKxZQN473mcup+3DPLVNnIw5GRbQoDqPSB70nUzfORKZvM7ar7xLMPxNR8qQgo1C8Rg==}
    engines: {node: '>=18.0.0'}

<<<<<<< HEAD
  '@aws-sdk/middleware-ssec@3.901.0':
    resolution: {integrity: sha512-YiLLJmA3RvjL38mFLuu8fhTTGWtp2qT24VqpucgfoyziYcTgIQkJJmKi90Xp6R6/3VcArqilyRgM1+x8i/em+Q==}
    engines: {node: '>=18.0.0'}

=======
>>>>>>> 841b974f
  '@aws-sdk/middleware-user-agent@3.899.0':
    resolution: {integrity: sha512-6EsVCC9j1VIyVyLOg+HyO3z9L+c0PEwMiHe3kuocoMf8nkfjSzJfIl6zAtgAXWgP5MKvusTP2SUbS9ezEEHZ+A==}
    engines: {node: '>=18.0.0'}

<<<<<<< HEAD
  '@aws-sdk/middleware-user-agent@3.901.0':
    resolution: {integrity: sha512-Zby4F03fvD9xAgXGPywyk4bC1jCbnyubMEYChLYohD+x20ULQCf+AimF/Btn7YL+hBpzh1+RmqmvZcx+RgwgNQ==}
    engines: {node: '>=18.0.0'}

=======
>>>>>>> 841b974f
  '@aws-sdk/nested-clients@3.899.0':
    resolution: {integrity: sha512-ySXXsFO0RH28VISEqvCuPZ78VAkK45/+OCIJgPvYpcCX9CVs70XSvMPXDI46I49mudJ1s4H3IUKccYSEtA+jaw==}
    engines: {node: '>=18.0.0'}

<<<<<<< HEAD
  '@aws-sdk/nested-clients@3.901.0':
    resolution: {integrity: sha512-feAAAMsVwctk2Tms40ONybvpfJPLCmSdI+G+OTrNpizkGLNl6ik2Ng2RzxY6UqOfN8abqKP/DOUj1qYDRDG8ag==}
    engines: {node: '>=18.0.0'}

=======
>>>>>>> 841b974f
  '@aws-sdk/region-config-resolver@3.893.0':
    resolution: {integrity: sha512-/cJvh3Zsa+Of0Zbg7vl9wp/kZtdb40yk/2+XcroAMVPO9hPvmS9r/UOm6tO7FeX4TtkRFwWaQJiTZTgSdsPY+Q==}
    engines: {node: '>=18.0.0'}

<<<<<<< HEAD
  '@aws-sdk/region-config-resolver@3.901.0':
    resolution: {integrity: sha512-7F0N888qVLHo4CSQOsnkZ4QAp8uHLKJ4v3u09Ly5k4AEStrSlFpckTPyUx6elwGL+fxGjNE2aakK8vEgzzCV0A==}
    engines: {node: '>=18.0.0'}

  '@aws-sdk/s3-request-presigner@3.901.0':
    resolution: {integrity: sha512-G/0G5tL3beETs2zkI0YQuM2SkrAsYJSe2vN2XtouVSN5c9v6EiSvdSsHAqMhLebnSs2suUkq0JO9ZotbXkUfMQ==}
    engines: {node: '>=18.0.0'}

=======
>>>>>>> 841b974f
  '@aws-sdk/signature-v4-multi-region@3.899.0':
    resolution: {integrity: sha512-wV51Jogxhd7dI4Q2Y1ASbkwTsRT3G8uwWFDCwl+WaErOQAzofKlV6nFJQlfgjMk4iEn2gFOIWqJ8fMTGShRK/A==}
    engines: {node: '>=18.0.0'}

<<<<<<< HEAD
  '@aws-sdk/signature-v4-multi-region@3.901.0':
    resolution: {integrity: sha512-2IWxbll/pRucp1WQkHi2W5E2SVPGBvk4Is923H7gpNksbVFws18ItjMM8ZpGm44cJEoy1zR5gjhLFklatpuoOw==}
    engines: {node: '>=18.0.0'}

=======
>>>>>>> 841b974f
  '@aws-sdk/token-providers@3.899.0':
    resolution: {integrity: sha512-Ovu1nWr8HafYa/7DaUvvPnzM/yDUGDBqaiS7rRzv++F5VwyFY37+z/mHhvRnr+PbNWo8uf22a121SNue5uwP2w==}
    engines: {node: '>=18.0.0'}

<<<<<<< HEAD
  '@aws-sdk/token-providers@3.901.0':
    resolution: {integrity: sha512-pJEr1Ggbc/uVTDqp9IbNu9hdr0eQf3yZix3s4Nnyvmg4xmJSGAlbPC9LrNr5u3CDZoc8Z9CuLrvbP4MwYquNpQ==}
    engines: {node: '>=18.0.0'}

=======
>>>>>>> 841b974f
  '@aws-sdk/types@3.893.0':
    resolution: {integrity: sha512-Aht1nn5SnA0N+Tjv0dzhAY7CQbxVtmq1bBR6xI0MhG7p2XYVh1wXuKTzrldEvQWwA3odOYunAfT9aBiKZx9qIg==}
    engines: {node: '>=18.0.0'}

<<<<<<< HEAD
  '@aws-sdk/types@3.901.0':
    resolution: {integrity: sha512-FfEM25hLEs4LoXsLXQ/q6X6L4JmKkKkbVFpKD4mwfVHtRVQG6QxJiCPcrkcPISquiy6esbwK2eh64TWbiD60cg==}
    engines: {node: '>=18.0.0'}

=======
>>>>>>> 841b974f
  '@aws-sdk/util-arn-parser@3.893.0':
    resolution: {integrity: sha512-u8H4f2Zsi19DGnwj5FSZzDMhytYF/bCh37vAtBsn3cNDL3YG578X5oc+wSX54pM3tOxS+NY7tvOAo52SW7koUA==}
    engines: {node: '>=18.0.0'}

  '@aws-sdk/util-endpoints@3.895.0':
    resolution: {integrity: sha512-MhxBvWbwxmKknuggO2NeMwOVkHOYL98pZ+1ZRI5YwckoCL3AvISMnPJgfN60ww6AIXHGpkp+HhpFdKOe8RHSEg==}
    engines: {node: '>=18.0.0'}

<<<<<<< HEAD
  '@aws-sdk/util-endpoints@3.901.0':
    resolution: {integrity: sha512-5nZP3hGA8FHEtKvEQf4Aww5QZOkjLW1Z+NixSd+0XKfHvA39Ah5sZboScjLx0C9kti/K3OGW1RCx5K9Zc3bZqg==}
    engines: {node: '>=18.0.0'}

  '@aws-sdk/util-format-url@3.901.0':
    resolution: {integrity: sha512-GGUnJKrh3OF1F3YRSWtwPLbN904Fcfxf03gujyq1rcrDRPEkzoZB+2BzNkB27SsU6lAlwNq+4aRlZRVUloPiag==}
    engines: {node: '>=18.0.0'}

=======
>>>>>>> 841b974f
  '@aws-sdk/util-locate-window@3.893.0':
    resolution: {integrity: sha512-T89pFfgat6c8nMmpI8eKjBcDcgJq36+m9oiXbcUzeU55MP9ZuGgBomGjGnHaEyF36jenW9gmg3NfZDm0AO2XPg==}
    engines: {node: '>=18.0.0'}

  '@aws-sdk/util-user-agent-browser@3.893.0':
    resolution: {integrity: sha512-PE9NtbDBW6Kgl1bG6A5fF3EPo168tnkj8TgMcT0sg4xYBWsBpq0bpJZRh+Jm5Bkwiw9IgTCLjEU7mR6xWaMB9w==}

<<<<<<< HEAD
  '@aws-sdk/util-user-agent-browser@3.901.0':
    resolution: {integrity: sha512-Ntb6V/WFI21Ed4PDgL/8NSfoZQQf9xzrwNgiwvnxgAl/KvAvRBgQtqj5gHsDX8Nj2YmJuVoHfH9BGjL9VQ4WNg==}

=======
>>>>>>> 841b974f
  '@aws-sdk/util-user-agent-node@3.899.0':
    resolution: {integrity: sha512-CiP0UAVQWLg2+8yciUBzVLaK5Fr7jBQ7wVu+p/O2+nlCOD3E3vtL1KZ1qX/d3OVpVSVaMAdZ9nbyewGV9hvjjg==}
    engines: {node: '>=18.0.0'}
    peerDependencies:
      aws-crt: '>=1.0.0'
    peerDependenciesMeta:
      aws-crt:
        optional: true

<<<<<<< HEAD
  '@aws-sdk/util-user-agent-node@3.901.0':
    resolution: {integrity: sha512-l59KQP5TY7vPVUfEURc7P5BJKuNg1RSsAKBQW7LHLECXjLqDUbo2SMLrexLBEoArSt6E8QOrIN0C8z/0Xk0jYw==}
    engines: {node: '>=18.0.0'}
    peerDependencies:
      aws-crt: '>=1.0.0'
    peerDependenciesMeta:
      aws-crt:
        optional: true

=======
>>>>>>> 841b974f
  '@aws-sdk/xml-builder@3.894.0':
    resolution: {integrity: sha512-E6EAMc9dT1a2DOdo4zyOf3fp5+NJ2wI+mcm7RaW1baFIWDwcb99PpvWoV7YEiK7oaBDshuOEGWKUSYXdW+JYgA==}
    engines: {node: '>=18.0.0'}

<<<<<<< HEAD
  '@aws-sdk/xml-builder@3.901.0':
    resolution: {integrity: sha512-pxFCkuAP7Q94wMTNPAwi6hEtNrp/BdFf+HOrIEeFQsk4EoOmpKY3I6S+u6A9Wg295J80Kh74LqDWM22ux3z6Aw==}
    engines: {node: '>=18.0.0'}

=======
>>>>>>> 841b974f
  '@aws/lambda-invoke-store@0.0.1':
    resolution: {integrity: sha512-ORHRQ2tmvnBXc8t/X9Z8IcSbBA4xTLKuN873FopzklHMeqBst7YG0d+AX97inkvDX+NChYtSr+qGfcqGFaI8Zw==}
    engines: {node: '>=18.0.0'}

  '@babel/code-frame@7.27.1':
    resolution: {integrity: sha512-cjQ7ZlQ0Mv3b47hABuTevyTuYN4i+loJKGeV9flcCgIK37cCXRh+L1bd3iBHlynerhQ7BhCkn2BPbQUL+rGqFg==}
    engines: {node: '>=6.9.0'}

  '@babel/compat-data@7.28.4':
    resolution: {integrity: sha512-YsmSKC29MJwf0gF8Rjjrg5LQCmyh+j/nD8/eP7f+BeoQTKYqs9RoWbjGOdy0+1Ekr68RJZMUOPVQaQisnIo4Rw==}
    engines: {node: '>=6.9.0'}

  '@babel/core@7.28.4':
    resolution: {integrity: sha512-2BCOP7TN8M+gVDj7/ht3hsaO/B/n5oDbiAyyvnRlNOs+u1o+JWNYTQrmpuNp1/Wq2gcFrI01JAW+paEKDMx/CA==}
    engines: {node: '>=6.9.0'}

  '@babel/generator@7.28.3':
    resolution: {integrity: sha512-3lSpxGgvnmZznmBkCRnVREPUFJv2wrv9iAoFDvADJc0ypmdOxdUtcLeBgBJ6zE0PMeTKnxeQzyk0xTBq4Ep7zw==}
    engines: {node: '>=6.9.0'}

  '@babel/helper-compilation-targets@7.27.2':
    resolution: {integrity: sha512-2+1thGUUWWjLTYTHZWK1n8Yga0ijBz1XAhUXcKy81rd5g6yh7hGqMp45v7cadSbEHc9G3OTv45SyneRN3ps4DQ==}
    engines: {node: '>=6.9.0'}

  '@babel/helper-globals@7.28.0':
    resolution: {integrity: sha512-+W6cISkXFa1jXsDEdYA8HeevQT/FULhxzR99pxphltZcVaugps53THCeiWA8SguxxpSp3gKPiuYfSWopkLQ4hw==}
    engines: {node: '>=6.9.0'}

  '@babel/helper-module-imports@7.27.1':
    resolution: {integrity: sha512-0gSFWUPNXNopqtIPQvlD5WgXYI5GY2kP2cCvoT8kczjbfcfuIljTbcWrulD1CIPIX2gt1wghbDy08yE1p+/r3w==}
    engines: {node: '>=6.9.0'}

  '@babel/helper-module-transforms@7.28.3':
    resolution: {integrity: sha512-gytXUbs8k2sXS9PnQptz5o0QnpLL51SwASIORY6XaBKF88nsOT0Zw9szLqlSGQDP/4TljBAD5y98p2U1fqkdsw==}
    engines: {node: '>=6.9.0'}
    peerDependencies:
      '@babel/core': ^7.0.0

  '@babel/helper-plugin-utils@7.27.1':
    resolution: {integrity: sha512-1gn1Up5YXka3YYAHGKpbideQ5Yjf1tDa9qYcgysz+cNCXukyLl6DjPXhD3VRwSb8c0J9tA4b2+rHEZtc6R0tlw==}
    engines: {node: '>=6.9.0'}

  '@babel/helper-string-parser@7.27.1':
    resolution: {integrity: sha512-qMlSxKbpRlAridDExk92nSobyDdpPijUq2DW6oDnUqd0iOGxmQjyqhMIihI9+zv4LPyZdRje2cavWPbCbWm3eA==}
    engines: {node: '>=6.9.0'}

  '@babel/helper-validator-identifier@7.27.1':
    resolution: {integrity: sha512-D2hP9eA+Sqx1kBZgzxZh0y1trbuU+JoDkiEwqhQ36nodYqJwyEIhPSdMNd7lOm/4io72luTPWH20Yda0xOuUow==}
    engines: {node: '>=6.9.0'}

  '@babel/helper-validator-option@7.27.1':
    resolution: {integrity: sha512-YvjJow9FxbhFFKDSuFnVCe2WxXk1zWc22fFePVNEaWJEu8IrZVlda6N0uHwzZrUM1il7NC9Mlp4MaJYbYd9JSg==}
    engines: {node: '>=6.9.0'}

  '@babel/helpers@7.28.4':
    resolution: {integrity: sha512-HFN59MmQXGHVyYadKLVumYsA9dBFun/ldYxipEjzA4196jpLZd8UjEEBLkbEkvfYreDqJhZxYAWFPtrfhNpj4w==}
    engines: {node: '>=6.9.0'}

  '@babel/parser@7.28.4':
    resolution: {integrity: sha512-yZbBqeM6TkpP9du/I2pUZnJsRMGGvOuIrhjzC1AwHwW+6he4mni6Bp/m8ijn0iOuZuPI2BfkCoSRunpyjnrQKg==}
    engines: {node: '>=6.0.0'}
    hasBin: true

  '@babel/plugin-syntax-async-generators@7.8.4':
    resolution: {integrity: sha512-tycmZxkGfZaxhMRbXlPXuVFpdWlXpir2W4AMhSJgRKzk/eDlIXOhb2LHWoLpDF7TEHylV5zNhykX6KAgHJmTNw==}
    peerDependencies:
      '@babel/core': ^7.0.0-0

  '@babel/plugin-syntax-bigint@7.8.3':
    resolution: {integrity: sha512-wnTnFlG+YxQm3vDxpGE57Pj0srRU4sHE/mDkt1qv2YJJSeUAec2ma4WLUnUPeKjyrfntVwe/N6dCXpU+zL3Npg==}
    peerDependencies:
      '@babel/core': ^7.0.0-0

  '@babel/plugin-syntax-class-properties@7.12.13':
    resolution: {integrity: sha512-fm4idjKla0YahUNgFNLCB0qySdsoPiZP3iQE3rky0mBUtMZ23yDJ9SJdg6dXTSDnulOVqiF3Hgr9nbXvXTQZYA==}
    peerDependencies:
      '@babel/core': ^7.0.0-0

  '@babel/plugin-syntax-class-static-block@7.14.5':
    resolution: {integrity: sha512-b+YyPmr6ldyNnM6sqYeMWE+bgJcJpO6yS4QD7ymxgH34GBPNDM/THBh8iunyvKIZztiwLH4CJZ0RxTk9emgpjw==}
    engines: {node: '>=6.9.0'}
    peerDependencies:
      '@babel/core': ^7.0.0-0

  '@babel/plugin-syntax-import-attributes@7.27.1':
    resolution: {integrity: sha512-oFT0FrKHgF53f4vOsZGi2Hh3I35PfSmVs4IBFLFj4dnafP+hIWDLg3VyKmUHfLoLHlyxY4C7DGtmHuJgn+IGww==}
    engines: {node: '>=6.9.0'}
    peerDependencies:
      '@babel/core': ^7.0.0-0

  '@babel/plugin-syntax-import-meta@7.10.4':
    resolution: {integrity: sha512-Yqfm+XDx0+Prh3VSeEQCPU81yC+JWZ2pDPFSS4ZdpfZhp4MkFMaDC1UqseovEKwSUpnIL7+vK+Clp7bfh0iD7g==}
    peerDependencies:
      '@babel/core': ^7.0.0-0

  '@babel/plugin-syntax-json-strings@7.8.3':
    resolution: {integrity: sha512-lY6kdGpWHvjoe2vk4WrAapEuBR69EMxZl+RoGRhrFGNYVK8mOPAW8VfbT/ZgrFbXlDNiiaxQnAtgVCZ6jv30EA==}
    peerDependencies:
      '@babel/core': ^7.0.0-0

  '@babel/plugin-syntax-jsx@7.27.1':
    resolution: {integrity: sha512-y8YTNIeKoyhGd9O0Jiyzyyqk8gdjnumGTQPsz0xOZOQ2RmkVJeZ1vmmfIvFEKqucBG6axJGBZDE/7iI5suUI/w==}
    engines: {node: '>=6.9.0'}
    peerDependencies:
      '@babel/core': ^7.0.0-0

  '@babel/plugin-syntax-logical-assignment-operators@7.10.4':
    resolution: {integrity: sha512-d8waShlpFDinQ5MtvGU9xDAOzKH47+FFoney2baFIoMr952hKOLp1HR7VszoZvOsV/4+RRszNY7D17ba0te0ig==}
    peerDependencies:
      '@babel/core': ^7.0.0-0

  '@babel/plugin-syntax-nullish-coalescing-operator@7.8.3':
    resolution: {integrity: sha512-aSff4zPII1u2QD7y+F8oDsz19ew4IGEJg9SVW+bqwpwtfFleiQDMdzA/R+UlWDzfnHFCxxleFT0PMIrR36XLNQ==}
    peerDependencies:
      '@babel/core': ^7.0.0-0

  '@babel/plugin-syntax-numeric-separator@7.10.4':
    resolution: {integrity: sha512-9H6YdfkcK/uOnY/K7/aA2xpzaAgkQn37yzWUMRK7OaPOqOpGS1+n0H5hxT9AUw9EsSjPW8SVyMJwYRtWs3X3ug==}
    peerDependencies:
      '@babel/core': ^7.0.0-0

  '@babel/plugin-syntax-object-rest-spread@7.8.3':
    resolution: {integrity: sha512-XoqMijGZb9y3y2XskN+P1wUGiVwWZ5JmoDRwx5+3GmEplNyVM2s2Dg8ILFQm8rWM48orGy5YpI5Bl8U1y7ydlA==}
    peerDependencies:
      '@babel/core': ^7.0.0-0

  '@babel/plugin-syntax-optional-catch-binding@7.8.3':
    resolution: {integrity: sha512-6VPD0Pc1lpTqw0aKoeRTMiB+kWhAoT24PA+ksWSBrFtl5SIRVpZlwN3NNPQjehA2E/91FV3RjLWoVTglWcSV3Q==}
    peerDependencies:
      '@babel/core': ^7.0.0-0

  '@babel/plugin-syntax-optional-chaining@7.8.3':
    resolution: {integrity: sha512-KoK9ErH1MBlCPxV0VANkXW2/dw4vlbGDrFgz8bmUsBGYkFRcbRwMh6cIJubdPrkxRwuGdtCk0v/wPTKbQgBjkg==}
    peerDependencies:
      '@babel/core': ^7.0.0-0

  '@babel/plugin-syntax-private-property-in-object@7.14.5':
    resolution: {integrity: sha512-0wVnp9dxJ72ZUJDV27ZfbSj6iHLoytYZmh3rFcxNnvsJF3ktkzLDZPy/mA17HGsaQT3/DQsWYX1f1QGWkCoVUg==}
    engines: {node: '>=6.9.0'}
    peerDependencies:
      '@babel/core': ^7.0.0-0

  '@babel/plugin-syntax-top-level-await@7.14.5':
    resolution: {integrity: sha512-hx++upLv5U1rgYfwe1xBQUhRmU41NEvpUvrp8jkrSCdvGSnM5/qdRMtylJ6PG5OFkBaHkbTAKTnd3/YyESRHFw==}
    engines: {node: '>=6.9.0'}
    peerDependencies:
      '@babel/core': ^7.0.0-0

  '@babel/plugin-syntax-typescript@7.27.1':
    resolution: {integrity: sha512-xfYCBMxveHrRMnAWl1ZlPXOZjzkN82THFvLhQhFXFt81Z5HnN+EtUkZhv/zcKpmT3fzmWZB0ywiBrbC3vogbwQ==}
    engines: {node: '>=6.9.0'}
    peerDependencies:
      '@babel/core': ^7.0.0-0

  '@babel/runtime@7.28.4':
    resolution: {integrity: sha512-Q/N6JNWvIvPnLDvjlE1OUBLPQHH6l3CltCEsHIujp45zQUSSh8K+gHnaEX45yAT1nyngnINhvWtzN+Nb9D8RAQ==}
    engines: {node: '>=6.9.0'}

  '@babel/template@7.27.2':
    resolution: {integrity: sha512-LPDZ85aEJyYSd18/DkjNh4/y1ntkE5KwUHWTiqgRxruuZL2F1yuHligVHLvcHY2vMHXttKFpJn6LwfI7cw7ODw==}
    engines: {node: '>=6.9.0'}

  '@babel/traverse@7.28.4':
    resolution: {integrity: sha512-YEzuboP2qvQavAcjgQNVgsvHIDv6ZpwXvcvjmyySP2DIMuByS/6ioU5G9pYrWHM6T2YDfc7xga9iNzYOs12CFQ==}
    engines: {node: '>=6.9.0'}

  '@babel/types@7.28.4':
    resolution: {integrity: sha512-bkFqkLhh3pMBUQQkpVgWDWq/lqzc2678eUyDlTBhRqhCHFguYYGM0Efga7tYk4TogG/3x0EEl66/OQ+WGbWB/Q==}
    engines: {node: '>=6.9.0'}

  '@bcoe/v8-coverage@0.2.3':
    resolution: {integrity: sha512-0hYQ8SB4Db5zvZB4axdMHGwEaQjkZzFjQiN9LVYvIFB2nSUHW9tYpxWriPrWDASIxiaXax83REcLxuSdnGPZtw==}

  '@borewit/text-codec@0.1.1':
    resolution: {integrity: sha512-5L/uBxmjaCIX5h8Z+uu+kA9BQLkc/Wl06UGR5ajNRxu+/XjonB5i8JpgFMrPj3LXTCPA0pv8yxUvbUi+QthGGA==}

  '@colors/colors@1.5.0':
    resolution: {integrity: sha512-ooWCrlZP11i8GImSjTHYHLkvFDP48nS4+204nGb1RiX/WXYHmJA2III9/e2DWVabCESdW7hBAEzHRqUn9OUVvQ==}
    engines: {node: '>=0.1.90'}

  '@cspotcode/source-map-support@0.8.1':
    resolution: {integrity: sha512-IchNf6dN4tHoMFIn/7OE8LWZ19Y6q/67Bmf6vnGREv8RSbBVb9LPJxEcnwrcwX6ixSvaiGoomAUvu4YSxXrVgw==}
    engines: {node: '>=12'}

  '@csstools/color-helpers@5.1.0':
    resolution: {integrity: sha512-S11EXWJyy0Mz5SYvRmY8nJYTFFd1LCNV+7cXyAgQtOOuzb4EsgfqDufL+9esx72/eLhsRdGZwaldu/h+E4t4BA==}
    engines: {node: '>=18'}

  '@csstools/css-calc@2.1.4':
    resolution: {integrity: sha512-3N8oaj+0juUw/1H3YwmDDJXCgTB1gKU6Hc/bB502u9zR0q2vd786XJH9QfrKIEgFlZmhZiq6epXl4rHqhzsIgQ==}
    engines: {node: '>=18'}
    peerDependencies:
      '@csstools/css-parser-algorithms': ^3.0.5
      '@csstools/css-tokenizer': ^3.0.4

  '@csstools/css-color-parser@3.1.0':
    resolution: {integrity: sha512-nbtKwh3a6xNVIp/VRuXV64yTKnb1IjTAEEh3irzS+HkKjAOYLTGNb9pmVNntZ8iVBHcWDA2Dof0QtPgFI1BaTA==}
    engines: {node: '>=18'}
    peerDependencies:
      '@csstools/css-parser-algorithms': ^3.0.5
      '@csstools/css-tokenizer': ^3.0.4

  '@csstools/css-parser-algorithms@3.0.5':
    resolution: {integrity: sha512-DaDeUkXZKjdGhgYaHNJTV9pV7Y9B3b644jCLs9Upc3VeNGg6LWARAT6O+Q+/COo+2gg/bM5rhpMAtf70WqfBdQ==}
    engines: {node: '>=18'}
    peerDependencies:
      '@csstools/css-tokenizer': ^3.0.4

  '@csstools/css-tokenizer@3.0.4':
    resolution: {integrity: sha512-Vd/9EVDiu6PPJt9yAh6roZP6El1xHrdvIVGjyBsHR0RYwNHgL7FJPyIIW4fANJNG6FtyZfvlRPpFI4ZM/lubvw==}
    engines: {node: '>=18'}

  '@emnapi/core@1.5.0':
    resolution: {integrity: sha512-sbP8GzB1WDzacS8fgNPpHlp6C9VZe+SJP3F90W9rLemaQj2PzIuTEl1qDOYQf58YIpyjViI24y9aPWCjEzY2cg==}

  '@emnapi/runtime@1.5.0':
    resolution: {integrity: sha512-97/BJ3iXHww3djw6hYIfErCZFee7qCtrneuLa20UXFCOTCfBM2cvQHjWJ2EG0s0MtdNwInarqCTz35i4wWXHsQ==}

  '@emnapi/wasi-threads@1.1.0':
    resolution: {integrity: sha512-WI0DdZ8xFSbgMjR1sFsKABJ/C5OnRrjT06JXbZKexJGrDuPTzZdDYfFlsgcCXCyf+suG5QU2e/y1Wo2V/OapLQ==}

  '@esbuild/aix-ppc64@0.21.5':
    resolution: {integrity: sha512-1SDgH6ZSPTlggy1yI6+Dbkiz8xzpHJEVAlF/AM1tHPLsf5STom9rwtjE4hKAF20FfXXNTFqEYXyJNWh1GiZedQ==}
    engines: {node: '>=12'}
    cpu: [ppc64]
    os: [aix]

  '@esbuild/aix-ppc64@0.25.10':
    resolution: {integrity: sha512-0NFWnA+7l41irNuaSVlLfgNT12caWJVLzp5eAVhZ0z1qpxbockccEt3s+149rE64VUI3Ml2zt8Nv5JVc4QXTsw==}
    engines: {node: '>=18'}
    cpu: [ppc64]
    os: [aix]

  '@esbuild/android-arm64@0.21.5':
    resolution: {integrity: sha512-c0uX9VAUBQ7dTDCjq+wdyGLowMdtR/GoC2U5IYk/7D1H1JYC0qseD7+11iMP2mRLN9RcCMRcjC4YMclCzGwS/A==}
    engines: {node: '>=12'}
    cpu: [arm64]
    os: [android]

  '@esbuild/android-arm64@0.25.10':
    resolution: {integrity: sha512-LSQa7eDahypv/VO6WKohZGPSJDq5OVOo3UoFR1E4t4Gj1W7zEQMUhI+lo81H+DtB+kP+tDgBp+M4oNCwp6kffg==}
    engines: {node: '>=18'}
    cpu: [arm64]
    os: [android]

  '@esbuild/android-arm@0.21.5':
    resolution: {integrity: sha512-vCPvzSjpPHEi1siZdlvAlsPxXl7WbOVUBBAowWug4rJHb68Ox8KualB+1ocNvT5fjv6wpkX6o/iEpbDrf68zcg==}
    engines: {node: '>=12'}
    cpu: [arm]
    os: [android]

  '@esbuild/android-arm@0.25.10':
    resolution: {integrity: sha512-dQAxF1dW1C3zpeCDc5KqIYuZ1tgAdRXNoZP7vkBIRtKZPYe2xVr/d3SkirklCHudW1B45tGiUlz2pUWDfbDD4w==}
    engines: {node: '>=18'}
    cpu: [arm]
    os: [android]

  '@esbuild/android-x64@0.21.5':
    resolution: {integrity: sha512-D7aPRUUNHRBwHxzxRvp856rjUHRFW1SdQATKXH2hqA0kAZb1hKmi02OpYRacl0TxIGz/ZmXWlbZgjwWYaCakTA==}
    engines: {node: '>=12'}
    cpu: [x64]
    os: [android]

  '@esbuild/android-x64@0.25.10':
    resolution: {integrity: sha512-MiC9CWdPrfhibcXwr39p9ha1x0lZJ9KaVfvzA0Wxwz9ETX4v5CHfF09bx935nHlhi+MxhA63dKRRQLiVgSUtEg==}
    engines: {node: '>=18'}
    cpu: [x64]
    os: [android]

  '@esbuild/darwin-arm64@0.21.5':
    resolution: {integrity: sha512-DwqXqZyuk5AiWWf3UfLiRDJ5EDd49zg6O9wclZ7kUMv2WRFr4HKjXp/5t8JZ11QbQfUS6/cRCKGwYhtNAY88kQ==}
    engines: {node: '>=12'}
    cpu: [arm64]
    os: [darwin]

  '@esbuild/darwin-arm64@0.25.10':
    resolution: {integrity: sha512-JC74bdXcQEpW9KkV326WpZZjLguSZ3DfS8wrrvPMHgQOIEIG/sPXEN/V8IssoJhbefLRcRqw6RQH2NnpdprtMA==}
    engines: {node: '>=18'}
    cpu: [arm64]
    os: [darwin]

  '@esbuild/darwin-x64@0.21.5':
    resolution: {integrity: sha512-se/JjF8NlmKVG4kNIuyWMV/22ZaerB+qaSi5MdrXtd6R08kvs2qCN4C09miupktDitvh8jRFflwGFBQcxZRjbw==}
    engines: {node: '>=12'}
    cpu: [x64]
    os: [darwin]

  '@esbuild/darwin-x64@0.25.10':
    resolution: {integrity: sha512-tguWg1olF6DGqzws97pKZ8G2L7Ig1vjDmGTwcTuYHbuU6TTjJe5FXbgs5C1BBzHbJ2bo1m3WkQDbWO2PvamRcg==}
    engines: {node: '>=18'}
    cpu: [x64]
    os: [darwin]

  '@esbuild/freebsd-arm64@0.21.5':
    resolution: {integrity: sha512-5JcRxxRDUJLX8JXp/wcBCy3pENnCgBR9bN6JsY4OmhfUtIHe3ZW0mawA7+RDAcMLrMIZaf03NlQiX9DGyB8h4g==}
    engines: {node: '>=12'}
    cpu: [arm64]
    os: [freebsd]

  '@esbuild/freebsd-arm64@0.25.10':
    resolution: {integrity: sha512-3ZioSQSg1HT2N05YxeJWYR+Libe3bREVSdWhEEgExWaDtyFbbXWb49QgPvFH8u03vUPX10JhJPcz7s9t9+boWg==}
    engines: {node: '>=18'}
    cpu: [arm64]
    os: [freebsd]

  '@esbuild/freebsd-x64@0.21.5':
    resolution: {integrity: sha512-J95kNBj1zkbMXtHVH29bBriQygMXqoVQOQYA+ISs0/2l3T9/kj42ow2mpqerRBxDJnmkUDCaQT/dfNXWX/ZZCQ==}
    engines: {node: '>=12'}
    cpu: [x64]
    os: [freebsd]

  '@esbuild/freebsd-x64@0.25.10':
    resolution: {integrity: sha512-LLgJfHJk014Aa4anGDbh8bmI5Lk+QidDmGzuC2D+vP7mv/GeSN+H39zOf7pN5N8p059FcOfs2bVlrRr4SK9WxA==}
    engines: {node: '>=18'}
    cpu: [x64]
    os: [freebsd]

  '@esbuild/linux-arm64@0.21.5':
    resolution: {integrity: sha512-ibKvmyYzKsBeX8d8I7MH/TMfWDXBF3db4qM6sy+7re0YXya+K1cem3on9XgdT2EQGMu4hQyZhan7TeQ8XkGp4Q==}
    engines: {node: '>=12'}
    cpu: [arm64]
    os: [linux]

  '@esbuild/linux-arm64@0.25.10':
    resolution: {integrity: sha512-5luJWN6YKBsawd5f9i4+c+geYiVEw20FVW5x0v1kEMWNq8UctFjDiMATBxLvmmHA4bf7F6hTRaJgtghFr9iziQ==}
    engines: {node: '>=18'}
    cpu: [arm64]
    os: [linux]

  '@esbuild/linux-arm@0.21.5':
    resolution: {integrity: sha512-bPb5AHZtbeNGjCKVZ9UGqGwo8EUu4cLq68E95A53KlxAPRmUyYv2D6F0uUI65XisGOL1hBP5mTronbgo+0bFcA==}
    engines: {node: '>=12'}
    cpu: [arm]
    os: [linux]

  '@esbuild/linux-arm@0.25.10':
    resolution: {integrity: sha512-oR31GtBTFYCqEBALI9r6WxoU/ZofZl962pouZRTEYECvNF/dtXKku8YXcJkhgK/beU+zedXfIzHijSRapJY3vg==}
    engines: {node: '>=18'}
    cpu: [arm]
    os: [linux]

  '@esbuild/linux-ia32@0.21.5':
    resolution: {integrity: sha512-YvjXDqLRqPDl2dvRODYmmhz4rPeVKYvppfGYKSNGdyZkA01046pLWyRKKI3ax8fbJoK5QbxblURkwK/MWY18Tg==}
    engines: {node: '>=12'}
    cpu: [ia32]
    os: [linux]

  '@esbuild/linux-ia32@0.25.10':
    resolution: {integrity: sha512-NrSCx2Kim3EnnWgS4Txn0QGt0Xipoumb6z6sUtl5bOEZIVKhzfyp/Lyw4C1DIYvzeW/5mWYPBFJU3a/8Yr75DQ==}
    engines: {node: '>=18'}
    cpu: [ia32]
    os: [linux]

  '@esbuild/linux-loong64@0.21.5':
    resolution: {integrity: sha512-uHf1BmMG8qEvzdrzAqg2SIG/02+4/DHB6a9Kbya0XDvwDEKCoC8ZRWI5JJvNdUjtciBGFQ5PuBlpEOXQj+JQSg==}
    engines: {node: '>=12'}
    cpu: [loong64]
    os: [linux]

  '@esbuild/linux-loong64@0.25.10':
    resolution: {integrity: sha512-xoSphrd4AZda8+rUDDfD9J6FUMjrkTz8itpTITM4/xgerAZZcFW7Dv+sun7333IfKxGG8gAq+3NbfEMJfiY+Eg==}
    engines: {node: '>=18'}
    cpu: [loong64]
    os: [linux]

  '@esbuild/linux-mips64el@0.21.5':
    resolution: {integrity: sha512-IajOmO+KJK23bj52dFSNCMsz1QP1DqM6cwLUv3W1QwyxkyIWecfafnI555fvSGqEKwjMXVLokcV5ygHW5b3Jbg==}
    engines: {node: '>=12'}
    cpu: [mips64el]
    os: [linux]

  '@esbuild/linux-mips64el@0.25.10':
    resolution: {integrity: sha512-ab6eiuCwoMmYDyTnyptoKkVS3k8fy/1Uvq7Dj5czXI6DF2GqD2ToInBI0SHOp5/X1BdZ26RKc5+qjQNGRBelRA==}
    engines: {node: '>=18'}
    cpu: [mips64el]
    os: [linux]

  '@esbuild/linux-ppc64@0.21.5':
    resolution: {integrity: sha512-1hHV/Z4OEfMwpLO8rp7CvlhBDnjsC3CttJXIhBi+5Aj5r+MBvy4egg7wCbe//hSsT+RvDAG7s81tAvpL2XAE4w==}
    engines: {node: '>=12'}
    cpu: [ppc64]
    os: [linux]

  '@esbuild/linux-ppc64@0.25.10':
    resolution: {integrity: sha512-NLinzzOgZQsGpsTkEbdJTCanwA5/wozN9dSgEl12haXJBzMTpssebuXR42bthOF3z7zXFWH1AmvWunUCkBE4EA==}
    engines: {node: '>=18'}
    cpu: [ppc64]
    os: [linux]

  '@esbuild/linux-riscv64@0.21.5':
    resolution: {integrity: sha512-2HdXDMd9GMgTGrPWnJzP2ALSokE/0O5HhTUvWIbD3YdjME8JwvSCnNGBnTThKGEB91OZhzrJ4qIIxk/SBmyDDA==}
    engines: {node: '>=12'}
    cpu: [riscv64]
    os: [linux]

  '@esbuild/linux-riscv64@0.25.10':
    resolution: {integrity: sha512-FE557XdZDrtX8NMIeA8LBJX3dC2M8VGXwfrQWU7LB5SLOajfJIxmSdyL/gU1m64Zs9CBKvm4UAuBp5aJ8OgnrA==}
    engines: {node: '>=18'}
    cpu: [riscv64]
    os: [linux]

  '@esbuild/linux-s390x@0.21.5':
    resolution: {integrity: sha512-zus5sxzqBJD3eXxwvjN1yQkRepANgxE9lgOW2qLnmr8ikMTphkjgXu1HR01K4FJg8h1kEEDAqDcZQtbrRnB41A==}
    engines: {node: '>=12'}
    cpu: [s390x]
    os: [linux]

  '@esbuild/linux-s390x@0.25.10':
    resolution: {integrity: sha512-3BBSbgzuB9ajLoVZk0mGu+EHlBwkusRmeNYdqmznmMc9zGASFjSsxgkNsqmXugpPk00gJ0JNKh/97nxmjctdew==}
    engines: {node: '>=18'}
    cpu: [s390x]
    os: [linux]

  '@esbuild/linux-x64@0.21.5':
    resolution: {integrity: sha512-1rYdTpyv03iycF1+BhzrzQJCdOuAOtaqHTWJZCWvijKD2N5Xu0TtVC8/+1faWqcP9iBCWOmjmhoH94dH82BxPQ==}
    engines: {node: '>=12'}
    cpu: [x64]
    os: [linux]

  '@esbuild/linux-x64@0.25.10':
    resolution: {integrity: sha512-QSX81KhFoZGwenVyPoberggdW1nrQZSvfVDAIUXr3WqLRZGZqWk/P4T8p2SP+de2Sr5HPcvjhcJzEiulKgnxtA==}
    engines: {node: '>=18'}
    cpu: [x64]
    os: [linux]

  '@esbuild/netbsd-arm64@0.25.10':
    resolution: {integrity: sha512-AKQM3gfYfSW8XRk8DdMCzaLUFB15dTrZfnX8WXQoOUpUBQ+NaAFCP1kPS/ykbbGYz7rxn0WS48/81l9hFl3u4A==}
    engines: {node: '>=18'}
    cpu: [arm64]
    os: [netbsd]

  '@esbuild/netbsd-x64@0.21.5':
    resolution: {integrity: sha512-Woi2MXzXjMULccIwMnLciyZH4nCIMpWQAs049KEeMvOcNADVxo0UBIQPfSmxB3CWKedngg7sWZdLvLczpe0tLg==}
    engines: {node: '>=12'}
    cpu: [x64]
    os: [netbsd]

  '@esbuild/netbsd-x64@0.25.10':
    resolution: {integrity: sha512-7RTytDPGU6fek/hWuN9qQpeGPBZFfB4zZgcz2VK2Z5VpdUxEI8JKYsg3JfO0n/Z1E/6l05n0unDCNc4HnhQGig==}
    engines: {node: '>=18'}
    cpu: [x64]
    os: [netbsd]

  '@esbuild/openbsd-arm64@0.25.10':
    resolution: {integrity: sha512-5Se0VM9Wtq797YFn+dLimf2Zx6McttsH2olUBsDml+lm0GOCRVebRWUvDtkY4BWYv/3NgzS8b/UM3jQNh5hYyw==}
    engines: {node: '>=18'}
    cpu: [arm64]
    os: [openbsd]

  '@esbuild/openbsd-x64@0.21.5':
    resolution: {integrity: sha512-HLNNw99xsvx12lFBUwoT8EVCsSvRNDVxNpjZ7bPn947b8gJPzeHWyNVhFsaerc0n3TsbOINvRP2byTZ5LKezow==}
    engines: {node: '>=12'}
    cpu: [x64]
    os: [openbsd]

  '@esbuild/openbsd-x64@0.25.10':
    resolution: {integrity: sha512-XkA4frq1TLj4bEMB+2HnI0+4RnjbuGZfet2gs/LNs5Hc7D89ZQBHQ0gL2ND6Lzu1+QVkjp3x1gIcPKzRNP8bXw==}
    engines: {node: '>=18'}
    cpu: [x64]
    os: [openbsd]

  '@esbuild/openharmony-arm64@0.25.10':
    resolution: {integrity: sha512-AVTSBhTX8Y/Fz6OmIVBip9tJzZEUcY8WLh7I59+upa5/GPhh2/aM6bvOMQySspnCCHvFi79kMtdJS1w0DXAeag==}
    engines: {node: '>=18'}
    cpu: [arm64]
    os: [openharmony]

  '@esbuild/sunos-x64@0.21.5':
    resolution: {integrity: sha512-6+gjmFpfy0BHU5Tpptkuh8+uw3mnrvgs+dSPQXQOv3ekbordwnzTVEb4qnIvQcYXq6gzkyTnoZ9dZG+D4garKg==}
    engines: {node: '>=12'}
    cpu: [x64]
    os: [sunos]

  '@esbuild/sunos-x64@0.25.10':
    resolution: {integrity: sha512-fswk3XT0Uf2pGJmOpDB7yknqhVkJQkAQOcW/ccVOtfx05LkbWOaRAtn5SaqXypeKQra1QaEa841PgrSL9ubSPQ==}
    engines: {node: '>=18'}
    cpu: [x64]
    os: [sunos]

  '@esbuild/win32-arm64@0.21.5':
    resolution: {integrity: sha512-Z0gOTd75VvXqyq7nsl93zwahcTROgqvuAcYDUr+vOv8uHhNSKROyU961kgtCD1e95IqPKSQKH7tBTslnS3tA8A==}
    engines: {node: '>=12'}
    cpu: [arm64]
    os: [win32]

  '@esbuild/win32-arm64@0.25.10':
    resolution: {integrity: sha512-ah+9b59KDTSfpaCg6VdJoOQvKjI33nTaQr4UluQwW7aEwZQsbMCfTmfEO4VyewOxx4RaDT/xCy9ra2GPWmO7Kw==}
    engines: {node: '>=18'}
    cpu: [arm64]
    os: [win32]

  '@esbuild/win32-ia32@0.21.5':
    resolution: {integrity: sha512-SWXFF1CL2RVNMaVs+BBClwtfZSvDgtL//G/smwAc5oVK/UPu2Gu9tIaRgFmYFFKrmg3SyAjSrElf0TiJ1v8fYA==}
    engines: {node: '>=12'}
    cpu: [ia32]
    os: [win32]

  '@esbuild/win32-ia32@0.25.10':
    resolution: {integrity: sha512-QHPDbKkrGO8/cz9LKVnJU22HOi4pxZnZhhA2HYHez5Pz4JeffhDjf85E57Oyco163GnzNCVkZK0b/n4Y0UHcSw==}
    engines: {node: '>=18'}
    cpu: [ia32]
    os: [win32]

  '@esbuild/win32-x64@0.21.5':
    resolution: {integrity: sha512-tQd/1efJuzPC6rCFwEvLtci/xNFcTZknmXs98FYDfGE4wP9ClFV98nyKrzJKVPMhdDnjzLhdUyMX4PsQAPjwIw==}
    engines: {node: '>=12'}
    cpu: [x64]
    os: [win32]

  '@esbuild/win32-x64@0.25.10':
    resolution: {integrity: sha512-9KpxSVFCu0iK1owoez6aC/s/EdUQLDN3adTxGCqxMVhrPDj6bt5dbrHDXUuq+Bs2vATFBBrQS5vdQ/Ed2P+nbw==}
    engines: {node: '>=18'}
    cpu: [x64]
    os: [win32]

  '@eslint-community/eslint-utils@4.9.0':
    resolution: {integrity: sha512-ayVFHdtZ+hsq1t2Dy24wCmGXGe4q9Gu3smhLYALJrr473ZH27MsnSL+LKUlimp4BWJqMDMLmPpx/Q9R3OAlL4g==}
    engines: {node: ^12.22.0 || ^14.17.0 || >=16.0.0}
    peerDependencies:
      eslint: ^6.0.0 || ^7.0.0 || >=8.0.0

  '@eslint-community/regexpp@4.12.1':
    resolution: {integrity: sha512-CCZCDJuduB9OUkFkY2IgppNZMi2lBQgD2qzwXkEia16cge2pijY/aXi96CJMquDMn3nJdlPV1A5KrJEXwfLNzQ==}
    engines: {node: ^12.0.0 || ^14.0.0 || >=16.0.0}

  '@eslint/config-array@0.21.0':
    resolution: {integrity: sha512-ENIdc4iLu0d93HeYirvKmrzshzofPw6VkZRKQGe9Nv46ZnWUzcF1xV01dcvEg/1wXUR61OmmlSfyeyO7EvjLxQ==}
    engines: {node: ^18.18.0 || ^20.9.0 || >=21.1.0}

  '@eslint/config-helpers@0.3.1':
    resolution: {integrity: sha512-xR93k9WhrDYpXHORXpxVL5oHj3Era7wo6k/Wd8/IsQNnZUTzkGS29lyn3nAT05v6ltUuTFVCCYDEGfy2Or/sPA==}
    engines: {node: ^18.18.0 || ^20.9.0 || >=21.1.0}

  '@eslint/core@0.15.2':
    resolution: {integrity: sha512-78Md3/Rrxh83gCxoUc0EiciuOHsIITzLy53m3d9UyiW8y9Dj2D29FeETqyKA+BRK76tnTp6RXWb3pCay8Oyomg==}
    engines: {node: ^18.18.0 || ^20.9.0 || >=21.1.0}

  '@eslint/eslintrc@3.3.1':
    resolution: {integrity: sha512-gtF186CXhIl1p4pJNGZw8Yc6RlshoePRvE0X91oPGb3vZ8pM3qOS9W9NGPat9LziaBV7XrJWGylNQXkGcnM3IQ==}
    engines: {node: ^18.18.0 || ^20.9.0 || >=21.1.0}

  '@eslint/js@9.36.0':
    resolution: {integrity: sha512-uhCbYtYynH30iZErszX78U+nR3pJU3RHGQ57NXy5QupD4SBVwDeU8TNBy+MjMngc1UyIW9noKqsRqfjQTBU2dw==}
    engines: {node: ^18.18.0 || ^20.9.0 || >=21.1.0}

  '@eslint/object-schema@2.1.6':
    resolution: {integrity: sha512-RBMg5FRL0I0gs51M/guSAj5/e14VQ4tpZnQNWwuDT66P14I43ItmPfIZRhO9fUVIPOAQXU47atlywZ/czoqFPA==}
    engines: {node: ^18.18.0 || ^20.9.0 || >=21.1.0}

  '@eslint/plugin-kit@0.3.5':
    resolution: {integrity: sha512-Z5kJ+wU3oA7MMIqVR9tyZRtjYPr4OC004Q4Rw7pgOKUOKkJfZ3O24nz3WYfGRpMDNmcOi3TwQOmgm7B7Tpii0w==}
    engines: {node: ^18.18.0 || ^20.9.0 || >=21.1.0}

  '@fastify/accept-negotiator@1.1.0':
    resolution: {integrity: sha512-OIHZrb2ImZ7XG85HXOONLcJWGosv7sIvM2ifAPQVhg9Lv7qdmMBNVaai4QTdyuaqbKM5eO6sLSQOYI7wEQeCJQ==}
    engines: {node: '>=14'}

  '@fastify/ajv-compiler@3.6.0':
    resolution: {integrity: sha512-LwdXQJjmMD+GwLOkP7TVC68qa+pSSogeWWmznRJ/coyTcfe9qA05AHFSe1eZFwK6q+xVRpChnvFUkf1iYaSZsQ==}

  '@fastify/ajv-compiler@4.0.2':
    resolution: {integrity: sha512-Rkiu/8wIjpsf46Rr+Fitd3HRP+VsxUFDDeag0hs9L0ksfnwx2g7SPQQTFL0E8Qv+rfXzQOxBJnjUB9ITUDjfWQ==}

  '@fastify/cors@9.0.1':
    resolution: {integrity: sha512-YY9Ho3ovI+QHIL2hW+9X4XqQjXLjJqsU+sMV/xFsxZkE8p3GNnYVFpoOxF7SsP5ZL76gwvbo3V9L+FIekBGU4Q==}

  '@fastify/error@3.4.1':
    resolution: {integrity: sha512-wWSvph+29GR783IhmvdwWnN4bUxTD01Vm5Xad4i7i1VuAOItLvbPAb69sb0IQ2N57yprvhNIwAP5B6xfKTmjmQ==}

  '@fastify/error@4.2.0':
    resolution: {integrity: sha512-RSo3sVDXfHskiBZKBPRgnQTtIqpi/7zhJOEmAxCiBcM7d0uwdGdxLlsCaLzGs8v8NnxIRlfG0N51p5yFaOentQ==}

  '@fastify/fast-json-stringify-compiler@4.3.0':
    resolution: {integrity: sha512-aZAXGYo6m22Fk1zZzEUKBvut/CIIQe/BapEORnxiD5Qr0kPHqqI69NtEMCme74h+at72sPhbkb4ZrLd1W3KRLA==}

  '@fastify/fast-json-stringify-compiler@5.0.3':
    resolution: {integrity: sha512-uik7yYHkLr6fxd8hJSZ8c+xF4WafPK+XzneQDPU+D10r5X19GW8lJcom2YijX2+qtFF1ENJlHXKFM9ouXNJYgQ==}

  '@fastify/formbody@7.4.0':
    resolution: {integrity: sha512-H3C6h1GN56/SMrZS8N2vCT2cZr7mIHzBHzOBa5OPpjfB/D6FzP9mMpE02ZzrFX0ANeh0BAJdoXKOF2e7IbV+Og==}

  '@fastify/forwarded@3.0.1':
    resolution: {integrity: sha512-JqDochHFqXs3C3Ml3gOY58zM7OqO9ENqPo0UqAjAjH8L01fRZqwX9iLeX34//kiJubF7r2ZQHtBRU36vONbLlw==}

  '@fastify/merge-json-schemas@0.1.1':
    resolution: {integrity: sha512-fERDVz7topgNjtXsJTTW1JKLy0rhuLRcquYqNR9rF7OcVpCa2OVW49ZPDIhaRRCaUuvVxI+N416xUoF76HNSXA==}

  '@fastify/merge-json-schemas@0.2.1':
    resolution: {integrity: sha512-OA3KGBCy6KtIvLf8DINC5880o5iBlDX4SxzLQS8HorJAbqluzLRn80UXU0bxZn7UOFhFgpRJDasfwn9nG4FG4A==}

  '@fastify/middie@8.3.3':
    resolution: {integrity: sha512-+WHavMQr9CNTZoy2cjoDxoWp76kZ3JKjAtZj5sXNlxX5XBzHig0TeCPfPc+1+NQmliXtndT3PFwAjrQHE/6wnQ==}

  '@fastify/proxy-addr@5.1.0':
    resolution: {integrity: sha512-INS+6gh91cLUjB+PVHfu1UqcB76Sqtpyp7bnL+FYojhjygvOPA9ctiD/JDKsyD9Xgu4hUhCSJBPig/w7duNajw==}

  '@fastify/send@2.1.0':
    resolution: {integrity: sha512-yNYiY6sDkexoJR0D8IDy3aRP3+L4wdqCpvx5WP+VtEU58sn7USmKynBzDQex5X42Zzvw2gNzzYgP90UfWShLFA==}

  '@fastify/static@7.0.4':
    resolution: {integrity: sha512-p2uKtaf8BMOZWLs6wu+Ihg7bWNBdjNgCwDza4MJtTqg+5ovKmcbgbR9Xs5/smZ1YISfzKOCNYmZV8LaCj+eJ1Q==}

  '@humanfs/core@0.19.1':
    resolution: {integrity: sha512-5DyQ4+1JEUzejeK1JGICcideyfUbGixgS9jNgex5nqkW+cY7WZhxBigmieN5Qnw9ZosSNVC9KQKyb+GUaGyKUA==}
    engines: {node: '>=18.18.0'}

  '@humanfs/node@0.16.7':
    resolution: {integrity: sha512-/zUx+yOsIrG4Y43Eh2peDeKCxlRt/gET6aHfaKpuq267qXdYDFViVHfMaLyygZOnl0kGWxFIgsBy8QFuTLUXEQ==}
    engines: {node: '>=18.18.0'}

  '@humanwhocodes/module-importer@1.0.1':
    resolution: {integrity: sha512-bxveV4V8v5Yb4ncFTT3rPSgZBOpCkjfK0y4oVVVJwIuDVBRMDXrPyXRL988i5ap9m9bnyEEjWfm5WkBmtffLfA==}
    engines: {node: '>=12.22'}

  '@humanwhocodes/retry@0.4.3':
    resolution: {integrity: sha512-bV0Tgo9K4hfPCek+aMAn81RppFKv2ySDQeMoSZuvTASywNTnVJCArCZE2FWqpvIatKu7VMRLWlR1EazvVhDyhQ==}
    engines: {node: '>=18.18'}

  '@img/colour@1.0.0':
    resolution: {integrity: sha512-A5P/LfWGFSl6nsckYtjw9da+19jB8hkJ6ACTGcDfEJ0aE+l2n2El7dsVM7UVHZQ9s2lmYMWlrS21YLy2IR1LUw==}
    engines: {node: '>=18'}

  '@img/sharp-darwin-arm64@0.34.4':
    resolution: {integrity: sha512-sitdlPzDVyvmINUdJle3TNHl+AG9QcwiAMsXmccqsCOMZNIdW2/7S26w0LyU8euiLVzFBL3dXPwVCq/ODnf2vA==}
    engines: {node: ^18.17.0 || ^20.3.0 || >=21.0.0}
    cpu: [arm64]
    os: [darwin]

  '@img/sharp-darwin-x64@0.34.4':
    resolution: {integrity: sha512-rZheupWIoa3+SOdF/IcUe1ah4ZDpKBGWcsPX6MT0lYniH9micvIU7HQkYTfrx5Xi8u+YqwLtxC/3vl8TQN6rMg==}
    engines: {node: ^18.17.0 || ^20.3.0 || >=21.0.0}
    cpu: [x64]
    os: [darwin]

  '@img/sharp-libvips-darwin-arm64@1.2.3':
    resolution: {integrity: sha512-QzWAKo7kpHxbuHqUC28DZ9pIKpSi2ts2OJnoIGI26+HMgq92ZZ4vk8iJd4XsxN+tYfNJxzH6W62X5eTcsBymHw==}
    cpu: [arm64]
    os: [darwin]

  '@img/sharp-libvips-darwin-x64@1.2.3':
    resolution: {integrity: sha512-Ju+g2xn1E2AKO6YBhxjj+ACcsPQRHT0bhpglxcEf+3uyPY+/gL8veniKoo96335ZaPo03bdDXMv0t+BBFAbmRA==}
    cpu: [x64]
    os: [darwin]

  '@img/sharp-libvips-linux-arm64@1.2.3':
    resolution: {integrity: sha512-I4RxkXU90cpufazhGPyVujYwfIm9Nk1QDEmiIsaPwdnm013F7RIceaCc87kAH+oUB1ezqEvC6ga4m7MSlqsJvQ==}
    cpu: [arm64]
    os: [linux]

  '@img/sharp-libvips-linux-arm@1.2.3':
    resolution: {integrity: sha512-x1uE93lyP6wEwGvgAIV0gP6zmaL/a0tGzJs/BIDDG0zeBhMnuUPm7ptxGhUbcGs4okDJrk4nxgrmxpib9g6HpA==}
    cpu: [arm]
    os: [linux]

  '@img/sharp-libvips-linux-ppc64@1.2.3':
    resolution: {integrity: sha512-Y2T7IsQvJLMCBM+pmPbM3bKT/yYJvVtLJGfCs4Sp95SjvnFIjynbjzsa7dY1fRJX45FTSfDksbTp6AGWudiyCg==}
    cpu: [ppc64]
    os: [linux]

  '@img/sharp-libvips-linux-s390x@1.2.3':
    resolution: {integrity: sha512-RgWrs/gVU7f+K7P+KeHFaBAJlNkD1nIZuVXdQv6S+fNA6syCcoboNjsV2Pou7zNlVdNQoQUpQTk8SWDHUA3y/w==}
    cpu: [s390x]
    os: [linux]

  '@img/sharp-libvips-linux-x64@1.2.3':
    resolution: {integrity: sha512-3JU7LmR85K6bBiRzSUc/Ff9JBVIFVvq6bomKE0e63UXGeRw2HPVEjoJke1Yx+iU4rL7/7kUjES4dZ/81Qjhyxg==}
    cpu: [x64]
    os: [linux]

  '@img/sharp-libvips-linuxmusl-arm64@1.2.3':
    resolution: {integrity: sha512-F9q83RZ8yaCwENw1GieztSfj5msz7GGykG/BA+MOUefvER69K/ubgFHNeSyUu64amHIYKGDs4sRCMzXVj8sEyw==}
    cpu: [arm64]
    os: [linux]

  '@img/sharp-libvips-linuxmusl-x64@1.2.3':
    resolution: {integrity: sha512-U5PUY5jbc45ANM6tSJpsgqmBF/VsL6LnxJmIf11kB7J5DctHgqm0SkuXzVWtIY90GnJxKnC/JT251TDnk1fu/g==}
    cpu: [x64]
    os: [linux]

  '@img/sharp-linux-arm64@0.34.4':
    resolution: {integrity: sha512-YXU1F/mN/Wu786tl72CyJjP/Ngl8mGHN1hST4BGl+hiW5jhCnV2uRVTNOcaYPs73NeT/H8Upm3y9582JVuZHrQ==}
    engines: {node: ^18.17.0 || ^20.3.0 || >=21.0.0}
    cpu: [arm64]
    os: [linux]

  '@img/sharp-linux-arm@0.34.4':
    resolution: {integrity: sha512-Xyam4mlqM0KkTHYVSuc6wXRmM7LGN0P12li03jAnZ3EJWZqj83+hi8Y9UxZUbxsgsK1qOEwg7O0Bc0LjqQVtxA==}
    engines: {node: ^18.17.0 || ^20.3.0 || >=21.0.0}
    cpu: [arm]
    os: [linux]

  '@img/sharp-linux-ppc64@0.34.4':
    resolution: {integrity: sha512-F4PDtF4Cy8L8hXA2p3TO6s4aDt93v+LKmpcYFLAVdkkD3hSxZzee0rh6/+94FpAynsuMpLX5h+LRsSG3rIciUQ==}
    engines: {node: ^18.17.0 || ^20.3.0 || >=21.0.0}
    cpu: [ppc64]
    os: [linux]

  '@img/sharp-linux-s390x@0.34.4':
    resolution: {integrity: sha512-qVrZKE9Bsnzy+myf7lFKvng6bQzhNUAYcVORq2P7bDlvmF6u2sCmK2KyEQEBdYk+u3T01pVsPrkj943T1aJAsw==}
    engines: {node: ^18.17.0 || ^20.3.0 || >=21.0.0}
    cpu: [s390x]
    os: [linux]

  '@img/sharp-linux-x64@0.34.4':
    resolution: {integrity: sha512-ZfGtcp2xS51iG79c6Vhw9CWqQC8l2Ot8dygxoDoIQPTat/Ov3qAa8qpxSrtAEAJW+UjTXc4yxCjNfxm4h6Xm2A==}
    engines: {node: ^18.17.0 || ^20.3.0 || >=21.0.0}
    cpu: [x64]
    os: [linux]

  '@img/sharp-linuxmusl-arm64@0.34.4':
    resolution: {integrity: sha512-8hDVvW9eu4yHWnjaOOR8kHVrew1iIX+MUgwxSuH2XyYeNRtLUe4VNioSqbNkB7ZYQJj9rUTT4PyRscyk2PXFKA==}
    engines: {node: ^18.17.0 || ^20.3.0 || >=21.0.0}
    cpu: [arm64]
    os: [linux]

  '@img/sharp-linuxmusl-x64@0.34.4':
    resolution: {integrity: sha512-lU0aA5L8QTlfKjpDCEFOZsTYGn3AEiO6db8W5aQDxj0nQkVrZWmN3ZP9sYKWJdtq3PWPhUNlqehWyXpYDcI9Sg==}
    engines: {node: ^18.17.0 || ^20.3.0 || >=21.0.0}
    cpu: [x64]
    os: [linux]

  '@img/sharp-wasm32@0.34.4':
    resolution: {integrity: sha512-33QL6ZO/qpRyG7woB/HUALz28WnTMI2W1jgX3Nu2bypqLIKx/QKMILLJzJjI+SIbvXdG9fUnmrxR7vbi1sTBeA==}
    engines: {node: ^18.17.0 || ^20.3.0 || >=21.0.0}
    cpu: [wasm32]

  '@img/sharp-win32-arm64@0.34.4':
    resolution: {integrity: sha512-2Q250do/5WXTwxW3zjsEuMSv5sUU4Tq9VThWKlU2EYLm4MB7ZeMwF+SFJutldYODXF6jzc6YEOC+VfX0SZQPqA==}
    engines: {node: ^18.17.0 || ^20.3.0 || >=21.0.0}
    cpu: [arm64]
    os: [win32]

  '@img/sharp-win32-ia32@0.34.4':
    resolution: {integrity: sha512-3ZeLue5V82dT92CNL6rsal6I2weKw1cYu+rGKm8fOCCtJTR2gYeUfY3FqUnIJsMUPIH68oS5jmZ0NiJ508YpEw==}
    engines: {node: ^18.17.0 || ^20.3.0 || >=21.0.0}
    cpu: [ia32]
    os: [win32]

  '@img/sharp-win32-x64@0.34.4':
    resolution: {integrity: sha512-xIyj4wpYs8J18sVN3mSQjwrw7fKUqRw+Z5rnHNCy5fYTxigBz81u5mOMPmFumwjcn8+ld1ppptMBCLic1nz6ig==}
    engines: {node: ^18.17.0 || ^20.3.0 || >=21.0.0}
    cpu: [x64]
    os: [win32]

  '@ioredis/commands@1.4.0':
    resolution: {integrity: sha512-aFT2yemJJo+TZCmieA7qnYGQooOS7QfNmYrzGtsYd3g9j5iDP8AimYYAesf79ohjbLG12XxC4nG5DyEnC88AsQ==}

  '@isaacs/cliui@8.0.2':
    resolution: {integrity: sha512-O8jcjabXaleOG9DQ0+ARXWZBTfnP4WNAqzuiJK7ll44AmxGKv/J2M4TPjxjY3znBCfvBXFzucm1twdyFybFqEA==}
    engines: {node: '>=12'}

  '@isaacs/fs-minipass@4.0.1':
    resolution: {integrity: sha512-wgm9Ehl2jpeqP3zw/7mo3kRHFp5MEDhqAdwy1fTGkHAwnkGOVsgpvQhL8B5n1qlb01jV3n/bI0ZfZp5lWA1k4w==}
    engines: {node: '>=18.0.0'}

  '@istanbuljs/load-nyc-config@1.1.0':
    resolution: {integrity: sha512-VjeHSlIzpv/NyD3N0YuHfXOPDIixcA1q2ZV98wsMqcYlPmv2n3Yb2lYP9XMElnaFVXg5A7YLTeLu6V84uQDjmQ==}
    engines: {node: '>=8'}

  '@istanbuljs/schema@0.1.3':
    resolution: {integrity: sha512-ZXRY4jNvVgSVQ8DL3LTcakaAtXwTVUxE81hslsyD2AtoXW/wVob10HkOJ1X/pAlcI7D+2YoZKg5do8G/w6RYgA==}
    engines: {node: '>=8'}

  '@jest/console@29.7.0':
    resolution: {integrity: sha512-5Ni4CU7XHQi32IJ398EEP4RrB8eV09sXP2ROqD4bksHrnTree52PsxvX8tpL8LvTZ3pFzXyPbNQReSN41CAhOg==}
    engines: {node: ^14.15.0 || ^16.10.0 || >=18.0.0}

  '@jest/core@29.7.0':
    resolution: {integrity: sha512-n7aeXWKMnGtDA48y8TLWJPJmLmmZ642Ceo78cYWEpiD7FzDgmNDV/GCVRorPABdXLJZ/9wzzgZAlHjXjxDHGsg==}
    engines: {node: ^14.15.0 || ^16.10.0 || >=18.0.0}
    peerDependencies:
      node-notifier: ^8.0.1 || ^9.0.0 || ^10.0.0
    peerDependenciesMeta:
      node-notifier:
        optional: true

  '@jest/environment@29.7.0':
    resolution: {integrity: sha512-aQIfHDq33ExsN4jP1NWGXhxgQ/wixs60gDiKO+XVMd8Mn0NWPWgc34ZQDTb2jKaUWQ7MuwoitXAsN2XVXNMpAw==}
    engines: {node: ^14.15.0 || ^16.10.0 || >=18.0.0}

  '@jest/expect-utils@29.7.0':
    resolution: {integrity: sha512-GlsNBWiFQFCVi9QVSx7f5AgMeLxe9YCCs5PuP2O2LdjDAA8Jh9eX7lA1Jq/xdXw3Wb3hyvlFNfZIfcRetSzYcA==}
    engines: {node: ^14.15.0 || ^16.10.0 || >=18.0.0}

  '@jest/expect@29.7.0':
    resolution: {integrity: sha512-8uMeAMycttpva3P1lBHB8VciS9V0XAr3GymPpipdyQXbBcuhkLQOSe8E/p92RyAdToS6ZD1tFkX+CkhoECE0dQ==}
    engines: {node: ^14.15.0 || ^16.10.0 || >=18.0.0}

  '@jest/fake-timers@29.7.0':
    resolution: {integrity: sha512-q4DH1Ha4TTFPdxLsqDXK1d3+ioSL7yL5oCMJZgDYm6i+6CygW5E5xVr/D1HdsGxjt1ZWSfUAs9OxSB/BNelWrQ==}
    engines: {node: ^14.15.0 || ^16.10.0 || >=18.0.0}

  '@jest/globals@29.7.0':
    resolution: {integrity: sha512-mpiz3dutLbkW2MNFubUGUEVLkTGiqW6yLVTA+JbP6fI6J5iL9Y0Nlg8k95pcF8ctKwCS7WVxteBs29hhfAotzQ==}
    engines: {node: ^14.15.0 || ^16.10.0 || >=18.0.0}

  '@jest/reporters@29.7.0':
    resolution: {integrity: sha512-DApq0KJbJOEzAFYjHADNNxAE3KbhxQB1y5Kplb5Waqw6zVbuWatSnMjE5gs8FUgEPmNsnZA3NCWl9NG0ia04Pg==}
    engines: {node: ^14.15.0 || ^16.10.0 || >=18.0.0}
    peerDependencies:
      node-notifier: ^8.0.1 || ^9.0.0 || ^10.0.0
    peerDependenciesMeta:
      node-notifier:
        optional: true

  '@jest/schemas@29.6.3':
    resolution: {integrity: sha512-mo5j5X+jIZmJQveBKeS/clAueipV7KgiX1vMgCxam1RNYiqE1w62n0/tJJnHtjW8ZHcQco5gY85jA3mi0L+nSA==}
    engines: {node: ^14.15.0 || ^16.10.0 || >=18.0.0}

  '@jest/source-map@29.6.3':
    resolution: {integrity: sha512-MHjT95QuipcPrpLM+8JMSzFx6eHp5Bm+4XeFDJlwsvVBjmKNiIAvasGK2fxz2WbGRlnvqehFbh07MMa7n3YJnw==}
    engines: {node: ^14.15.0 || ^16.10.0 || >=18.0.0}

  '@jest/test-result@29.7.0':
    resolution: {integrity: sha512-Fdx+tv6x1zlkJPcWXmMDAG2HBnaR9XPSd5aDWQVsfrZmLVT3lU1cwyxLgRmXR9yrq4NBoEm9BMsfgFzTQAbJYA==}
    engines: {node: ^14.15.0 || ^16.10.0 || >=18.0.0}

  '@jest/test-sequencer@29.7.0':
    resolution: {integrity: sha512-GQwJ5WZVrKnOJuiYiAF52UNUJXgTZx1NHjFSEB0qEMmSZKAkdMoIzw/Cj6x6NF4AvV23AUqDpFzQkN/eYCYTxw==}
    engines: {node: ^14.15.0 || ^16.10.0 || >=18.0.0}

  '@jest/transform@29.7.0':
    resolution: {integrity: sha512-ok/BTPFzFKVMwO5eOHRrvnBVHdRy9IrsrW1GpMaQ9MCnilNLXQKmAX8s1YXDFaai9xJpac2ySzV0YeRRECr2Vw==}
    engines: {node: ^14.15.0 || ^16.10.0 || >=18.0.0}

  '@jest/types@29.6.3':
    resolution: {integrity: sha512-u3UPsIilWKOM3F9CXtrG8LEJmNxwoCQC/XVj4IKYXvvpx7QIi/Kg1LI5uDmDpKlac62NUtX7eLjRh+jVZcLOzw==}
    engines: {node: ^14.15.0 || ^16.10.0 || >=18.0.0}

  '@jridgewell/gen-mapping@0.3.13':
    resolution: {integrity: sha512-2kkt/7niJ6MgEPxF0bYdQ6etZaA+fQvDcLKckhy1yIQOzaoKjBBjSj63/aLVjYE3qhRt5dvM+uUyfCg6UKCBbA==}

  '@jridgewell/remapping@2.3.5':
    resolution: {integrity: sha512-LI9u/+laYG4Ds1TDKSJW2YPrIlcVYOwi2fUC6xB43lueCjgxV4lffOCZCtYFiH6TNOX+tQKXx97T4IKHbhyHEQ==}

  '@jridgewell/resolve-uri@3.1.2':
    resolution: {integrity: sha512-bRISgCIjP20/tbWSPWMEi54QVPRZExkuD9lJL+UIxUKtwVJA8wW1Trb1jMs1RFXo1CBTNZ/5hpC9QvmKWdopKw==}
    engines: {node: '>=6.0.0'}

  '@jridgewell/source-map@0.3.11':
    resolution: {integrity: sha512-ZMp1V8ZFcPG5dIWnQLr3NSI1MiCU7UETdS/A0G8V/XWHvJv3ZsFqutJn1Y5RPmAPX6F3BiE397OqveU/9NCuIA==}

  '@jridgewell/sourcemap-codec@1.5.5':
    resolution: {integrity: sha512-cYQ9310grqxueWbl+WuIUIaiUaDcj7WOq5fVhEljNVgRfOUhY9fy2zTvfoqWsnebh8Sl70VScFbICvJnLKB0Og==}

  '@jridgewell/trace-mapping@0.3.31':
    resolution: {integrity: sha512-zzNR+SdQSDJzc8joaeP8QQoCQr8NuYx2dIIytl1QeBEZHJ9uW6hebsrYgbz8hJwUQao3TWCMtmfV8Nu1twOLAw==}

  '@jridgewell/trace-mapping@0.3.9':
    resolution: {integrity: sha512-3Belt6tdc8bPgAtbcmdtNJlirVoTmEb5e2gC94PnkwEW9jI6CAHUeoG85tjWP5WquqfavoMtMwiG4P926ZKKuQ==}

  '@ljharb/through@2.3.14':
    resolution: {integrity: sha512-ajBvlKpWucBB17FuQYUShqpqy8GRgYEpJW0vWJbUu1CV9lWyrDCapy0lScU8T8Z6qn49sSwJB3+M+evYIdGg+A==}
    engines: {node: '>= 0.4'}

  '@lukeed/csprng@1.1.0':
    resolution: {integrity: sha512-Z7C/xXCiGWsg0KuKsHTKJxbWhpI3Vs5GwLfOean7MGyVFGqdRgBbAjOCh6u4bbjPc/8MJ2pZmK/0DLdCbivLDA==}
    engines: {node: '>=8'}

  '@lukeed/ms@2.0.2':
    resolution: {integrity: sha512-9I2Zn6+NJLfaGoz9jN3lpwDgAYvfGeNYdbAIjJOqzs4Tpc+VU3Jqq4IofSUBKajiDS8k9fZIg18/z13mpk1bsA==}
    engines: {node: '>=8'}

  '@microsoft/tsdoc@0.15.1':
    resolution: {integrity: sha512-4aErSrCR/On/e5G2hDP0wjooqDdauzEbIq8hIkIe5pXV0rtWJZvdCEKL0ykZxex+IxIwBp0eGeV48hQN07dXtw==}

  '@msgpackr-extract/msgpackr-extract-darwin-arm64@3.0.3':
    resolution: {integrity: sha512-QZHtlVgbAdy2zAqNA9Gu1UpIuI8Xvsd1v8ic6B2pZmeFnFcMWiPLfWXh7TVw4eGEZ/C9TH281KwhVoeQUKbyjw==}
    cpu: [arm64]
    os: [darwin]

  '@msgpackr-extract/msgpackr-extract-darwin-x64@3.0.3':
    resolution: {integrity: sha512-mdzd3AVzYKuUmiWOQ8GNhl64/IoFGol569zNRdkLReh6LRLHOXxU4U8eq0JwaD8iFHdVGqSy4IjFL4reoWCDFw==}
    cpu: [x64]
    os: [darwin]

  '@msgpackr-extract/msgpackr-extract-linux-arm64@3.0.3':
    resolution: {integrity: sha512-YxQL+ax0XqBJDZiKimS2XQaf+2wDGVa1enVRGzEvLLVFeqa5kx2bWbtcSXgsxjQB7nRqqIGFIcLteF/sHeVtQg==}
    cpu: [arm64]
    os: [linux]

  '@msgpackr-extract/msgpackr-extract-linux-arm@3.0.3':
    resolution: {integrity: sha512-fg0uy/dG/nZEXfYilKoRe7yALaNmHoYeIoJuJ7KJ+YyU2bvY8vPv27f7UKhGRpY6euFYqEVhxCFZgAUNQBM3nw==}
    cpu: [arm]
    os: [linux]

  '@msgpackr-extract/msgpackr-extract-linux-x64@3.0.3':
    resolution: {integrity: sha512-cvwNfbP07pKUfq1uH+S6KJ7dT9K8WOE4ZiAcsrSes+UY55E/0jLYc+vq+DO7jlmqRb5zAggExKm0H7O/CBaesg==}
    cpu: [x64]
    os: [linux]

  '@msgpackr-extract/msgpackr-extract-win32-x64@3.0.3':
    resolution: {integrity: sha512-x0fWaQtYp4E6sktbsdAqnehxDgEc/VwM7uLsRCYWaiGu0ykYdZPiS8zCWdnjHwyiumousxfBm4SO31eXqwEZhQ==}
    cpu: [x64]
    os: [win32]

  '@napi-rs/wasm-runtime@0.2.12':
    resolution: {integrity: sha512-ZVWUcfwY4E/yPitQJl481FjFo3K22D6qF0DuFH6Y/nbnE11GY5uguDxZMGXPQ8WQ0128MXQD7TnfHyK4oWoIJQ==}

  '@nestjs/bull-shared@10.2.3':
    resolution: {integrity: sha512-XcgAjNOgq6b5DVCytxhR5BKiwWo7hsusVeyE7sfFnlXRHeEtIuC2hYWBr/ZAtvL/RH0/O0tqtq0rVl972nbhJw==}
    peerDependencies:
      '@nestjs/common': ^8.0.0 || ^9.0.0 || ^10.0.0
      '@nestjs/core': ^8.0.0 || ^9.0.0 || ^10.0.0

  '@nestjs/bullmq@10.2.3':
    resolution: {integrity: sha512-Lo4W5kWD61/246Y6H70RNgV73ybfRbZyKKS4CBRDaMELpxgt89O+EgYZUB4pdoNrWH16rKcaT0AoVsB/iDztKg==}
    peerDependencies:
      '@nestjs/common': ^8.0.0 || ^9.0.0 || ^10.0.0
      '@nestjs/core': ^8.0.0 || ^9.0.0 || ^10.0.0
      bullmq: ^3.0.0 || ^4.0.0 || ^5.0.0

  '@nestjs/cli@10.4.9':
    resolution: {integrity: sha512-s8qYd97bggqeK7Op3iD49X2MpFtW4LVNLAwXFkfbRxKME6IYT7X0muNTJ2+QfI8hpbNx9isWkrLWIp+g5FOhiA==}
    engines: {node: '>= 16.14'}
    hasBin: true
    peerDependencies:
      '@swc/cli': ^0.1.62 || ^0.3.0 || ^0.4.0 || ^0.5.0
      '@swc/core': ^1.3.62
    peerDependenciesMeta:
      '@swc/cli':
        optional: true
      '@swc/core':
        optional: true

  '@nestjs/common@10.4.20':
    resolution: {integrity: sha512-hxJxZF7jcKGuUzM9EYbuES80Z/36piJbiqmPy86mk8qOn5gglFebBTvcx7PWVbRNSb4gngASYnefBj/Y2HAzpQ==}
    peerDependencies:
      class-transformer: '*'
      class-validator: '*'
      reflect-metadata: ^0.1.12 || ^0.2.0
      rxjs: ^7.1.0
    peerDependenciesMeta:
      class-transformer:
        optional: true
      class-validator:
        optional: true

  '@nestjs/config@3.3.0':
    resolution: {integrity: sha512-pdGTp8m9d0ZCrjTpjkUbZx6gyf2IKf+7zlkrPNMsJzYZ4bFRRTpXrnj+556/5uiI6AfL5mMrJc2u7dB6bvM+VA==}
    peerDependencies:
      '@nestjs/common': ^8.0.0 || ^9.0.0 || ^10.0.0
      rxjs: ^7.1.0

  '@nestjs/core@10.4.20':
    resolution: {integrity: sha512-kRdtyKA3+Tu70N3RQ4JgmO1E3LzAMs/eppj7SfjabC7TgqNWoS4RLhWl4BqmsNVmjj6D5jgfPVtHtgYkU3AfpQ==}
    peerDependencies:
      '@nestjs/common': ^10.0.0
      '@nestjs/microservices': ^10.0.0
      '@nestjs/platform-express': ^10.0.0
      '@nestjs/websockets': ^10.0.0
      reflect-metadata: ^0.1.12 || ^0.2.0
      rxjs: ^7.1.0
    peerDependenciesMeta:
      '@nestjs/microservices':
        optional: true
      '@nestjs/platform-express':
        optional: true
      '@nestjs/websockets':
        optional: true

  '@nestjs/jwt@10.2.0':
    resolution: {integrity: sha512-x8cG90SURkEiLOehNaN2aRlotxT0KZESUliOPKKnjWiyJOcWurkF3w345WOX0P4MgFzUjGoZ1Sy0aZnxeihT0g==}
    peerDependencies:
      '@nestjs/common': ^8.0.0 || ^9.0.0 || ^10.0.0

  '@nestjs/mapped-types@2.0.6':
    resolution: {integrity: sha512-84ze+CPfp1OWdpRi1/lOu59hOhTz38eVzJvRKrg9ykRFwDz+XleKfMsG0gUqNZYFa6v53XYzeD+xItt8uDW7NQ==}
    peerDependencies:
      '@nestjs/common': ^8.0.0 || ^9.0.0 || ^10.0.0
      class-transformer: ^0.4.0 || ^0.5.0
      class-validator: ^0.13.0 || ^0.14.0
      reflect-metadata: ^0.1.12 || ^0.2.0
    peerDependenciesMeta:
      class-transformer:
        optional: true
      class-validator:
        optional: true

  '@nestjs/passport@10.0.3':
    resolution: {integrity: sha512-znJ9Y4S8ZDVY+j4doWAJ8EuuVO7SkQN3yOBmzxbGaXbvcSwFDAdGJ+OMCg52NdzIO4tQoN4pYKx8W6M0ArfFRQ==}
    peerDependencies:
      '@nestjs/common': ^8.0.0 || ^9.0.0 || ^10.0.0
      passport: ^0.4.0 || ^0.5.0 || ^0.6.0 || ^0.7.0

  '@nestjs/platform-fastify@10.4.20':
    resolution: {integrity: sha512-XnfNNjZ0d0qo7qBQtnK4NPsYlUzy8Y7LlZ4i9YawO37T+dnVQewTv9La+sP8yS38pOwPlKqeWLR5RVwMKcoCCQ==}
    peerDependencies:
      '@fastify/static': ^6.0.0 || ^7.0.0
      '@fastify/view': ^7.0.0 || ^8.0.0
      '@nestjs/common': ^10.0.0
      '@nestjs/core': ^10.0.0
    peerDependenciesMeta:
      '@fastify/static':
        optional: true
      '@fastify/view':
        optional: true

  '@nestjs/schematics@10.2.3':
    resolution: {integrity: sha512-4e8gxaCk7DhBxVUly2PjYL4xC2ifDFexCqq1/u4TtivLGXotVk0wHdYuPYe1tHTHuR1lsOkRbfOCpkdTnigLVg==}
    peerDependencies:
      typescript: '>=4.8.2'

  '@nestjs/swagger@8.1.1':
    resolution: {integrity: sha512-5Mda7H1DKnhKtlsb0C7PYshcvILv8UFyUotHzxmWh0G65Z21R3LZH/J8wmpnlzL4bmXIfr42YwbEwRxgzpJ5sQ==}
    peerDependencies:
      '@fastify/static': ^6.0.0 || ^7.0.0
      '@nestjs/common': ^9.0.0 || ^10.0.0
      '@nestjs/core': ^9.0.0 || ^10.0.0
      class-transformer: '*'
      class-validator: '*'
      reflect-metadata: ^0.1.12 || ^0.2.0
    peerDependenciesMeta:
      '@fastify/static':
        optional: true
      class-transformer:
        optional: true
      class-validator:
        optional: true

  '@nestjs/testing@10.4.20':
    resolution: {integrity: sha512-nMkRDukDKskdPruM6EsgMq7yJua+CPZM6I6FrLP8yXw8BiVSPv9Nm0CtcGGwt3kgZF9hfxKjGqLjsvVBsv6Vfw==}
    peerDependencies:
      '@nestjs/common': ^10.0.0
      '@nestjs/core': ^10.0.0
      '@nestjs/microservices': ^10.0.0
      '@nestjs/platform-express': ^10.0.0
    peerDependenciesMeta:
      '@nestjs/microservices':
        optional: true
      '@nestjs/platform-express':
        optional: true

  '@next/env@15.5.4':
    resolution: {integrity: sha512-27SQhYp5QryzIT5uO8hq99C69eLQ7qkzkDPsk3N+GuS2XgOgoYEeOav7Pf8Tn4drECOVDsDg8oj+/DVy8qQL2A==}

  '@next/eslint-plugin-next@15.5.4':
    resolution: {integrity: sha512-SR1vhXNNg16T4zffhJ4TS7Xn7eq4NfKfcOsRwea7RIAHrjRpI9ALYbamqIJqkAhowLlERffiwk0FMvTLNdnVtw==}

  '@next/swc-darwin-arm64@15.5.4':
    resolution: {integrity: sha512-nopqz+Ov6uvorej8ndRX6HlxCYWCO3AHLfKK2TYvxoSB2scETOcfm/HSS3piPqc3A+MUgyHoqE6je4wnkjfrOA==}
    engines: {node: '>= 10'}
    cpu: [arm64]
    os: [darwin]

  '@next/swc-darwin-x64@15.5.4':
    resolution: {integrity: sha512-QOTCFq8b09ghfjRJKfb68kU9k2K+2wsC4A67psOiMn849K9ZXgCSRQr0oVHfmKnoqCbEmQWG1f2h1T2vtJJ9mA==}
    engines: {node: '>= 10'}
    cpu: [x64]
    os: [darwin]

  '@next/swc-linux-arm64-gnu@15.5.4':
    resolution: {integrity: sha512-eRD5zkts6jS3VfE/J0Kt1VxdFqTnMc3QgO5lFE5GKN3KDI/uUpSyK3CjQHmfEkYR4wCOl0R0XrsjpxfWEA++XA==}
    engines: {node: '>= 10'}
    cpu: [arm64]
    os: [linux]

  '@next/swc-linux-arm64-musl@15.5.4':
    resolution: {integrity: sha512-TOK7iTxmXFc45UrtKqWdZ1shfxuL4tnVAOuuJK4S88rX3oyVV4ZkLjtMT85wQkfBrOOvU55aLty+MV8xmcJR8A==}
    engines: {node: '>= 10'}
    cpu: [arm64]
    os: [linux]

  '@next/swc-linux-x64-gnu@15.5.4':
    resolution: {integrity: sha512-7HKolaj+481FSW/5lL0BcTkA4Ueam9SPYWyN/ib/WGAFZf0DGAN8frNpNZYFHtM4ZstrHZS3LY3vrwlIQfsiMA==}
    engines: {node: '>= 10'}
    cpu: [x64]
    os: [linux]

  '@next/swc-linux-x64-musl@15.5.4':
    resolution: {integrity: sha512-nlQQ6nfgN0nCO/KuyEUwwOdwQIGjOs4WNMjEUtpIQJPR2NUfmGpW2wkJln1d4nJ7oUzd1g4GivH5GoEPBgfsdw==}
    engines: {node: '>= 10'}
    cpu: [x64]
    os: [linux]

  '@next/swc-win32-arm64-msvc@15.5.4':
    resolution: {integrity: sha512-PcR2bN7FlM32XM6eumklmyWLLbu2vs+D7nJX8OAIoWy69Kef8mfiN4e8TUv2KohprwifdpFKPzIP1njuCjD0YA==}
    engines: {node: '>= 10'}
    cpu: [arm64]
    os: [win32]

  '@next/swc-win32-x64-msvc@15.5.4':
    resolution: {integrity: sha512-1ur2tSHZj8Px/KMAthmuI9FMp/YFusMMGoRNJaRZMOlSkgvLjzosSdQI0cJAKogdHl3qXUQKL9MGaYvKwA7DXg==}
    engines: {node: '>= 10'}
    cpu: [x64]
    os: [win32]

  '@noble/hashes@1.8.0':
    resolution: {integrity: sha512-jCs9ldd7NwzpgXDIf6P3+NrHh9/sD6CQdxHyjQI+h/6rDNo88ypBxxz45UDuZHz9r3tNz7N/VInSVoVdtXEI4A==}
    engines: {node: ^14.21.3 || >=16}

  '@nodelib/fs.scandir@2.1.5':
    resolution: {integrity: sha512-vq24Bq3ym5HEQm2NKCr3yXDwjc7vTsEThRDnkp2DK9p1uqLR+DHurm/NOTo0KG7HYHU7eppKZj3MyqYuMBf62g==}
    engines: {node: '>= 8'}

  '@nodelib/fs.stat@2.0.5':
    resolution: {integrity: sha512-RkhPPp2zrqDAQA/2jNhnztcPAlv64XdhIp7a7454A5ovI7Bukxgt7MX7udwAu3zg1DcpPU0rz3VV1SeaqvY4+A==}
    engines: {node: '>= 8'}

  '@nodelib/fs.walk@1.2.8':
    resolution: {integrity: sha512-oGB+UxlgWcgQkgwo8GcEGwemoTFt3FIO9ababBmaGwXIoBKZ+GTy0pP185beGg7Llih/NSHSV2XAs1lnznocSg==}
    engines: {node: '>= 8'}

  '@nolyfill/is-core-module@1.0.39':
    resolution: {integrity: sha512-nn5ozdjYQpUCZlWGuxcJY/KpxkWQs4DcbMCmKojjyrYDEAGy4Ce19NN4v5MduafTwJlbKc99UA8YhSVqq9yPZA==}
    engines: {node: '>=12.4.0'}

  '@nuxtjs/opencollective@0.3.2':
    resolution: {integrity: sha512-um0xL3fO7Mf4fDxcqx9KryrB7zgRM5JSlvGN5AGkP6JLM5XEKyjeAiPbNxdXVXQ16isuAhYpvP88NgL2BGd6aA==}
    engines: {node: '>=8.0.0', npm: '>=5.0.0'}
    hasBin: true

  '@paralleldrive/cuid2@2.2.2':
    resolution: {integrity: sha512-ZOBkgDwEdoYVlSeRbYYXs0S9MejQofiVYoTbKzy/6GQa39/q5tQU2IX46+shYnUkpEl3wc+J6wRlar7r2EK2xA==}

  '@pkgjs/parseargs@0.11.0':
    resolution: {integrity: sha512-+1VkjdD0QBLPodGrJUeqarH8VAIvQODIbwh9XpP5Syisf7YoQgsJKPNFoqqLQlu+VQ/tVSshMR6loPMn8U+dPg==}
    engines: {node: '>=14'}

  '@prisma/client@6.16.2':
    resolution: {integrity: sha512-E00PxBcalMfYO/TWnXobBVUai6eW/g5OsifWQsQDzJYm7yaY+IRLo7ZLsaefi0QkTpxfuhFcQ/w180i6kX3iJw==}
    engines: {node: '>=18.18'}
    peerDependencies:
      prisma: '*'
      typescript: '>=5.1.0'
    peerDependenciesMeta:
      prisma:
        optional: true
      typescript:
        optional: true

  '@prisma/config@6.16.2':
    resolution: {integrity: sha512-mKXSUrcqXj0LXWPmJsK2s3p9PN+aoAbyMx7m5E1v1FufofR1ZpPoIArjjzOIm+bJRLLvYftoNYLx1tbHgF9/yg==}

  '@prisma/debug@6.16.2':
    resolution: {integrity: sha512-bo4/gA/HVV6u8YK2uY6glhNsJ7r+k/i5iQ9ny/3q5bt9ijCj7WMPUwfTKPvtEgLP+/r26Z686ly11hhcLiQ8zA==}

  '@prisma/engines-version@6.16.0-7.1c57fdcd7e44b29b9313256c76699e91c3ac3c43':
    resolution: {integrity: sha512-ThvlDaKIVrnrv97ujNFDYiQbeMQpLa0O86HFA2mNoip4mtFqM7U5GSz2ie1i2xByZtvPztJlNRgPsXGeM/kqAA==}

  '@prisma/engines@6.16.2':
    resolution: {integrity: sha512-7yf3AjfPUgsg/l7JSu1iEhsmZZ/YE00yURPjTikqm2z4btM0bCl2coFtTGfeSOWbQMmq45Jab+53yGUIAT1sjA==}

  '@prisma/fetch-engine@6.16.2':
    resolution: {integrity: sha512-wPnZ8DMRqpgzye758ZvfAMiNJRuYpz+rhgEBZi60ZqDIgOU2694oJxiuu3GKFeYeR/hXxso4/2oBC243t/whxQ==}

  '@prisma/get-platform@6.16.2':
    resolution: {integrity: sha512-U/P36Uke5wS7r1+omtAgJpEB94tlT4SdlgaeTc6HVTTT93pXj7zZ+B/cZnmnvjcNPfWddgoDx8RLjmQwqGDYyA==}

  '@rollup/rollup-android-arm-eabi@4.52.3':
    resolution: {integrity: sha512-h6cqHGZ6VdnwliFG1NXvMPTy/9PS3h8oLh7ImwR+kl+oYnQizgjxsONmmPSb2C66RksfkfIxEVtDSEcJiO0tqw==}
    cpu: [arm]
    os: [android]

  '@rollup/rollup-android-arm64@4.52.3':
    resolution: {integrity: sha512-wd+u7SLT/u6knklV/ifG7gr5Qy4GUbH2hMWcDauPFJzmCZUAJ8L2bTkVXC2niOIxp8lk3iH/QX8kSrUxVZrOVw==}
    cpu: [arm64]
    os: [android]

  '@rollup/rollup-darwin-arm64@4.52.3':
    resolution: {integrity: sha512-lj9ViATR1SsqycwFkJCtYfQTheBdvlWJqzqxwc9f2qrcVrQaF/gCuBRTiTolkRWS6KvNxSk4KHZWG7tDktLgjg==}
    cpu: [arm64]
    os: [darwin]

  '@rollup/rollup-darwin-x64@4.52.3':
    resolution: {integrity: sha512-+Dyo7O1KUmIsbzx1l+4V4tvEVnVQqMOIYtrxK7ncLSknl1xnMHLgn7gddJVrYPNZfEB8CIi3hK8gq8bDhb3h5A==}
    cpu: [x64]
    os: [darwin]

  '@rollup/rollup-freebsd-arm64@4.52.3':
    resolution: {integrity: sha512-u9Xg2FavYbD30g3DSfNhxgNrxhi6xVG4Y6i9Ur1C7xUuGDW3banRbXj+qgnIrwRN4KeJ396jchwy9bCIzbyBEQ==}
    cpu: [arm64]
    os: [freebsd]

  '@rollup/rollup-freebsd-x64@4.52.3':
    resolution: {integrity: sha512-5M8kyi/OX96wtD5qJR89a/3x5x8x5inXBZO04JWhkQb2JWavOWfjgkdvUqibGJeNNaz1/Z1PPza5/tAPXICI6A==}
    cpu: [x64]
    os: [freebsd]

  '@rollup/rollup-linux-arm-gnueabihf@4.52.3':
    resolution: {integrity: sha512-IoerZJ4l1wRMopEHRKOO16e04iXRDyZFZnNZKrWeNquh5d6bucjezgd+OxG03mOMTnS1x7hilzb3uURPkJ0OfA==}
    cpu: [arm]
    os: [linux]

  '@rollup/rollup-linux-arm-musleabihf@4.52.3':
    resolution: {integrity: sha512-ZYdtqgHTDfvrJHSh3W22TvjWxwOgc3ThK/XjgcNGP2DIwFIPeAPNsQxrJO5XqleSlgDux2VAoWQ5iJrtaC1TbA==}
    cpu: [arm]
    os: [linux]

  '@rollup/rollup-linux-arm64-gnu@4.52.3':
    resolution: {integrity: sha512-NcViG7A0YtuFDA6xWSgmFb6iPFzHlf5vcqb2p0lGEbT+gjrEEz8nC/EeDHvx6mnGXnGCC1SeVV+8u+smj0CeGQ==}
    cpu: [arm64]
    os: [linux]

  '@rollup/rollup-linux-arm64-musl@4.52.3':
    resolution: {integrity: sha512-d3pY7LWno6SYNXRm6Ebsq0DJGoiLXTb83AIPCXl9fmtIQs/rXoS8SJxxUNtFbJ5MiOvs+7y34np77+9l4nfFMw==}
    cpu: [arm64]
    os: [linux]

  '@rollup/rollup-linux-loong64-gnu@4.52.3':
    resolution: {integrity: sha512-3y5GA0JkBuirLqmjwAKwB0keDlI6JfGYduMlJD/Rl7fvb4Ni8iKdQs1eiunMZJhwDWdCvrcqXRY++VEBbvk6Eg==}
    cpu: [loong64]
    os: [linux]

  '@rollup/rollup-linux-ppc64-gnu@4.52.3':
    resolution: {integrity: sha512-AUUH65a0p3Q0Yfm5oD2KVgzTKgwPyp9DSXc3UA7DtxhEb/WSPfbG4wqXeSN62OG5gSo18em4xv6dbfcUGXcagw==}
    cpu: [ppc64]
    os: [linux]

  '@rollup/rollup-linux-riscv64-gnu@4.52.3':
    resolution: {integrity: sha512-1makPhFFVBqZE+XFg3Dkq+IkQ7JvmUrwwqaYBL2CE+ZpxPaqkGaiWFEWVGyvTwZace6WLJHwjVh/+CXbKDGPmg==}
    cpu: [riscv64]
    os: [linux]

  '@rollup/rollup-linux-riscv64-musl@4.52.3':
    resolution: {integrity: sha512-OOFJa28dxfl8kLOPMUOQBCO6z3X2SAfzIE276fwT52uXDWUS178KWq0pL7d6p1kz7pkzA0yQwtqL0dEPoVcRWg==}
    cpu: [riscv64]
    os: [linux]

  '@rollup/rollup-linux-s390x-gnu@4.52.3':
    resolution: {integrity: sha512-jMdsML2VI5l+V7cKfZx3ak+SLlJ8fKvLJ0Eoa4b9/vCUrzXKgoKxvHqvJ/mkWhFiyp88nCkM5S2v6nIwRtPcgg==}
    cpu: [s390x]
    os: [linux]

  '@rollup/rollup-linux-x64-gnu@4.52.3':
    resolution: {integrity: sha512-tPgGd6bY2M2LJTA1uGq8fkSPK8ZLYjDjY+ZLK9WHncCnfIz29LIXIqUgzCR0hIefzy6Hpbe8Th5WOSwTM8E7LA==}
    cpu: [x64]
    os: [linux]

  '@rollup/rollup-linux-x64-musl@4.52.3':
    resolution: {integrity: sha512-BCFkJjgk+WFzP+tcSMXq77ymAPIxsX9lFJWs+2JzuZTLtksJ2o5hvgTdIcZ5+oKzUDMwI0PfWzRBYAydAHF2Mw==}
    cpu: [x64]
    os: [linux]

  '@rollup/rollup-openharmony-arm64@4.52.3':
    resolution: {integrity: sha512-KTD/EqjZF3yvRaWUJdD1cW+IQBk4fbQaHYJUmP8N4XoKFZilVL8cobFSTDnjTtxWJQ3JYaMgF4nObY/+nYkumA==}
    cpu: [arm64]
    os: [openharmony]

  '@rollup/rollup-win32-arm64-msvc@4.52.3':
    resolution: {integrity: sha512-+zteHZdoUYLkyYKObGHieibUFLbttX2r+58l27XZauq0tcWYYuKUwY2wjeCN9oK1Um2YgH2ibd6cnX/wFD7DuA==}
    cpu: [arm64]
    os: [win32]

  '@rollup/rollup-win32-ia32-msvc@4.52.3':
    resolution: {integrity: sha512-of1iHkTQSo3kr6dTIRX6t81uj/c/b15HXVsPcEElN5sS859qHrOepM5p9G41Hah+CTqSh2r8Bm56dL2z9UQQ7g==}
    cpu: [ia32]
    os: [win32]

  '@rollup/rollup-win32-x64-gnu@4.52.3':
    resolution: {integrity: sha512-s0hybmlHb56mWVZQj8ra9048/WZTPLILKxcvcq+8awSZmyiSUZjjem1AhU3Tf4ZKpYhK4mg36HtHDOe8QJS5PQ==}
    cpu: [x64]
    os: [win32]

  '@rollup/rollup-win32-x64-msvc@4.52.3':
    resolution: {integrity: sha512-zGIbEVVXVtauFgl3MRwGWEN36P5ZGenHRMgNw88X5wEhEBpq0XrMEZwOn07+ICrwM17XO5xfMZqh0OldCH5VTA==}
    cpu: [x64]
    os: [win32]

  '@rtsao/scc@1.1.0':
    resolution: {integrity: sha512-zt6OdqaDoOnJ1ZYsCYGt9YmWzDXl4vQdKTyJev62gFhRGKdx7mcT54V9KIjg+d2wi9EXsPvAPKe7i7WjfVWB8g==}

  '@rushstack/eslint-patch@1.12.0':
    resolution: {integrity: sha512-5EwMtOqvJMMa3HbmxLlF74e+3/HhwBTMcvt3nqVJgGCozO6hzIPOBlwm8mGVNR9SN2IJpxSnlxczyDjcn7qIyw==}

  '@scarf/scarf@1.4.0':
    resolution: {integrity: sha512-xxeapPiUXdZAE3che6f3xogoJPeZgig6omHEy1rIY5WVsB3H2BHNnZH+gHG6x91SCWyQCzWGsuL2Hh3ClO5/qQ==}

  '@sinclair/typebox@0.27.8':
    resolution: {integrity: sha512-+Fj43pSMwJs4KRrH/938Uf+uAELIgVBmQzg/q1YG10djyfA3TnrU8N8XzqCh/okZdszqBQTZf96idMfE5lnwTA==}

  '@sinonjs/commons@3.0.1':
    resolution: {integrity: sha512-K3mCHKQ9sVh8o1C9cxkwxaOmXoAMlDxC1mYyHrjqOWEcBjYr76t96zL2zlj5dUGZ3HSw240X1qgH3Mjf1yJWpQ==}

  '@sinonjs/fake-timers@10.3.0':
    resolution: {integrity: sha512-V4BG07kuYSUkTCSBHG8G8TNhM+F19jXFWnQtzj+we8DrkpSBCee9Z3Ms8yiGer/dlmhe35/Xdgyo3/0rQKg7YA==}

  '@smithy/abort-controller@4.2.0':
    resolution: {integrity: sha512-PLUYa+SUKOEZtXFURBu/CNxlsxfaFGxSBPcStL13KpVeVWIfdezWyDqkz7iDLmwnxojXD0s5KzuB5HGHvt4Aeg==}
    engines: {node: '>=18.0.0'}

  '@smithy/chunked-blob-reader-native@4.2.0':
    resolution: {integrity: sha512-HNbGWdyTfSM1nfrZKQjYTvD8k086+M8s1EYkBUdGC++lhxegUp2HgNf5RIt6oOGVvsC26hBCW/11tv8KbwLn/Q==}
    engines: {node: '>=18.0.0'}

  '@smithy/chunked-blob-reader@5.2.0':
    resolution: {integrity: sha512-WmU0TnhEAJLWvfSeMxBNe5xtbselEO8+4wG0NtZeL8oR21WgH1xiO37El+/Y+H/Ie4SCwBy3MxYWmOYaGgZueA==}
    engines: {node: '>=18.0.0'}

  '@smithy/config-resolver@4.3.0':
    resolution: {integrity: sha512-9oH+n8AVNiLPK/iK/agOsoWfrKZ3FGP3502tkksd6SRsKMYiu7AFX0YXo6YBADdsAj7C+G/aLKdsafIJHxuCkQ==}
    engines: {node: '>=18.0.0'}

  '@smithy/core@3.14.0':
    resolution: {integrity: sha512-XJ4z5FxvY/t0Dibms/+gLJrI5niRoY0BCmE02fwmPcRYFPI4KI876xaE79YGWIKnEslMbuQPsIEsoU/DXa0DoA==}
    engines: {node: '>=18.0.0'}

  '@smithy/credential-provider-imds@4.2.0':
    resolution: {integrity: sha512-SOhFVvFH4D5HJZytb0bLKxCrSnwcqPiNlrw+S4ZXjMnsC+o9JcUQzbZOEQcA8yv9wJFNhfsUiIUKiEnYL68Big==}
    engines: {node: '>=18.0.0'}

  '@smithy/eventstream-codec@4.2.0':
    resolution: {integrity: sha512-XE7CtKfyxYiNZ5vz7OvyTf1osrdbJfmUy+rbh+NLQmZumMGvY0mT0Cq1qKSfhrvLtRYzMsOBuRpi10dyI0EBPg==}
    engines: {node: '>=18.0.0'}

  '@smithy/eventstream-serde-browser@4.2.0':
    resolution: {integrity: sha512-U53p7fcrk27k8irLhOwUu+UYnBqsXNLKl1XevOpsxK3y1Lndk8R7CSiZV6FN3fYFuTPuJy5pP6qa/bjDzEkRvA==}
    engines: {node: '>=18.0.0'}

  '@smithy/eventstream-serde-config-resolver@4.3.0':
    resolution: {integrity: sha512-uwx54t8W2Yo9Jr3nVF5cNnkAAnMCJ8Wrm+wDlQY6rY/IrEgZS3OqagtCu/9ceIcZFQ1zVW/zbN9dxb5esuojfA==}
    engines: {node: '>=18.0.0'}

  '@smithy/eventstream-serde-node@4.2.0':
    resolution: {integrity: sha512-yjM2L6QGmWgJjVu/IgYd6hMzwm/tf4VFX0lm8/SvGbGBwc+aFl3hOzvO/e9IJ2XI+22Tx1Zg3vRpFRs04SWFcg==}
    engines: {node: '>=18.0.0'}

  '@smithy/eventstream-serde-universal@4.2.0':
    resolution: {integrity: sha512-C3jxz6GeRzNyGKhU7oV656ZbuHY93mrfkT12rmjDdZch142ykjn8do+VOkeRNjSGKw01p4g+hdalPYPhmMwk1g==}
    engines: {node: '>=18.0.0'}

  '@smithy/fetch-http-handler@5.3.0':
    resolution: {integrity: sha512-BG3KSmsx9A//KyIfw+sqNmWFr1YBUr+TwpxFT7yPqAk0yyDh7oSNgzfNH7pS6OC099EGx2ltOULvumCFe8bcgw==}
    engines: {node: '>=18.0.0'}

  '@smithy/hash-blob-browser@4.2.0':
    resolution: {integrity: sha512-MWmrRTPqVKpN8NmxmJPTeQuhewTt8Chf+waB38LXHZoA02+BeWYVQ9ViAwHjug8m7lQb1UWuGqp3JoGDOWvvuA==}
    engines: {node: '>=18.0.0'}

  '@smithy/hash-node@4.2.0':
    resolution: {integrity: sha512-ugv93gOhZGysTctZh9qdgng8B+xO0cj+zN0qAZ+Sgh7qTQGPOJbMdIuyP89KNfUyfAqFSNh5tMvC+h2uCpmTtA==}
    engines: {node: '>=18.0.0'}

  '@smithy/hash-stream-node@4.2.0':
    resolution: {integrity: sha512-8dELAuGv+UEjtzrpMeNBZc1sJhO8GxFVV/Yh21wE35oX4lOE697+lsMHBoUIFAUuYkTMIeu0EuJSEsH7/8Y+UQ==}
    engines: {node: '>=18.0.0'}

  '@smithy/invalid-dependency@4.2.0':
    resolution: {integrity: sha512-ZmK5X5fUPAbtvRcUPtk28aqIClVhbfcmfoS4M7UQBTnDdrNxhsrxYVv0ZEl5NaPSyExsPWqL4GsPlRvtlwg+2A==}
    engines: {node: '>=18.0.0'}

  '@smithy/is-array-buffer@2.2.0':
    resolution: {integrity: sha512-GGP3O9QFD24uGeAXYUjwSTXARoqpZykHadOmA8G5vfJPK0/DC67qa//0qvqrJzL1xc8WQWX7/yc7fwudjPHPhA==}
    engines: {node: '>=14.0.0'}

  '@smithy/is-array-buffer@4.2.0':
    resolution: {integrity: sha512-DZZZBvC7sjcYh4MazJSGiWMI2L7E0oCiRHREDzIxi/M2LY79/21iXt6aPLHge82wi5LsuRF5A06Ds3+0mlh6CQ==}
    engines: {node: '>=18.0.0'}

  '@smithy/md5-js@4.2.0':
    resolution: {integrity: sha512-LFEPniXGKRQArFmDQ3MgArXlClFJMsXDteuQQY8WG1/zzv6gVSo96+qpkuu1oJp4MZsKrwchY0cuAoPKzEbaNA==}
    engines: {node: '>=18.0.0'}

  '@smithy/middleware-content-length@4.2.0':
    resolution: {integrity: sha512-6ZAnwrXFecrA4kIDOcz6aLBhU5ih2is2NdcZtobBDSdSHtE9a+MThB5uqyK4XXesdOCvOcbCm2IGB95birTSOQ==}
    engines: {node: '>=18.0.0'}

  '@smithy/middleware-endpoint@4.3.0':
    resolution: {integrity: sha512-jFVjuQeV8TkxaRlcCNg0GFVgg98tscsmIrIwRFeC74TIUyLE3jmY9xgc1WXrPQYRjQNK3aRoaIk6fhFRGOIoGw==}
    engines: {node: '>=18.0.0'}

  '@smithy/middleware-retry@4.4.0':
    resolution: {integrity: sha512-yaVBR0vQnOnzex45zZ8ZrPzUnX73eUC8kVFaAAbn04+6V7lPtxn56vZEBBAhgS/eqD6Zm86o6sJs6FuQVoX5qg==}
    engines: {node: '>=18.0.0'}

  '@smithy/middleware-serde@4.2.0':
    resolution: {integrity: sha512-rpTQ7D65/EAbC6VydXlxjvbifTf4IH+sADKg6JmAvhkflJO2NvDeyU9qsWUNBelJiQFcXKejUHWRSdmpJmEmiw==}
    engines: {node: '>=18.0.0'}

  '@smithy/middleware-stack@4.2.0':
    resolution: {integrity: sha512-G5CJ//eqRd9OARrQu9MK1H8fNm2sMtqFh6j8/rPozhEL+Dokpvi1Og+aCixTuwDAGZUkJPk6hJT5jchbk/WCyg==}
    engines: {node: '>=18.0.0'}

  '@smithy/node-config-provider@4.3.0':
    resolution: {integrity: sha512-5QgHNuWdT9j9GwMPPJCKxy2KDxZ3E5l4M3/5TatSZrqYVoEiqQrDfAq8I6KWZw7RZOHtVtCzEPdYz7rHZixwcA==}
    engines: {node: '>=18.0.0'}

  '@smithy/node-http-handler@4.3.0':
    resolution: {integrity: sha512-RHZ/uWCmSNZ8cneoWEVsVwMZBKy/8123hEpm57vgGXA3Irf/Ja4v9TVshHK2ML5/IqzAZn0WhINHOP9xl+Qy6Q==}
    engines: {node: '>=18.0.0'}

  '@smithy/property-provider@4.2.0':
    resolution: {integrity: sha512-rV6wFre0BU6n/tx2Ztn5LdvEdNZ2FasQbPQmDOPfV9QQyDmsCkOAB0osQjotRCQg+nSKFmINhyda0D3AnjSBJw==}
    engines: {node: '>=18.0.0'}

  '@smithy/protocol-http@5.3.0':
    resolution: {integrity: sha512-6POSYlmDnsLKb7r1D3SVm7RaYW6H1vcNcTWGWrF7s9+2noNYvUsm7E4tz5ZQ9HXPmKn6Hb67pBDRIjrT4w/d7Q==}
    engines: {node: '>=18.0.0'}

  '@smithy/querystring-builder@4.2.0':
    resolution: {integrity: sha512-Q4oFD0ZmI8yJkiPPeGUITZj++4HHYCW3pYBYfIobUCkYpI6mbkzmG1MAQQ3lJYYWj3iNqfzOenUZu+jqdPQ16A==}
    engines: {node: '>=18.0.0'}

  '@smithy/querystring-parser@4.2.0':
    resolution: {integrity: sha512-BjATSNNyvVbQxOOlKse0b0pSezTWGMvA87SvoFoFlkRsKXVsN3bEtjCxvsNXJXfnAzlWFPaT9DmhWy1vn0sNEA==}
    engines: {node: '>=18.0.0'}

  '@smithy/service-error-classification@4.2.0':
    resolution: {integrity: sha512-Ylv1ttUeKatpR0wEOMnHf1hXMktPUMObDClSWl2TpCVT4DwtJhCeighLzSLbgH3jr5pBNM0LDXT5yYxUvZ9WpA==}
    engines: {node: '>=18.0.0'}

  '@smithy/shared-ini-file-loader@4.3.0':
    resolution: {integrity: sha512-VCUPPtNs+rKWlqqntX0CbVvWyjhmX30JCtzO+s5dlzzxrvSfRh5SY0yxnkirvc1c80vdKQttahL71a9EsdolSQ==}
    engines: {node: '>=18.0.0'}

  '@smithy/signature-v4@5.3.0':
    resolution: {integrity: sha512-MKNyhXEs99xAZaFhm88h+3/V+tCRDQ+PrDzRqL0xdDpq4gjxcMmf5rBA3YXgqZqMZ/XwemZEurCBQMfxZOWq/g==}
    engines: {node: '>=18.0.0'}

  '@smithy/smithy-client@4.7.0':
    resolution: {integrity: sha512-3BDx/aCCPf+kkinYf5QQhdQ9UAGihgOVqI3QO5xQfSaIWvUE4KYLtiGRWsNe1SR7ijXC0QEPqofVp5Sb0zC8xQ==}
    engines: {node: '>=18.0.0'}

  '@smithy/types@4.6.0':
    resolution: {integrity: sha512-4lI9C8NzRPOv66FaY1LL1O/0v0aLVrq/mXP/keUa9mJOApEeae43LsLd2kZRUJw91gxOQfLIrV3OvqPgWz1YsA==}
    engines: {node: '>=18.0.0'}

  '@smithy/url-parser@4.2.0':
    resolution: {integrity: sha512-AlBmD6Idav2ugmoAL6UtR6ItS7jU5h5RNqLMZC7QrLCoITA9NzIN3nx9GWi8g4z1pfWh2r9r96SX/jHiNwPJ9A==}
    engines: {node: '>=18.0.0'}

  '@smithy/util-base64@4.2.0':
    resolution: {integrity: sha512-+erInz8WDv5KPe7xCsJCp+1WCjSbah9gWcmUXc9NqmhyPx59tf7jqFz+za1tRG1Y5KM1Cy1rWCcGypylFp4mvA==}
    engines: {node: '>=18.0.0'}

  '@smithy/util-body-length-browser@4.2.0':
    resolution: {integrity: sha512-Fkoh/I76szMKJnBXWPdFkQJl2r9SjPt3cMzLdOB6eJ4Pnpas8hVoWPYemX/peO0yrrvldgCUVJqOAjUrOLjbxg==}
    engines: {node: '>=18.0.0'}

  '@smithy/util-body-length-node@4.2.0':
    resolution: {integrity: sha512-U8q1WsSZFjXijlD7a4wsDQOvOwV+72iHSfq1q7VD+V75xP/pdtm0WIGuaFJ3gcADDOKj2MIBn4+zisi140HEnQ==}
    engines: {node: '>=18.0.0'}

  '@smithy/util-buffer-from@2.2.0':
    resolution: {integrity: sha512-IJdWBbTcMQ6DA0gdNhh/BwrLkDR+ADW5Kr1aZmd4k3DIF6ezMV4R2NIAmT08wQJ3yUK82thHWmC/TnK/wpMMIA==}
    engines: {node: '>=14.0.0'}

  '@smithy/util-buffer-from@4.2.0':
    resolution: {integrity: sha512-kAY9hTKulTNevM2nlRtxAG2FQ3B2OR6QIrPY3zE5LqJy1oxzmgBGsHLWTcNhWXKchgA0WHW+mZkQrng/pgcCew==}
    engines: {node: '>=18.0.0'}

  '@smithy/util-config-provider@4.2.0':
    resolution: {integrity: sha512-YEjpl6XJ36FTKmD+kRJJWYvrHeUvm5ykaUS5xK+6oXffQPHeEM4/nXlZPe+Wu0lsgRUcNZiliYNh/y7q9c2y6Q==}
    engines: {node: '>=18.0.0'}

  '@smithy/util-defaults-mode-browser@4.2.0':
    resolution: {integrity: sha512-qzHp7ZDk1Ba4LDwQVCNp90xPGqSu7kmL7y5toBpccuhi3AH7dcVBIT/pUxYcInK4jOy6FikrcTGq5wxcka8UaQ==}
    engines: {node: '>=18.0.0'}

  '@smithy/util-defaults-mode-node@4.2.0':
    resolution: {integrity: sha512-FxUHS3WXgx3bTWR6yQHNHHkQHZm/XKIi/CchTnKvBulN6obWpcbzJ6lDToXn+Wp0QlVKd7uYAz2/CTw1j7m+Kg==}
    engines: {node: '>=18.0.0'}

  '@smithy/util-endpoints@3.2.0':
    resolution: {integrity: sha512-TXeCn22D56vvWr/5xPqALc9oO+LN+QpFjrSM7peG/ckqEPoI3zaKZFp+bFwfmiHhn5MGWPaLCqDOJPPIixk9Wg==}
    engines: {node: '>=18.0.0'}

  '@smithy/util-hex-encoding@4.2.0':
    resolution: {integrity: sha512-CCQBwJIvXMLKxVbO88IukazJD9a4kQ9ZN7/UMGBjBcJYvatpWk+9g870El4cB8/EJxfe+k+y0GmR9CAzkF+Nbw==}
    engines: {node: '>=18.0.0'}

  '@smithy/util-middleware@4.2.0':
    resolution: {integrity: sha512-u9OOfDa43MjagtJZ8AapJcmimP+K2Z7szXn8xbty4aza+7P1wjFmy2ewjSbhEiYQoW1unTlOAIV165weYAaowA==}
    engines: {node: '>=18.0.0'}

  '@smithy/util-retry@4.2.0':
    resolution: {integrity: sha512-BWSiuGbwRnEE2SFfaAZEX0TqaxtvtSYPM/J73PFVm+A29Fg1HTPiYFb8TmX1DXp4hgcdyJcNQmprfd5foeORsg==}
    engines: {node: '>=18.0.0'}

  '@smithy/util-stream@4.4.0':
    resolution: {integrity: sha512-vtO7ktbixEcrVzMRmpQDnw/Ehr9UWjBvSJ9fyAbadKkC4w5Cm/4lMO8cHz8Ysb8uflvQUNRcuux/oNHKPXkffg==}
    engines: {node: '>=18.0.0'}

  '@smithy/util-uri-escape@4.2.0':
    resolution: {integrity: sha512-igZpCKV9+E/Mzrpq6YacdTQ0qTiLm85gD6N/IrmyDvQFA4UnU3d5g3m8tMT/6zG/vVkWSU+VxeUyGonL62DuxA==}
    engines: {node: '>=18.0.0'}

  '@smithy/util-utf8@2.3.0':
    resolution: {integrity: sha512-R8Rdn8Hy72KKcebgLiv8jQcQkXoLMOGGv5uI1/k0l+snqkOzQ1R0ChUBCxWMlBsFMekWjq0wRudIweFs7sKT5A==}
    engines: {node: '>=14.0.0'}

  '@smithy/util-utf8@4.2.0':
    resolution: {integrity: sha512-zBPfuzoI8xyBtR2P6WQj63Rz8i3AmfAaJLuNG8dWsfvPe8lO4aCPYLn879mEgHndZH1zQ2oXmG8O1GGzzaoZiw==}
    engines: {node: '>=18.0.0'}

  '@smithy/util-waiter@4.2.0':
    resolution: {integrity: sha512-0Z+nxUU4/4T+SL8BCNN4ztKdQjToNvUYmkF1kXO5T7Yz3Gafzh0HeIG6mrkN8Fz3gn9hSyxuAT+6h4vM+iQSBQ==}
    engines: {node: '>=18.0.0'}

  '@smithy/uuid@1.1.0':
    resolution: {integrity: sha512-4aUIteuyxtBUhVdiQqcDhKFitwfd9hqoSDYY2KRXiWtgoWJ9Bmise+KfEPDiVHWeJepvF8xJO9/9+WDIciMFFw==}
    engines: {node: '>=18.0.0'}

  '@standard-schema/spec@1.0.0':
    resolution: {integrity: sha512-m2bOd0f2RT9k8QJx1JN85cZYyH1RqFBdlwtkSlf4tBDYLCiiZnv1fIIwacK6cqwXavOydf0NPToMQgpKq+dVlA==}

  '@swc/helpers@0.5.15':
    resolution: {integrity: sha512-JQ5TuMi45Owi4/BIMAJBoSQoOJu12oOk/gADqlcUL9JEdHB8vyjUSsxqeNXnmXHjYKMi2WcYtezGEEhqUI/E2g==}

  '@tailwindcss/node@4.1.13':
    resolution: {integrity: sha512-eq3ouolC1oEFOAvOMOBAmfCIqZBJuvWvvYWh5h5iOYfe1HFC6+GZ6EIL0JdM3/niGRJmnrOc+8gl9/HGUaaptw==}

  '@tailwindcss/oxide-android-arm64@4.1.13':
    resolution: {integrity: sha512-BrpTrVYyejbgGo57yc8ieE+D6VT9GOgnNdmh5Sac6+t0m+v+sKQevpFVpwX3pBrM2qKrQwJ0c5eDbtjouY/+ew==}
    engines: {node: '>= 10'}
    cpu: [arm64]
    os: [android]

  '@tailwindcss/oxide-darwin-arm64@4.1.13':
    resolution: {integrity: sha512-YP+Jksc4U0KHcu76UhRDHq9bx4qtBftp9ShK/7UGfq0wpaP96YVnnjFnj3ZFrUAjc5iECzODl/Ts0AN7ZPOANQ==}
    engines: {node: '>= 10'}
    cpu: [arm64]
    os: [darwin]

  '@tailwindcss/oxide-darwin-x64@4.1.13':
    resolution: {integrity: sha512-aAJ3bbwrn/PQHDxCto9sxwQfT30PzyYJFG0u/BWZGeVXi5Hx6uuUOQEI2Fa43qvmUjTRQNZnGqe9t0Zntexeuw==}
    engines: {node: '>= 10'}
    cpu: [x64]
    os: [darwin]

  '@tailwindcss/oxide-freebsd-x64@4.1.13':
    resolution: {integrity: sha512-Wt8KvASHwSXhKE/dJLCCWcTSVmBj3xhVhp/aF3RpAhGeZ3sVo7+NTfgiN8Vey/Fi8prRClDs6/f0KXPDTZE6nQ==}
    engines: {node: '>= 10'}
    cpu: [x64]
    os: [freebsd]

  '@tailwindcss/oxide-linux-arm-gnueabihf@4.1.13':
    resolution: {integrity: sha512-mbVbcAsW3Gkm2MGwA93eLtWrwajz91aXZCNSkGTx/R5eb6KpKD5q8Ueckkh9YNboU8RH7jiv+ol/I7ZyQ9H7Bw==}
    engines: {node: '>= 10'}
    cpu: [arm]
    os: [linux]

  '@tailwindcss/oxide-linux-arm64-gnu@4.1.13':
    resolution: {integrity: sha512-wdtfkmpXiwej/yoAkrCP2DNzRXCALq9NVLgLELgLim1QpSfhQM5+ZxQQF8fkOiEpuNoKLp4nKZ6RC4kmeFH0HQ==}
    engines: {node: '>= 10'}
    cpu: [arm64]
    os: [linux]

  '@tailwindcss/oxide-linux-arm64-musl@4.1.13':
    resolution: {integrity: sha512-hZQrmtLdhyqzXHB7mkXfq0IYbxegaqTmfa1p9MBj72WPoDD3oNOh1Lnxf6xZLY9C3OV6qiCYkO1i/LrzEdW2mg==}
    engines: {node: '>= 10'}
    cpu: [arm64]
    os: [linux]

  '@tailwindcss/oxide-linux-x64-gnu@4.1.13':
    resolution: {integrity: sha512-uaZTYWxSXyMWDJZNY1Ul7XkJTCBRFZ5Fo6wtjrgBKzZLoJNrG+WderJwAjPzuNZOnmdrVg260DKwXCFtJ/hWRQ==}
    engines: {node: '>= 10'}
    cpu: [x64]
    os: [linux]

  '@tailwindcss/oxide-linux-x64-musl@4.1.13':
    resolution: {integrity: sha512-oXiPj5mi4Hdn50v5RdnuuIms0PVPI/EG4fxAfFiIKQh5TgQgX7oSuDWntHW7WNIi/yVLAiS+CRGW4RkoGSSgVQ==}
    engines: {node: '>= 10'}
    cpu: [x64]
    os: [linux]

  '@tailwindcss/oxide-wasm32-wasi@4.1.13':
    resolution: {integrity: sha512-+LC2nNtPovtrDwBc/nqnIKYh/W2+R69FA0hgoeOn64BdCX522u19ryLh3Vf3F8W49XBcMIxSe665kwy21FkhvA==}
    engines: {node: '>=14.0.0'}
    cpu: [wasm32]
    bundledDependencies:
      - '@napi-rs/wasm-runtime'
      - '@emnapi/core'
      - '@emnapi/runtime'
      - '@tybys/wasm-util'
      - '@emnapi/wasi-threads'
      - tslib

  '@tailwindcss/oxide-win32-arm64-msvc@4.1.13':
    resolution: {integrity: sha512-dziTNeQXtoQ2KBXmrjCxsuPk3F3CQ/yb7ZNZNA+UkNTeiTGgfeh+gH5Pi7mRncVgcPD2xgHvkFCh/MhZWSgyQg==}
    engines: {node: '>= 10'}
    cpu: [arm64]
    os: [win32]

  '@tailwindcss/oxide-win32-x64-msvc@4.1.13':
    resolution: {integrity: sha512-3+LKesjXydTkHk5zXX01b5KMzLV1xl2mcktBJkje7rhFUpUlYJy7IMOLqjIRQncLTa1WZZiFY/foAeB5nmaiTw==}
    engines: {node: '>= 10'}
    cpu: [x64]
    os: [win32]

  '@tailwindcss/oxide@4.1.13':
    resolution: {integrity: sha512-CPgsM1IpGRa880sMbYmG1s4xhAy3xEt1QULgTJGQmZUeNgXFR7s1YxYygmJyBGtou4SyEosGAGEeYqY7R53bIA==}
    engines: {node: '>= 10'}

  '@tailwindcss/postcss@4.1.13':
    resolution: {integrity: sha512-HLgx6YSFKJT7rJqh9oJs/TkBFhxuMOfUKSBEPYwV+t78POOBsdQ7crhZLzwcH3T0UyUuOzU/GK5pk5eKr3wCiQ==}

  '@tanstack/query-core@5.90.2':
    resolution: {integrity: sha512-k/TcR3YalnzibscALLwxeiLUub6jN5EDLwKDiO7q5f4ICEoptJ+n9+7vcEFy5/x/i6Q+Lb/tXrsKCggf5uQJXQ==}

  '@tanstack/react-query@5.90.2':
    resolution: {integrity: sha512-CLABiR+h5PYfOWr/z+vWFt5VsOA2ekQeRQBFSKlcoW6Ndx/f8rfyVmq4LbgOM4GG2qtxAxjLYLOpCNTYm4uKzw==}
    peerDependencies:
      react: ^18 || ^19

  '@testing-library/dom@10.4.1':
    resolution: {integrity: sha512-o4PXJQidqJl82ckFaXUeoAW+XysPLauYI43Abki5hABd853iMhitooc6znOnczgbTYmEP6U6/y1ZyKAIsvMKGg==}
    engines: {node: '>=18'}

  '@testing-library/jest-dom@6.9.0':
    resolution: {integrity: sha512-QHdxYMJ0YPGKYofMc6zYvo7LOViVhdc6nPg/OtM2cf9MQrwEcTxFCs7d/GJ5eSyPkHzOiBkc/KfLdFJBHzldtQ==}
    engines: {node: '>=14', npm: '>=6', yarn: '>=1'}

  '@testing-library/react@16.3.0':
    resolution: {integrity: sha512-kFSyxiEDwv1WLl2fgsq6pPBbw5aWKrsY2/noi1Id0TK0UParSF62oFQFGHXIyaG4pp2tEub/Zlel+fjjZILDsw==}
    engines: {node: '>=18'}
    peerDependencies:
      '@testing-library/dom': ^10.0.0
      '@types/react': ^18.0.0 || ^19.0.0
      '@types/react-dom': ^18.0.0 || ^19.0.0
      react: ^18.0.0 || ^19.0.0
      react-dom: ^18.0.0 || ^19.0.0
    peerDependenciesMeta:
      '@types/react':
        optional: true
      '@types/react-dom':
        optional: true

  '@testing-library/user-event@14.6.1':
    resolution: {integrity: sha512-vq7fv0rnt+QTXgPxr5Hjc210p6YKq2kmdziLgnsZGgLJ9e6VAShx1pACLuRjd/AS/sr7phAR58OIIpf0LlmQNw==}
    engines: {node: '>=12', npm: '>=6'}
    peerDependencies:
      '@testing-library/dom': '>=7.21.4'

  '@tokenizer/inflate@0.2.7':
    resolution: {integrity: sha512-MADQgmZT1eKjp06jpI2yozxaU9uVs4GzzgSL+uEq7bVcJ9V1ZXQkeGNql1fsSI0gMy1vhvNTNbUqrx+pZfJVmg==}
    engines: {node: '>=18'}

  '@tokenizer/token@0.3.0':
    resolution: {integrity: sha512-OvjF+z51L3ov0OyAU0duzsYuvO01PH7x4t6DJx+guahgTnBHkhJdG7soQeTSFLWN3efnHyibZ4Z8l2EuWwJN3A==}

  '@tsconfig/node10@1.0.11':
    resolution: {integrity: sha512-DcRjDCujK/kCk/cUe8Xz8ZSpm8mS3mNNpta+jGCA6USEDfktlNvm1+IuZ9eTcDbNk41BHwpHHeW+N1lKCz4zOw==}

  '@tsconfig/node12@1.0.11':
    resolution: {integrity: sha512-cqefuRsh12pWyGsIoBKJA9luFu3mRxCA+ORZvA4ktLSzIuCUtWVxGIuXigEwO5/ywWFMZ2QEGKWvkZG1zDMTag==}

  '@tsconfig/node14@1.0.3':
    resolution: {integrity: sha512-ysT8mhdixWK6Hw3i1V2AeRqZ5WfXg1G43mqoYlM2nc6388Fq5jcXyr5mRsqViLx/GJYdoL0bfXD8nmF+Zn/Iow==}

  '@tsconfig/node16@1.0.4':
    resolution: {integrity: sha512-vxhUy4J8lyeyinH7Azl1pdd43GJhZH/tP2weN8TntQblOY+A0XbT8DJk1/oCPuOOyg/Ja757rG0CgHcWC8OfMA==}

  '@tybys/wasm-util@0.10.1':
    resolution: {integrity: sha512-9tTaPJLSiejZKx+Bmog4uSubteqTvFrVrURwkmHixBo0G4seD0zUxp98E1DzUBJxLQ3NPwXrGKDiVjwx/DpPsg==}

  '@types/aria-query@5.0.4':
    resolution: {integrity: sha512-rfT93uj5s0PRL7EzccGMs3brplhcrghnDoV26NqKhCAS1hVo+WdNsPvE/yb6ilfr5hi2MEk6d5EWJTKdxg8jVw==}

  '@types/babel__core@7.20.5':
    resolution: {integrity: sha512-qoQprZvz5wQFJwMDqeseRXWv3rqMvhgpbXFfVyWhbx9X47POIA6i/+dXefEmZKoAgOaTdaIgNSMqMIU61yRyzA==}

  '@types/babel__generator@7.27.0':
    resolution: {integrity: sha512-ufFd2Xi92OAVPYsy+P4n7/U7e68fex0+Ee8gSG9KX7eo084CWiQ4sdxktvdl0bOPupXtVJPY19zk6EwWqUQ8lg==}

  '@types/babel__template@7.4.4':
    resolution: {integrity: sha512-h/NUaSyG5EyxBIp8YRxo4RMe2/qQgvyowRwVMzhYhBCONbW8PUsg4lkFMrhgZhUe5z3L3MiLDuvyJ/CaPa2A8A==}

  '@types/babel__traverse@7.28.0':
    resolution: {integrity: sha512-8PvcXf70gTDZBgt9ptxJ8elBeBjcLOAcOtoO/mPJjtji1+CdGbHgm77om1GrsPxsiE+uXIpNSK64UYaIwQXd4Q==}

  '@types/bcryptjs@2.4.6':
    resolution: {integrity: sha512-9xlo6R2qDs5uixm0bcIqCeMCE6HiQsIyel9KQySStiyqNl2tnj2mP3DX1Nf56MD6KMenNNlBBsy3LJ7gUEQPXQ==}

  '@types/cookiejar@2.1.5':
    resolution: {integrity: sha512-he+DHOWReW0nghN24E1WUqM0efK4kI9oTqDm6XmK8ZPe2djZ90BSNdGnIyCLzCPw7/pogPlGbzI2wHGGmi4O/Q==}

  '@types/eslint-scope@3.7.7':
    resolution: {integrity: sha512-MzMFlSLBqNF2gcHWO0G1vP/YQyfvrxZ0bF+u7mzUdZ1/xK4A4sru+nraZz5i3iEIk1l1uyicaDVTB4QbbEkAYg==}

  '@types/eslint@9.6.1':
    resolution: {integrity: sha512-FXx2pKgId/WyYo2jXw63kk7/+TY7u7AziEJxJAnSFzHlqTAS3Ync6SvgYAN/k4/PQpnnVuzoMuVnByKK2qp0ag==}

  '@types/estree@1.0.8':
    resolution: {integrity: sha512-dWHzHa2WqEXI/O1E9OjrocMTKJl2mSrEolh1Iomrv6U+JuNwaHXsXx9bLu5gG7BUWFIN0skIQJQ/L1rIex4X6w==}

  '@types/graceful-fs@4.1.9':
    resolution: {integrity: sha512-olP3sd1qOEe5dXTSaFvQG+02VdRXcdytWLAZsAq1PecU8uqQAhkrnbli7DagjtXKW/Bl7YJbUsa8MPcuc8LHEQ==}

  '@types/istanbul-lib-coverage@2.0.6':
    resolution: {integrity: sha512-2QF/t/auWm0lsy8XtKVPG19v3sSOQlJe/YHZgfjb/KBBHOGSV+J2q/S671rcq9uTBrLAXmZpqJiaQbMT+zNU1w==}

  '@types/istanbul-lib-report@3.0.3':
    resolution: {integrity: sha512-NQn7AHQnk/RSLOxrBbGyJM/aVQ+pjj5HCgasFxc0K/KhoATfQ/47AyUl15I2yBUpihjmas+a+VJBOqecrFH+uA==}

  '@types/istanbul-reports@3.0.4':
    resolution: {integrity: sha512-pk2B1NWalF9toCRu6gjBzR69syFjP4Od8WRAX+0mmf9lAjCRicLOWc+ZrxZHx/0XRjotgkF9t6iaMJ+aXcOdZQ==}

  '@types/jest@29.5.14':
    resolution: {integrity: sha512-ZN+4sdnLUbo8EVvVc2ao0GFW6oVrQRPn4K2lglySj7APvSrgzxHiNNK99us4WDMi57xxA2yggblIAMNhXOotLQ==}

  '@types/json-schema@7.0.15':
    resolution: {integrity: sha512-5+fP8P8MFNC+AyZCDxrB2pkZFPGzqQWUzpSeuuVLvm8VMcorNYavBqoFcxK8bQz4Qsbn4oUEEem4wDLfcysGHA==}

  '@types/json5@0.0.29':
    resolution: {integrity: sha512-dRLjCWHYg4oaA77cxO64oO+7JwCwnIzkZPdrrC71jQmQtlhM556pwKo5bUzqvZndkVbeFLIIi+9TC40JNF5hNQ==}

  '@types/jsonwebtoken@9.0.5':
    resolution: {integrity: sha512-VRLSGzik+Unrup6BsouBeHsf4d1hOEgYWTm/7Nmw1sXoN1+tRly/Gy/po3yeahnP4jfnQWWAhQAqcNfH7ngOkA==}

  '@types/methods@1.1.4':
    resolution: {integrity: sha512-ymXWVrDiCxTBE3+RIrrP533E70eA+9qu7zdWoHuOmGujkYtzf4HQF96b8nwHLqhuf4ykX61IGRIB38CC6/sImQ==}

  '@types/node@22.18.7':
    resolution: {integrity: sha512-3E97nlWEVp2V6J7aMkR8eOnw/w0pArPwf/5/W0865f+xzBoGL/ZuHkTAKAGN7cOWNwd+sG+hZOqj+fjzeHS75g==}

  '@types/react-dom@19.1.9':
    resolution: {integrity: sha512-qXRuZaOsAdXKFyOhRBg6Lqqc0yay13vN7KrIg4L7N4aaHN68ma9OK3NE1BoDFgFOTfM7zg+3/8+2n8rLUH3OKQ==}
    peerDependencies:
      '@types/react': ^19.0.0

  '@types/react@19.1.15':
    resolution: {integrity: sha512-+kLxJpaJzXybyDyFXYADyP1cznTO8HSuBpenGlnKOAkH4hyNINiywvXS/tGJhsrGGP/gM185RA3xpjY0Yg4erA==}

  '@types/stack-utils@2.0.3':
    resolution: {integrity: sha512-9aEbYZ3TbYMznPdcdr3SmIrLXwC/AKZXQeCf9Pgao5CKb8CyHuEX5jzWPTkvregvhRJHcpRO6BFoGW9ycaOkYw==}

  '@types/superagent@8.1.9':
    resolution: {integrity: sha512-pTVjI73witn+9ILmoJdajHGW2jkSaOzhiFYF1Rd3EQ94kymLqB9PjD9ISg7WaALC7+dCHT0FGe9T2LktLq/3GQ==}

  '@types/supertest@2.0.16':
    resolution: {integrity: sha512-6c2ogktZ06tr2ENoZivgm7YnprnhYE4ZoXGMY+oA7IuAf17M8FWvujXZGmxLv8y0PTyts4x5A+erSwVUFA8XSg==}

  '@types/yargs-parser@21.0.3':
    resolution: {integrity: sha512-I4q9QU9MQv4oEOz4tAHJtNz1cwuLxn2F3xcc2iV5WdqLPpUnj30aUuxt1mAxYTG+oe8CZMV/+6rU4S4gRDzqtQ==}

  '@types/yargs@17.0.33':
    resolution: {integrity: sha512-WpxBCKWPLr4xSsHgz511rFJAM+wS28w2zEO1QDNY5zM/S8ok70NNfztH0xwhqKyaK0OHCbN98LDAZuy1ctxDkA==}

  '@typescript-eslint/eslint-plugin@8.45.0':
    resolution: {integrity: sha512-HC3y9CVuevvWCl/oyZuI47dOeDF9ztdMEfMH8/DW/Mhwa9cCLnK1oD7JoTVGW/u7kFzNZUKUoyJEqkaJh5y3Wg==}
    engines: {node: ^18.18.0 || ^20.9.0 || >=21.1.0}
    peerDependencies:
      '@typescript-eslint/parser': ^8.45.0
      eslint: ^8.57.0 || ^9.0.0
      typescript: '>=4.8.4 <6.0.0'

  '@typescript-eslint/parser@8.45.0':
    resolution: {integrity: sha512-TGf22kon8KW+DeKaUmOibKWktRY8b2NSAZNdtWh798COm1NWx8+xJ6iFBtk3IvLdv6+LGLJLRlyhrhEDZWargQ==}
    engines: {node: ^18.18.0 || ^20.9.0 || >=21.1.0}
    peerDependencies:
      eslint: ^8.57.0 || ^9.0.0
      typescript: '>=4.8.4 <6.0.0'

  '@typescript-eslint/project-service@8.45.0':
    resolution: {integrity: sha512-3pcVHwMG/iA8afdGLMuTibGR7pDsn9RjDev6CCB+naRsSYs2pns5QbinF4Xqw6YC/Sj3lMrm/Im0eMfaa61WUg==}
    engines: {node: ^18.18.0 || ^20.9.0 || >=21.1.0}
    peerDependencies:
      typescript: '>=4.8.4 <6.0.0'

  '@typescript-eslint/scope-manager@8.45.0':
    resolution: {integrity: sha512-clmm8XSNj/1dGvJeO6VGH7EUSeA0FMs+5au/u3lrA3KfG8iJ4u8ym9/j2tTEoacAffdW1TVUzXO30W1JTJS7dA==}
    engines: {node: ^18.18.0 || ^20.9.0 || >=21.1.0}

  '@typescript-eslint/tsconfig-utils@8.45.0':
    resolution: {integrity: sha512-aFdr+c37sc+jqNMGhH+ajxPXwjv9UtFZk79k8pLoJ6p4y0snmYpPA52GuWHgt2ZF4gRRW6odsEj41uZLojDt5w==}
    engines: {node: ^18.18.0 || ^20.9.0 || >=21.1.0}
    peerDependencies:
      typescript: '>=4.8.4 <6.0.0'

  '@typescript-eslint/type-utils@8.45.0':
    resolution: {integrity: sha512-bpjepLlHceKgyMEPglAeULX1vixJDgaKocp0RVJ5u4wLJIMNuKtUXIczpJCPcn2waII0yuvks/5m5/h3ZQKs0A==}
    engines: {node: ^18.18.0 || ^20.9.0 || >=21.1.0}
    peerDependencies:
      eslint: ^8.57.0 || ^9.0.0
      typescript: '>=4.8.4 <6.0.0'

  '@typescript-eslint/types@8.45.0':
    resolution: {integrity: sha512-WugXLuOIq67BMgQInIxxnsSyRLFxdkJEJu8r4ngLR56q/4Q5LrbfkFRH27vMTjxEK8Pyz7QfzuZe/G15qQnVRA==}
    engines: {node: ^18.18.0 || ^20.9.0 || >=21.1.0}

  '@typescript-eslint/typescript-estree@8.45.0':
    resolution: {integrity: sha512-GfE1NfVbLam6XQ0LcERKwdTTPlLvHvXXhOeUGC1OXi4eQBoyy1iVsW+uzJ/J9jtCz6/7GCQ9MtrQ0fml/jWCnA==}
    engines: {node: ^18.18.0 || ^20.9.0 || >=21.1.0}
    peerDependencies:
      typescript: '>=4.8.4 <6.0.0'

  '@typescript-eslint/utils@8.45.0':
    resolution: {integrity: sha512-bxi1ht+tLYg4+XV2knz/F7RVhU0k6VrSMc9sb8DQ6fyCTrGQLHfo7lDtN0QJjZjKkLA2ThrKuCdHEvLReqtIGg==}
    engines: {node: ^18.18.0 || ^20.9.0 || >=21.1.0}
    peerDependencies:
      eslint: ^8.57.0 || ^9.0.0
      typescript: '>=4.8.4 <6.0.0'

  '@typescript-eslint/visitor-keys@8.45.0':
    resolution: {integrity: sha512-qsaFBA3e09MIDAGFUrTk+dzqtfv1XPVz8t8d1f0ybTzrCY7BKiMC5cjrl1O/P7UmHsNyW90EYSkU/ZWpmXelag==}
    engines: {node: ^18.18.0 || ^20.9.0 || >=21.1.0}

  '@unrs/resolver-binding-android-arm-eabi@1.11.1':
    resolution: {integrity: sha512-ppLRUgHVaGRWUx0R0Ut06Mjo9gBaBkg3v/8AxusGLhsIotbBLuRk51rAzqLC8gq6NyyAojEXglNjzf6R948DNw==}
    cpu: [arm]
    os: [android]

  '@unrs/resolver-binding-android-arm64@1.11.1':
    resolution: {integrity: sha512-lCxkVtb4wp1v+EoN+HjIG9cIIzPkX5OtM03pQYkG+U5O/wL53LC4QbIeazgiKqluGeVEeBlZahHalCaBvU1a2g==}
    cpu: [arm64]
    os: [android]

  '@unrs/resolver-binding-darwin-arm64@1.11.1':
    resolution: {integrity: sha512-gPVA1UjRu1Y/IsB/dQEsp2V1pm44Of6+LWvbLc9SDk1c2KhhDRDBUkQCYVWe6f26uJb3fOK8saWMgtX8IrMk3g==}
    cpu: [arm64]
    os: [darwin]

  '@unrs/resolver-binding-darwin-x64@1.11.1':
    resolution: {integrity: sha512-cFzP7rWKd3lZaCsDze07QX1SC24lO8mPty9vdP+YVa3MGdVgPmFc59317b2ioXtgCMKGiCLxJ4HQs62oz6GfRQ==}
    cpu: [x64]
    os: [darwin]

  '@unrs/resolver-binding-freebsd-x64@1.11.1':
    resolution: {integrity: sha512-fqtGgak3zX4DCB6PFpsH5+Kmt/8CIi4Bry4rb1ho6Av2QHTREM+47y282Uqiu3ZRF5IQioJQ5qWRV6jduA+iGw==}
    cpu: [x64]
    os: [freebsd]

  '@unrs/resolver-binding-linux-arm-gnueabihf@1.11.1':
    resolution: {integrity: sha512-u92mvlcYtp9MRKmP+ZvMmtPN34+/3lMHlyMj7wXJDeXxuM0Vgzz0+PPJNsro1m3IZPYChIkn944wW8TYgGKFHw==}
    cpu: [arm]
    os: [linux]

  '@unrs/resolver-binding-linux-arm-musleabihf@1.11.1':
    resolution: {integrity: sha512-cINaoY2z7LVCrfHkIcmvj7osTOtm6VVT16b5oQdS4beibX2SYBwgYLmqhBjA1t51CarSaBuX5YNsWLjsqfW5Cw==}
    cpu: [arm]
    os: [linux]

  '@unrs/resolver-binding-linux-arm64-gnu@1.11.1':
    resolution: {integrity: sha512-34gw7PjDGB9JgePJEmhEqBhWvCiiWCuXsL9hYphDF7crW7UgI05gyBAi6MF58uGcMOiOqSJ2ybEeCvHcq0BCmQ==}
    cpu: [arm64]
    os: [linux]

  '@unrs/resolver-binding-linux-arm64-musl@1.11.1':
    resolution: {integrity: sha512-RyMIx6Uf53hhOtJDIamSbTskA99sPHS96wxVE/bJtePJJtpdKGXO1wY90oRdXuYOGOTuqjT8ACccMc4K6QmT3w==}
    cpu: [arm64]
    os: [linux]

  '@unrs/resolver-binding-linux-ppc64-gnu@1.11.1':
    resolution: {integrity: sha512-D8Vae74A4/a+mZH0FbOkFJL9DSK2R6TFPC9M+jCWYia/q2einCubX10pecpDiTmkJVUH+y8K3BZClycD8nCShA==}
    cpu: [ppc64]
    os: [linux]

  '@unrs/resolver-binding-linux-riscv64-gnu@1.11.1':
    resolution: {integrity: sha512-frxL4OrzOWVVsOc96+V3aqTIQl1O2TjgExV4EKgRY09AJ9leZpEg8Ak9phadbuX0BA4k8U5qtvMSQQGGmaJqcQ==}
    cpu: [riscv64]
    os: [linux]

  '@unrs/resolver-binding-linux-riscv64-musl@1.11.1':
    resolution: {integrity: sha512-mJ5vuDaIZ+l/acv01sHoXfpnyrNKOk/3aDoEdLO/Xtn9HuZlDD6jKxHlkN8ZhWyLJsRBxfv9GYM2utQ1SChKew==}
    cpu: [riscv64]
    os: [linux]

  '@unrs/resolver-binding-linux-s390x-gnu@1.11.1':
    resolution: {integrity: sha512-kELo8ebBVtb9sA7rMe1Cph4QHreByhaZ2QEADd9NzIQsYNQpt9UkM9iqr2lhGr5afh885d/cB5QeTXSbZHTYPg==}
    cpu: [s390x]
    os: [linux]

  '@unrs/resolver-binding-linux-x64-gnu@1.11.1':
    resolution: {integrity: sha512-C3ZAHugKgovV5YvAMsxhq0gtXuwESUKc5MhEtjBpLoHPLYM+iuwSj3lflFwK3DPm68660rZ7G8BMcwSro7hD5w==}
    cpu: [x64]
    os: [linux]

  '@unrs/resolver-binding-linux-x64-musl@1.11.1':
    resolution: {integrity: sha512-rV0YSoyhK2nZ4vEswT/QwqzqQXw5I6CjoaYMOX0TqBlWhojUf8P94mvI7nuJTeaCkkds3QE4+zS8Ko+GdXuZtA==}
    cpu: [x64]
    os: [linux]

  '@unrs/resolver-binding-wasm32-wasi@1.11.1':
    resolution: {integrity: sha512-5u4RkfxJm+Ng7IWgkzi3qrFOvLvQYnPBmjmZQ8+szTK/b31fQCnleNl1GgEt7nIsZRIf5PLhPwT0WM+q45x/UQ==}
    engines: {node: '>=14.0.0'}
    cpu: [wasm32]

  '@unrs/resolver-binding-win32-arm64-msvc@1.11.1':
    resolution: {integrity: sha512-nRcz5Il4ln0kMhfL8S3hLkxI85BXs3o8EYoattsJNdsX4YUU89iOkVn7g0VHSRxFuVMdM4Q1jEpIId1Ihim/Uw==}
    cpu: [arm64]
    os: [win32]

  '@unrs/resolver-binding-win32-ia32-msvc@1.11.1':
    resolution: {integrity: sha512-DCEI6t5i1NmAZp6pFonpD5m7i6aFrpofcp4LA2i8IIq60Jyo28hamKBxNrZcyOwVOZkgsRp9O2sXWBWP8MnvIQ==}
    cpu: [ia32]
    os: [win32]

  '@unrs/resolver-binding-win32-x64-msvc@1.11.1':
    resolution: {integrity: sha512-lrW200hZdbfRtztbygyaq/6jP6AKE8qQN2KvPcJ+x7wiD038YtnYtZ82IMNJ69GJibV7bwL3y9FgK+5w/pYt6g==}
    cpu: [x64]
    os: [win32]

  '@vitest/expect@2.1.9':
    resolution: {integrity: sha512-UJCIkTBenHeKT1TTlKMJWy1laZewsRIzYighyYiJKZreqtdxSos/S1t+ktRMQWu2CKqaarrkeszJx1cgC5tGZw==}

  '@vitest/mocker@2.1.9':
    resolution: {integrity: sha512-tVL6uJgoUdi6icpxmdrn5YNo3g3Dxv+IHJBr0GXHaEdTcw3F+cPKnsXFhli6nO+f/6SDKPHEK1UN+k+TQv0Ehg==}
    peerDependencies:
      msw: ^2.4.9
      vite: ^5.0.0
    peerDependenciesMeta:
      msw:
        optional: true
      vite:
        optional: true

  '@vitest/pretty-format@2.1.9':
    resolution: {integrity: sha512-KhRIdGV2U9HOUzxfiHmY8IFHTdqtOhIzCpd8WRdJiE7D/HUcZVD0EgQCVjm+Q9gkUXWgBvMmTtZgIG48wq7sOQ==}

  '@vitest/runner@2.1.9':
    resolution: {integrity: sha512-ZXSSqTFIrzduD63btIfEyOmNcBmQvgOVsPNPe0jYtESiXkhd8u2erDLnMxmGrDCwHCCHE7hxwRDCT3pt0esT4g==}

  '@vitest/snapshot@2.1.9':
    resolution: {integrity: sha512-oBO82rEjsxLNJincVhLhaxxZdEtV0EFHMK5Kmx5sJ6H9L183dHECjiefOAdnqpIgT5eZwT04PoggUnW88vOBNQ==}

  '@vitest/spy@2.1.9':
    resolution: {integrity: sha512-E1B35FwzXXTs9FHNK6bDszs7mtydNi5MIfUWpceJ8Xbfb1gBMscAnwLbEu+B44ed6W3XjL9/ehLPHR1fkf1KLQ==}

  '@vitest/utils@2.1.9':
    resolution: {integrity: sha512-v0psaMSkNJ3A2NMrUEHFRzJtDPFn+/VWZ5WxImB21T9fjucJRmS7xCS3ppEnARb9y11OAzaD+P2Ps+b+BGX5iQ==}

  '@webassemblyjs/ast@1.14.1':
    resolution: {integrity: sha512-nuBEDgQfm1ccRp/8bCQrx1frohyufl4JlbMMZ4P1wpeOfDhF6FQkxZJ1b/e+PLwr6X1Nhw6OLme5usuBWYBvuQ==}

  '@webassemblyjs/floating-point-hex-parser@1.13.2':
    resolution: {integrity: sha512-6oXyTOzbKxGH4steLbLNOu71Oj+C8Lg34n6CqRvqfS2O71BxY6ByfMDRhBytzknj9yGUPVJ1qIKhRlAwO1AovA==}

  '@webassemblyjs/helper-api-error@1.13.2':
    resolution: {integrity: sha512-U56GMYxy4ZQCbDZd6JuvvNV/WFildOjsaWD3Tzzvmw/mas3cXzRJPMjP83JqEsgSbyrmaGjBfDtV7KDXV9UzFQ==}

  '@webassemblyjs/helper-buffer@1.14.1':
    resolution: {integrity: sha512-jyH7wtcHiKssDtFPRB+iQdxlDf96m0E39yb0k5uJVhFGleZFoNw1c4aeIcVUPPbXUVJ94wwnMOAqUHyzoEPVMA==}

  '@webassemblyjs/helper-numbers@1.13.2':
    resolution: {integrity: sha512-FE8aCmS5Q6eQYcV3gI35O4J789wlQA+7JrqTTpJqn5emA4U2hvwJmvFRC0HODS+3Ye6WioDklgd6scJ3+PLnEA==}

  '@webassemblyjs/helper-wasm-bytecode@1.13.2':
    resolution: {integrity: sha512-3QbLKy93F0EAIXLh0ogEVR6rOubA9AoZ+WRYhNbFyuB70j3dRdwH9g+qXhLAO0kiYGlg3TxDV+I4rQTr/YNXkA==}

  '@webassemblyjs/helper-wasm-section@1.14.1':
    resolution: {integrity: sha512-ds5mXEqTJ6oxRoqjhWDU83OgzAYjwsCV8Lo/N+oRsNDmx/ZDpqalmrtgOMkHwxsG0iI//3BwWAErYRHtgn0dZw==}

  '@webassemblyjs/ieee754@1.13.2':
    resolution: {integrity: sha512-4LtOzh58S/5lX4ITKxnAK2USuNEvpdVV9AlgGQb8rJDHaLeHciwG4zlGr0j/SNWlr7x3vO1lDEsuePvtcDNCkw==}

  '@webassemblyjs/leb128@1.13.2':
    resolution: {integrity: sha512-Lde1oNoIdzVzdkNEAWZ1dZ5orIbff80YPdHx20mrHwHrVNNTjNr8E3xz9BdpcGqRQbAEa+fkrCb+fRFTl/6sQw==}

  '@webassemblyjs/utf8@1.13.2':
    resolution: {integrity: sha512-3NQWGjKTASY1xV5m7Hr0iPeXD9+RDobLll3T9d2AO+g3my8xy5peVyjSag4I50mR1bBSN/Ct12lo+R9tJk0NZQ==}

  '@webassemblyjs/wasm-edit@1.14.1':
    resolution: {integrity: sha512-RNJUIQH/J8iA/1NzlE4N7KtyZNHi3w7at7hDjvRNm5rcUXa00z1vRz3glZoULfJ5mpvYhLybmVcwcjGrC1pRrQ==}

  '@webassemblyjs/wasm-gen@1.14.1':
    resolution: {integrity: sha512-AmomSIjP8ZbfGQhumkNvgC33AY7qtMCXnN6bL2u2Js4gVCg8fp735aEiMSBbDR7UQIj90n4wKAFUSEd0QN2Ukg==}

  '@webassemblyjs/wasm-opt@1.14.1':
    resolution: {integrity: sha512-PTcKLUNvBqnY2U6E5bdOQcSM+oVP/PmrDY9NzowJjislEjwP/C4an2303MCVS2Mg9d3AJpIGdUFIQQWbPds0Sw==}

  '@webassemblyjs/wasm-parser@1.14.1':
    resolution: {integrity: sha512-JLBl+KZ0R5qB7mCnud/yyX08jWFw5MsoalJ1pQ4EdFlgj9VdXKGuENGsiCIjegI1W7p91rUlcB/LB5yRJKNTcQ==}

  '@webassemblyjs/wast-printer@1.14.1':
    resolution: {integrity: sha512-kPSSXE6De1XOR820C90RIo2ogvZG+c3KiHzqUoO/F34Y2shGzesfqv7o57xrxovZJH/MetF5UjroJ/R/3isoiw==}

  '@xtuc/ieee754@1.2.0':
    resolution: {integrity: sha512-DX8nKgqcGwsc0eJSqYt5lwP4DH5FlHnmuWWBRy7X0NcaGR0ZtuyeESgMwTYVEtxmsNGY+qit4QYT/MIYTOTPeA==}

  '@xtuc/long@4.2.2':
    resolution: {integrity: sha512-NuHqBY1PB/D8xU6s/thBgOAiAP7HOYDQ32+BFZILJ8ivkUkAHQnWfn6WhL79Owj1qmUnoN/YPhktdIoucipkAQ==}

  abort-controller@3.0.0:
    resolution: {integrity: sha512-h8lQ8tacZYnR3vNQTgibj+tODHI5/+l06Au2Pcriv/Gmet0eaj4TwWH41sO9wnHDiQsEj19q0drzdWdeAHtweg==}
    engines: {node: '>=6.5'}

  abstract-logging@2.0.1:
    resolution: {integrity: sha512-2BjRTZxTPvheOvGbBslFSYOUkr+SjPtOnrLP33f+VIWLzezQpZcqVg7ja3L4dBXmzzgwT+a029jRx5PCi3JuiA==}

  acorn-jsx@5.3.2:
    resolution: {integrity: sha512-rq9s+JNhf0IChjtDXxllJ7g41oZk5SlXtp0LHwyA5cejwn7vKmKp4pPri6YEePv2PU65sAsegbXtIinmDFDXgQ==}
    peerDependencies:
      acorn: ^6.0.0 || ^7.0.0 || ^8.0.0

  acorn-walk@8.3.4:
    resolution: {integrity: sha512-ueEepnujpqee2o5aIYnvHU6C0A42MNdsIDeqy5BydrkuC5R1ZuUFnm27EeFJGoEHJQgn3uleRvmTXaJgfXbt4g==}
    engines: {node: '>=0.4.0'}

  acorn@8.15.0:
    resolution: {integrity: sha512-NZyJarBfL7nWwIq+FDL6Zp/yHEhePMNnnJ0y3qfieCrmNvYct8uvtiV41UvlSe6apAfk0fY1FbWx+NwfmpvtTg==}
    engines: {node: '>=0.4.0'}
    hasBin: true

  agent-base@7.1.4:
    resolution: {integrity: sha512-MnA+YT8fwfJPgBx3m60MNqakm30XOkyIoH1y6huTQvC0PwZG7ki8NacLBcrPbNoo8vEZy7Jpuk7+jMO+CUovTQ==}
    engines: {node: '>= 14'}

  ajv-formats@2.1.1:
    resolution: {integrity: sha512-Wx0Kx52hxE7C18hkMEggYlEifqWZtYaRgouJor+WMdPnQyEK13vgEWyVNup7SoeeoLMsr4kf5h6dOW11I15MUA==}
    peerDependencies:
      ajv: ^8.0.0
    peerDependenciesMeta:
      ajv:
        optional: true

  ajv-formats@3.0.1:
    resolution: {integrity: sha512-8iUql50EUR+uUcdRQ3HDqa6EVyo3docL8g5WJ3FNcWmu62IbkGUue/pEyLBW8VGKKucTPgqeks4fIU1DA4yowQ==}
    peerDependencies:
      ajv: ^8.0.0
    peerDependenciesMeta:
      ajv:
        optional: true

  ajv-keywords@3.5.2:
    resolution: {integrity: sha512-5p6WTN0DdTGVQk6VjcEju19IgaHudalcfabD7yhDGeA6bcQnmL+CpveLJq/3hvfwd1aof6L386Ougkx6RfyMIQ==}
    peerDependencies:
      ajv: ^6.9.1

  ajv-keywords@5.1.0:
    resolution: {integrity: sha512-YCS/JNFAUyr5vAuhk1DWm1CBxRHW9LbJ2ozWeemrIqpbsqKjHVxYPyi5GC0rjZIT5JxJ3virVTS8wk4i/Z+krw==}
    peerDependencies:
      ajv: ^8.8.2

  ajv@6.12.6:
    resolution: {integrity: sha512-j3fVLgvTo527anyYyJOGTYJbG+vnnQYvE0m5mmkc1TK+nxAppkCLMIL0aZ4dblVCNoGShhm+kzE4ZUykBoMg4g==}

  ajv@8.12.0:
    resolution: {integrity: sha512-sRu1kpcO9yLtYxBKvqfTeh9KzZEwO3STyX1HT+4CaDzC6HpTGYhIhPIzj9XuKU7KYDwnaeh5hcOwjy1QuJzBPA==}

  ajv@8.17.1:
    resolution: {integrity: sha512-B/gBuNg5SiMTrPkC+A2+cW0RszwxYmn6VYxB/inlBStS5nx6xHIt/ehKRhIMhqusl7a8LjQoZnjCs5vhwxOQ1g==}

  ansi-colors@4.1.3:
    resolution: {integrity: sha512-/6w/C21Pm1A7aZitlI5Ni/2J6FFQN8i1Cvz3kHABAAbw93v/NlvKdVOqz7CCWz/3iv/JplRSEEZ83XION15ovw==}
    engines: {node: '>=6'}

  ansi-escapes@4.3.2:
    resolution: {integrity: sha512-gKXj5ALrKWQLsYG9jlTRmR/xKluxHV+Z9QEwNIgCfM1/uwPMCuzVVnh5mwTd+OuBZcwSIMbqssNWRm1lE51QaQ==}
    engines: {node: '>=8'}

  ansi-regex@5.0.1:
    resolution: {integrity: sha512-quJQXlTSUGL2LH9SUXo8VwsY4soanhgo6LNSm84E1LBcE8s3O0wpdiRzyR9z/ZZJMlMWv37qOOb9pdJlMUEKFQ==}
    engines: {node: '>=8'}

  ansi-regex@6.2.2:
    resolution: {integrity: sha512-Bq3SmSpyFHaWjPk8If9yc6svM8c56dB5BAtW4Qbw5jHTwwXXcTLoRMkpDJp6VL0XzlWaCHTXrkFURMYmD0sLqg==}
    engines: {node: '>=12'}

  ansi-styles@4.3.0:
    resolution: {integrity: sha512-zbB9rCJAT1rbjiVDb2hqKFHNYLxgtk8NURxZ3IZwD3F6NtxbXZQCnnSi1Lkx+IDohdPlFp222wVALIheZJQSEg==}
    engines: {node: '>=8'}

  ansi-styles@5.2.0:
    resolution: {integrity: sha512-Cxwpt2SfTzTtXcfOlzGEee8O+c+MmUgGrNiBcXnuWxuFJHe6a5Hz7qwhwe5OgaSYI0IJvkLqWX1ASG+cJOkEiA==}
    engines: {node: '>=10'}

  ansi-styles@6.2.3:
    resolution: {integrity: sha512-4Dj6M28JB+oAH8kFkTLUo+a2jwOFkuqb3yucU0CANcRRUbxS0cP0nZYCGjcc3BNXwRIsUVmDGgzawme7zvJHvg==}
    engines: {node: '>=12'}

  anymatch@3.1.3:
    resolution: {integrity: sha512-KMReFUr0B4t+D+OBkjR3KYqvocp2XaSzO55UcB6mgQMd3KbcE+mWTyvVV7D/zsdEbNnV6acZUutkiHQXvTr1Rw==}
    engines: {node: '>= 8'}

  arg@4.1.3:
    resolution: {integrity: sha512-58S9QDqG0Xx27YwPSt9fJxivjYl432YCwfDMfZ+71RAqUrZef7LrKQZ3LHLOwCS4FLNBplP533Zx895SeOCHvA==}

  argparse@1.0.10:
    resolution: {integrity: sha512-o5Roy6tNG4SL/FOkCAN6RzjiakZS25RLYFrcMttJqbdd8BWrnA+fGz57iN5Pb06pvBGvl5gQ0B48dJlslXvoTg==}

  argparse@2.0.1:
    resolution: {integrity: sha512-8+9WqebbFzpX9OR+Wa6O29asIogeRMzcGtAINdpMHHyAg10f05aSFVBbcEqGf/PXw1EjAZ+q2/bEBg3DvurK3Q==}

  aria-query@5.3.0:
    resolution: {integrity: sha512-b0P0sZPKtyu8HkeRAfCq0IfURZK+SuwMjY1UXGBU27wpAiTwQAIlq56IbIO+ytk/JjS1fMR14ee5WBBfKi5J6A==}

  aria-query@5.3.2:
    resolution: {integrity: sha512-COROpnaoap1E2F000S62r6A60uHZnmlvomhfyT2DlTcrY1OrBKn2UhH7qn5wTC9zMvD0AY7csdPSNwKP+7WiQw==}
    engines: {node: '>= 0.4'}

  array-buffer-byte-length@1.0.2:
    resolution: {integrity: sha512-LHE+8BuR7RYGDKvnrmcuSq3tDcKv9OFEXQt/HpbZhY7V6h0zlUXutnAD82GiFx9rdieCMjkvtcsPqBwgUl1Iiw==}
    engines: {node: '>= 0.4'}

  array-includes@3.1.9:
    resolution: {integrity: sha512-FmeCCAenzH0KH381SPT5FZmiA/TmpndpcaShhfgEN9eCVjnFBqq3l1xrI42y8+PPLI6hypzou4GXw00WHmPBLQ==}
    engines: {node: '>= 0.4'}

  array-timsort@1.0.3:
    resolution: {integrity: sha512-/+3GRL7dDAGEfM6TseQk/U+mi18TU2Ms9I3UlLdUMhz2hbvGNTKdj9xniwXfUqgYhHxRx0+8UnKkvlNwVU+cWQ==}

  array.prototype.findlast@1.2.5:
    resolution: {integrity: sha512-CVvd6FHg1Z3POpBLxO6E6zr+rSKEQ9L6rZHAaY7lLfhKsWYUBBOuMs0e9o24oopj6H+geRCX0YJ+TJLBK2eHyQ==}
    engines: {node: '>= 0.4'}

  array.prototype.findlastindex@1.2.6:
    resolution: {integrity: sha512-F/TKATkzseUExPlfvmwQKGITM3DGTK+vkAsCZoDc5daVygbJBnjEUCbgkAvVFsgfXfX4YIqZ/27G3k3tdXrTxQ==}
    engines: {node: '>= 0.4'}

  array.prototype.flat@1.3.3:
    resolution: {integrity: sha512-rwG/ja1neyLqCuGZ5YYrznA62D4mZXg0i1cIskIUKSiqF3Cje9/wXAls9B9s1Wa2fomMsIv8czB8jZcPmxCXFg==}
    engines: {node: '>= 0.4'}

  array.prototype.flatmap@1.3.3:
    resolution: {integrity: sha512-Y7Wt51eKJSyi80hFrJCePGGNo5ktJCslFuboqJsbf57CCPcm5zztluPlc4/aD8sWsKvlwatezpV4U1efk8kpjg==}
    engines: {node: '>= 0.4'}

  array.prototype.tosorted@1.1.4:
    resolution: {integrity: sha512-p6Fx8B7b7ZhL/gmUsAy0D15WhvDccw3mnGNbZpi3pmeJdxtWsj2jEaI4Y6oo3XiHfzuSgPwKc04MYt6KgvC/wA==}
    engines: {node: '>= 0.4'}

  arraybuffer.prototype.slice@1.0.4:
    resolution: {integrity: sha512-BNoCY6SXXPQ7gF2opIP4GBE+Xw7U+pHMYKuzjgCN3GwiaIR09UUeKfheyIry77QtrCBlC0KK0q5/TER/tYh3PQ==}
    engines: {node: '>= 0.4'}

  asap@2.0.6:
    resolution: {integrity: sha512-BSHWgDSAiKs50o2Re8ppvp3seVHXSRM44cdSsT9FfNEUUZLOGWVCsiWaRPWM1Znn+mqZ1OfVZ3z3DWEzSp7hRA==}

  assertion-error@2.0.1:
    resolution: {integrity: sha512-Izi8RQcffqCeNVgFigKli1ssklIbpHnCYc6AknXGYoB6grJqyeby7jv12JUQgmTAnIDnbck1uxksT4dzN3PWBA==}
    engines: {node: '>=12'}

  ast-types-flow@0.0.8:
    resolution: {integrity: sha512-OH/2E5Fg20h2aPrbe+QL8JZQFko0YZaF+j4mnQ7BGhfavO7OpSLa8a0y9sBwomHdSbkhTS8TQNayBfnW5DwbvQ==}

  async-function@1.0.0:
    resolution: {integrity: sha512-hsU18Ae8CDTR6Kgu9DYf0EbCr/a5iGL0rytQDobUcdpYOKokk8LEjVphnXkDkgpi0wYVsqrXuP0bZxJaTqdgoA==}
    engines: {node: '>= 0.4'}

  asynckit@0.4.0:
    resolution: {integrity: sha512-Oei9OH4tRh0YqU3GxhX79dM/mwVgvbZJaSNaRk+bshkj0S5cfHcgYakreBjrHwatXKbz+IoIdYLxrKim2MjW0Q==}

  atomic-sleep@1.0.0:
    resolution: {integrity: sha512-kNOjDqAh7px0XWNI+4QbzoiR/nTkHAWNud2uvnJquD1/x5a7EQZMJT0AczqK0Qn67oY/TTQ1LbUKajZpp3I9tQ==}
    engines: {node: '>=8.0.0'}

  autoprefixer@10.4.21:
    resolution: {integrity: sha512-O+A6LWV5LDHSJD3LjHYoNi4VLsj/Whi7k6zG12xTYaU4cQ8oxQGckXNX8cRHK5yOZ/ppVHe0ZBXGzSV9jXdVbQ==}
    engines: {node: ^10 || ^12 || >=14}
    hasBin: true
    peerDependencies:
      postcss: ^8.1.0

  available-typed-arrays@1.0.7:
    resolution: {integrity: sha512-wvUjBtSGN7+7SjNpq/9M2Tg350UZD3q62IFZLbRAR1bSMlCo1ZaeW+BJ+D090e4hIIZLBcTDWe4Mh4jvUDajzQ==}
    engines: {node: '>= 0.4'}

  avvio@8.4.0:
    resolution: {integrity: sha512-CDSwaxINFy59iNwhYnkvALBwZiTydGkOecZyPkqBpABYR1KqGEsET0VOOYDwtleZSUIdeY36DC2bSZ24CO1igA==}

  avvio@9.1.0:
    resolution: {integrity: sha512-fYASnYi600CsH/j9EQov7lECAniYiBFiiAtBNuZYLA2leLe9qOvZzqYHFjtIj6gD2VMoMLP14834LFWvr4IfDw==}

  axe-core@4.10.3:
    resolution: {integrity: sha512-Xm7bpRXnDSX2YE2YFfBk2FnF0ep6tmG7xPh8iHee8MIcrgq762Nkce856dYtJYLkuIoYZvGfTs/PbZhideTcEg==}
    engines: {node: '>=4'}

  axobject-query@4.1.0:
    resolution: {integrity: sha512-qIj0G9wZbMGNLjLmg1PT6v2mE9AH2zlnADJD/2tC6E00hgmhUOfEB6greHPAfLRSufHqROIUTkw6E+M3lH0PTQ==}
    engines: {node: '>= 0.4'}

  babel-jest@29.7.0:
    resolution: {integrity: sha512-BrvGY3xZSwEcCzKvKsCi2GgHqDqsYkOP4/by5xCgIwGXQxIEh+8ew3gmrE1y7XRR6LHZIj6yLYnUi/mm2KXKBg==}
    engines: {node: ^14.15.0 || ^16.10.0 || >=18.0.0}
    peerDependencies:
      '@babel/core': ^7.8.0

  babel-plugin-istanbul@6.1.1:
    resolution: {integrity: sha512-Y1IQok9821cC9onCx5otgFfRm7Lm+I+wwxOx738M/WLPZ9Q42m4IG5W0FNX8WLL2gYMZo3JkuXIH2DOpWM+qwA==}
    engines: {node: '>=8'}

  babel-plugin-jest-hoist@29.6.3:
    resolution: {integrity: sha512-ESAc/RJvGTFEzRwOTT4+lNDk/GNHMkKbNzsvT0qKRfDyyYTskxB5rnU2njIDYVxXCBHHEI1c0YwHob3WaYujOg==}
    engines: {node: ^14.15.0 || ^16.10.0 || >=18.0.0}

  babel-preset-current-node-syntax@1.2.0:
    resolution: {integrity: sha512-E/VlAEzRrsLEb2+dv8yp3bo4scof3l9nR4lrld+Iy5NyVqgVYUJnDAmunkhPMisRI32Qc4iRiz425d8vM++2fg==}
    peerDependencies:
      '@babel/core': ^7.0.0 || ^8.0.0-0

  babel-preset-jest@29.6.3:
    resolution: {integrity: sha512-0B3bhxR6snWXJZtR/RliHTDPRgn1sNHOR0yVtq/IiQFyuOVjFS+wuio/R4gSNkyYmKmJB4wGZv2NZanmKmTnNA==}
    engines: {node: ^14.15.0 || ^16.10.0 || >=18.0.0}
    peerDependencies:
      '@babel/core': ^7.0.0

  balanced-match@1.0.2:
    resolution: {integrity: sha512-3oSeUO0TMV67hN1AmbXsK4yaqU7tjiHlbxRDZOpH0KW9+CeX4bRAaX0Anxt0tx2MrpRpWwQaPwIlISEJhYU5Pw==}

  base64-js@1.5.1:
    resolution: {integrity: sha512-AKpaYlHn8t4SVbOHCy+b5+KKgvR4vrsD8vbvrbiQJps7fKDTkjkDry6ji0rUJjC0kzbNePLwzxq8iypo41qeWA==}

  baseline-browser-mapping@2.8.9:
    resolution: {integrity: sha512-hY/u2lxLrbecMEWSB0IpGzGyDyeoMFQhCvZd2jGFSE5I17Fh01sYUBPCJtkWERw7zrac9+cIghxm/ytJa2X8iA==}
    hasBin: true

  bcryptjs@2.4.3:
    resolution: {integrity: sha512-V/Hy/X9Vt7f3BbPJEi8BdVFMByHi+jNXrYkW3huaybV/kQ0KJg0Y6PkEMbn+zeT+i+SiKZ/HMqJGIIt4LZDqNQ==}

  binary-extensions@2.3.0:
    resolution: {integrity: sha512-Ceh+7ox5qe7LJuLHoY0feh3pHuUDHAcRUeyL2VYghZwfpkNIy/+8Ocg0a3UuSoYzavmylwuLWQOf3hl0jjMMIw==}
    engines: {node: '>=8'}

  bl@4.1.0:
    resolution: {integrity: sha512-1W07cM9gS6DcLperZfFSj+bWLtaPGSOHWhPiGzXmvVJbRLdG82sH/Kn8EtW1VqWVA54AKf2h5k5BbnIbwF3h6w==}

  bowser@2.12.1:
    resolution: {integrity: sha512-z4rE2Gxh7tvshQ4hluIT7XcFrgLIQaw9X3A+kTTRdovCz5PMukm/0QC/BKSYPj3omF5Qfypn9O/c5kgpmvYUCw==}

  brace-expansion@1.1.12:
    resolution: {integrity: sha512-9T9UjW3r0UW5c1Q7GTwllptXwhvYmEzFhzMfZ9H7FQWt+uZePjZPjBP/W1ZEyZ1twGWom5/56TF4lPcqjnDHcg==}

  brace-expansion@2.0.2:
    resolution: {integrity: sha512-Jt0vHyM+jmUBqojB7E1NIYadt0vI0Qxjxd2TErW94wDz+E2LAm5vKMXXwg6ZZBTHPuUlDgQHKXvjGBdfcF1ZDQ==}

  braces@3.0.3:
    resolution: {integrity: sha512-yQbXgO/OSZVD2IsiLlro+7Hf6Q18EJrKSEsdoMzKePKXct3gvD8oLcOQdIzGupr5Fj+EDe8gO/lxc1BzfMpxvA==}
    engines: {node: '>=8'}

  browserslist@4.26.2:
    resolution: {integrity: sha512-ECFzp6uFOSB+dcZ5BK/IBaGWssbSYBHvuMeMt3MMFyhI0Z8SqGgEkBLARgpRH3hutIgPVsALcMwbDrJqPxQ65A==}
    engines: {node: ^6 || ^7 || ^8 || ^9 || ^10 || ^11 || ^12 || >=13.7}
    hasBin: true

  bs-logger@0.2.6:
    resolution: {integrity: sha512-pd8DCoxmbgc7hyPKOvxtqNcjYoOsABPQdcCUjGp3d42VR2CX1ORhk2A87oqqu5R1kk+76nsxZupkmyd+MVtCog==}
    engines: {node: '>= 6'}

  bser@2.1.1:
    resolution: {integrity: sha512-gQxTNE/GAfIIrmHLUE3oJyp5FO6HRBfhjnw4/wMmA63ZGDJnWBmgY/lyQBpnDUkGmAhbSe39tx2d/iTOAfglwQ==}

  buffer-equal-constant-time@1.0.1:
    resolution: {integrity: sha512-zRpUiDwd/xk6ADqPMATG8vc9VPrkck7T07OIx0gnjmJAnHnTVXNQG3vfvWNuiZIkwu9KrKdA1iJKfsfTVxE6NA==}

  buffer-from@1.1.2:
    resolution: {integrity: sha512-E+XQCRwSbaaiChtv6k6Dwgc+bx+Bs6vuKJHHl5kox/BaKbhiXzqQOwK4cO22yElGp2OCmjwVhT3HmxgyPGnJfQ==}

  buffer@5.7.1:
    resolution: {integrity: sha512-EHcyIPBQ4BSGlvjB16k5KgAJ27CIsHY/2JBmCRReo48y9rQ3MaUzWX3KVlBa4U7MyX02HdVj0K7C3WaB3ju7FQ==}

  buffer@6.0.3:
    resolution: {integrity: sha512-FTiCpNxtwiZZHEZbcbTIcZjERVICn9yq/pDFkTl95/AxzD1naBctN7YO68riM/gLSDY7sdrMby8hofADYuuqOA==}

  bullmq@5.59.0:
    resolution: {integrity: sha512-RmqUIvNKWQ5bTBnMo4ttCNqWs+IzTHfkRbPS95r8Ba2uCZQKe/xXbZbIiwx5FAMhckab03slIKKAYHto/M223Q==}

  c12@3.1.0:
    resolution: {integrity: sha512-uWoS8OU1MEIsOv8p/5a82c3H31LsWVR5qiyXVfBNOzfffjUWtPnhAb4BYI2uG2HfGmZmFjCtui5XNWaps+iFuw==}
    peerDependencies:
      magicast: ^0.3.5
    peerDependenciesMeta:
      magicast:
        optional: true

  cac@6.7.14:
    resolution: {integrity: sha512-b6Ilus+c3RrdDk+JhLKUAQfzzgLEPy6wcXqS7f/xe1EETvsDP6GORG7SFuOs6cID5YkqchW/LXZbX5bc8j7ZcQ==}
    engines: {node: '>=8'}

  call-bind-apply-helpers@1.0.2:
    resolution: {integrity: sha512-Sp1ablJ0ivDkSzjcaJdxEunN5/XvksFJ2sMBFfq6x0ryhQV/2b/KwFe21cMpmHtPOSij8K99/wSfoEuTObmuMQ==}
    engines: {node: '>= 0.4'}

  call-bind@1.0.8:
    resolution: {integrity: sha512-oKlSFMcMwpUg2ednkhQ454wfWiU/ul3CkJe/PEHcTKuiX6RpbehUiFMXu13HalGZxfUwCQzZG747YXBn1im9ww==}
    engines: {node: '>= 0.4'}

  call-bound@1.0.4:
    resolution: {integrity: sha512-+ys997U96po4Kx/ABpBCqhA9EuxJaQWDQg7295H4hBphv3IZg0boBKuwYpt4YXp6MZ5AmZQnU/tyMTlRpaSejg==}
    engines: {node: '>= 0.4'}

  callsites@3.1.0:
    resolution: {integrity: sha512-P8BjAsXvZS+VIDUI11hHCQEv74YT67YUi5JJFNWIqL235sBmjX4+qx9Muvls5ivyNENctx46xQLQ3aTuE7ssaQ==}
    engines: {node: '>=6'}

  camelcase@5.3.1:
    resolution: {integrity: sha512-L28STB170nwWS63UjtlEOE3dldQApaJXZkOI1uMFfzf3rRuPegHaHesyee+YxQ+W6SvRDQV6UrdOdRiR153wJg==}
    engines: {node: '>=6'}

  camelcase@6.3.0:
    resolution: {integrity: sha512-Gmy6FhYlCY7uOElZUSbxo2UCDH8owEk996gkbrpsgGtrJLM3J7jGxl9Ic7Qwwj4ivOE5AWZWRMecDdF7hqGjFA==}
    engines: {node: '>=10'}

  caniuse-lite@1.0.30001745:
    resolution: {integrity: sha512-ywt6i8FzvdgrrrGbr1jZVObnVv6adj+0if2/omv9cmR2oiZs30zL4DIyaptKcbOrBdOIc74QTMoJvSE2QHh5UQ==}

  chai@5.3.3:
    resolution: {integrity: sha512-4zNhdJD/iOjSH0A05ea+Ke6MU5mmpQcbQsSOkgdaUMJ9zTlDTD/GYlwohmIE2u0gaxHYiVHEn1Fw9mZ/ktJWgw==}
    engines: {node: '>=18'}

  chalk@4.1.2:
    resolution: {integrity: sha512-oKnbhFyRIXpUuez8iBMmyEa4nbj4IOQyuhc/wy9kY7/WVPcwIO9VA668Pu8RkO7+0G76SLROeyw9CpQ061i4mA==}
    engines: {node: '>=10'}

  chalk@5.6.2:
    resolution: {integrity: sha512-7NzBL0rN6fMUW+f7A6Io4h40qQlG+xGmtMxfbnH/K7TAtt8JQWVQK+6g0UXKMeVJoyV5EkkNsErQ8pVD3bLHbA==}
    engines: {node: ^12.17.0 || ^14.13 || >=16.0.0}

  char-regex@1.0.2:
    resolution: {integrity: sha512-kWWXztvZ5SBQV+eRgKFeh8q5sLuZY2+8WUIzlxWVTg+oGwY14qylx1KbKzHd8P6ZYkAg0xyIDU9JMHhyJMZ1jw==}
    engines: {node: '>=10'}

  chardet@0.7.0:
    resolution: {integrity: sha512-mT8iDcrh03qDGRRmoA2hmBJnxpllMR+0/0qlzjqZES6NdiWDcZkCNAk4rPFZ9Q85r27unkiNNg8ZOiwZXBHwcA==}

  check-error@2.1.1:
    resolution: {integrity: sha512-OAlb+T7V4Op9OwdkjmguYRqncdlx5JiofwOAUkmTF+jNdHwzTaTs4sRAGpzLF3oOz5xAyDGrPgeIDFQmDOTiJw==}
    engines: {node: '>= 16'}

  chokidar@3.6.0:
    resolution: {integrity: sha512-7VT13fmjotKpGipCW9JEQAusEPE+Ei8nl6/g4FBAmIm0GOOLMua9NDDo/DWp0ZAxCr3cPq5ZpBqmPAQgDda2Pw==}
    engines: {node: '>= 8.10.0'}

  chokidar@4.0.3:
    resolution: {integrity: sha512-Qgzu8kfBvo+cA4962jnP1KkS6Dop5NS6g7R5LFYJr4b8Ub94PPQXUksCw9PvXoeXPRRddRNC5C1JQUR2SMGtnA==}
    engines: {node: '>= 14.16.0'}

  chownr@3.0.0:
    resolution: {integrity: sha512-+IxzY9BZOQd/XuYPRmrvEVjF/nqj5kgT4kEq7VofrDoM1MxoRjEWkrCC3EtLi59TVawxTAn+orJwFQcrqEN1+g==}
    engines: {node: '>=18'}

  chrome-trace-event@1.0.4:
    resolution: {integrity: sha512-rNjApaLzuwaOTjCiT8lSDdGN1APCiqkChLMJxJPWLunPAt5fy8xgU9/jNOchV84wfIxrA0lRQB7oCT8jrn/wrQ==}
    engines: {node: '>=6.0'}

  ci-info@3.9.0:
    resolution: {integrity: sha512-NIxF55hv4nSqQswkAeiOi1r83xy8JldOFDTWiug55KBu9Jnblncd2U6ViHmYgHf01TPZS77NJBhBMKdWj9HQMQ==}
    engines: {node: '>=8'}

  citty@0.1.6:
    resolution: {integrity: sha512-tskPPKEs8D2KPafUypv2gxwJP8h/OaJmC82QQGGDQcHvXX43xF2VDACcJVmZ0EuSxkpO9Kc4MlrA3q0+FG58AQ==}

  cjs-module-lexer@1.4.3:
    resolution: {integrity: sha512-9z8TZaGM1pfswYeXrUpzPrkx8UnWYdhJclsiYMm6x/w5+nN+8Tf/LnAgfLGQCm59qAOxU8WwHEq2vNwF6i4j+Q==}

  cli-cursor@3.1.0:
    resolution: {integrity: sha512-I/zHAwsKf9FqGoXM4WWRACob9+SNukZTd94DWF57E4toouRulbCxcUh6RKUEOQlYTHJnzkPMySvPNaaSLNfLZw==}
    engines: {node: '>=8'}

  cli-spinners@2.9.2:
    resolution: {integrity: sha512-ywqV+5MmyL4E7ybXgKys4DugZbX0FC6LnwrhjuykIjnK9k8OQacQ7axGKnjDXWNhns0xot3bZI5h55H8yo9cJg==}
    engines: {node: '>=6'}

  cli-table3@0.6.5:
    resolution: {integrity: sha512-+W/5efTR7y5HRD7gACw9yQjqMVvEMLBHmboM/kPWam+H+Hmyrgjh6YncVKK122YZkXrLudzTuAukUw9FnMf7IQ==}
    engines: {node: 10.* || >= 12.*}

  cli-width@3.0.0:
    resolution: {integrity: sha512-FxqpkPPwu1HjuN93Omfm4h8uIanXofW0RxVEW3k5RKx+mJJYSthzNhp32Kzxxy3YAEZ/Dc/EWN1vZRY0+kOhbw==}
    engines: {node: '>= 10'}

  cli-width@4.1.0:
    resolution: {integrity: sha512-ouuZd4/dm2Sw5Gmqy6bGyNNNe1qt9RpmxveLSO7KcgsTnU7RXfsw+/bukWGo1abgBiMAic068rclZsO4IWmmxQ==}
    engines: {node: '>= 12'}

  client-only@0.0.1:
    resolution: {integrity: sha512-IV3Ou0jSMzZrd3pZ48nLkT9DA7Ag1pnPzaiQhpW7c3RbcqqzvzzVu+L8gfqMp/8IM2MQtSiqaCxrrcfu8I8rMA==}

  cliui@8.0.1:
    resolution: {integrity: sha512-BSeNnyus75C4//NQ9gQt1/csTXyo/8Sb+afLAkzAptFuMsod9HFokGNudZpi/oQV73hnVK+sR+5PVRMd+Dr7YQ==}
    engines: {node: '>=12'}

  clone@1.0.4:
    resolution: {integrity: sha512-JQHZ2QMW6l3aH/j6xCqQThY/9OH4D/9ls34cgkUBiEeocRTU04tHfKPBsUK1PqZCUQM7GiA0IIXJSuXHI64Kbg==}
    engines: {node: '>=0.8'}

  cluster-key-slot@1.1.2:
    resolution: {integrity: sha512-RMr0FhtfXemyinomL4hrWcYJxmX6deFdCxpJzhDttxgO1+bcCnkk+9drydLVDmAMG7NE6aN/fl4F7ucU/90gAA==}
    engines: {node: '>=0.10.0'}

  co@4.6.0:
    resolution: {integrity: sha512-QVb0dM5HvG+uaxitm8wONl7jltx8dqhfU33DcqtOZcLSVIKSDDLDi7+0LbAKiyI8hD9u42m2YxXSkMGWThaecQ==}
    engines: {iojs: '>= 1.0.0', node: '>= 0.12.0'}

  collect-v8-coverage@1.0.2:
    resolution: {integrity: sha512-lHl4d5/ONEbLlJvaJNtsF/Lz+WvB07u2ycqTYbdrq7UypDXailES4valYb2eWiJFxZlVmpGekfqoxQhzyFdT4Q==}

  color-convert@2.0.1:
    resolution: {integrity: sha512-RRECPsj7iu/xb5oKYcsFHSppFNnsj/52OVTRKb4zP5onXwVF3zVmmToNcOfGC+CRDpfK/U584fMg38ZHCaElKQ==}
    engines: {node: '>=7.0.0'}

  color-name@1.1.4:
    resolution: {integrity: sha512-dOy+3AuW3a2wNbZHIuMZpTcgjGuLU/uBL/ubcZF9OXbDo8ff4O8yVp5Bf0efS8uEoYo5q4Fx7dY9OgQGXgAsQA==}

  colorette@2.0.20:
    resolution: {integrity: sha512-IfEDxwoWIjkeXL1eXcDiow4UbKjhLdq6/EuSVR9GMN7KVH3r9gQ83e73hsz1Nd1T3ijd5xv1wcWRYO+D6kCI2w==}

  combined-stream@1.0.8:
    resolution: {integrity: sha512-FQN4MRfuJeHf7cBbBMJFXhKSDq+2kAArBlmRBvcvFE5BB1HZKXtSFASDhdlz9zOYwxh8lDdnvmMOe/+5cdoEdg==}
    engines: {node: '>= 0.8'}

  commander@2.20.3:
    resolution: {integrity: sha512-GpVkmM8vF2vQUkj2LvZmD35JxeJOLCwJ9cUkugyk2nuhbv3+mJvpLYYt+0+USMxE+oj+ey/lJEnhZw75x/OMcQ==}

  commander@4.1.1:
    resolution: {integrity: sha512-NOKm8xhkzAjzFx8B2v5OAHT+u5pRQc2UCa2Vq9jYL/31o2wi9mxBA7LIFs3sV5VSC49z6pEhfbMULvShKj26WA==}
    engines: {node: '>= 6'}

  comment-json@4.2.5:
    resolution: {integrity: sha512-bKw/r35jR3HGt5PEPm1ljsQQGyCrR8sFGNiN5L+ykDHdpO8Smxkrkla9Yi6NkQyUrb8V54PGhfMs6NrIwtxtdw==}
    engines: {node: '>= 6'}

  component-emitter@1.3.1:
    resolution: {integrity: sha512-T0+barUSQRTUQASh8bx02dl+DhF54GtIDY13Y3m9oWTklKbb3Wv974meRpeZ3lp1JpLVECWWNHC4vaG2XHXouQ==}

  concat-map@0.0.1:
    resolution: {integrity: sha512-/Srv4dswyQNBfohGpz9o6Yb3Gz3SrUDqBH5rTuhGR7ahtlbYKnVxw2bCFMRljaA7EXHaXZ8wsHdodFvbkhKmqg==}

  confbox@0.2.2:
    resolution: {integrity: sha512-1NB+BKqhtNipMsov4xI/NnhCKp9XG9NamYp5PVm9klAT0fsrNPjaFICsCFhNhwZJKNh7zB/3q8qXz0E9oaMNtQ==}

  consola@2.15.3:
    resolution: {integrity: sha512-9vAdYbHj6x2fLKC4+oPH0kFzY/orMZyG2Aj+kNylHxKGJ/Ed4dpNyAQYwJOdqO4zdM7XpVHmyejQDcQHrnuXbw==}

  consola@3.4.2:
    resolution: {integrity: sha512-5IKcdX0nnYavi6G7TtOhwkYzyjfJlatbjMjuLSfE2kYT5pMDOilZ4OvMhi637CcDICTmz3wARPoyhqyX1Y+XvA==}
    engines: {node: ^14.18.0 || >=16.10.0}

  content-disposition@0.5.4:
    resolution: {integrity: sha512-FveZTNuGw04cxlAiWbzi6zTAL/lhehaWbTtgluJh4/E95DqMwTmha3KZN1aAWA8cFIhHzMZUvLevkw5Rqk+tSQ==}
    engines: {node: '>= 0.6'}

  convert-source-map@2.0.0:
    resolution: {integrity: sha512-Kvp459HrV2FEJ1CAsi1Ku+MY3kasH19TFykTz2xWmMeq6bk2NU3XXvfJ+Q61m0xktWwt+1HSYf3JZsTms3aRJg==}

  cookie@0.7.2:
    resolution: {integrity: sha512-yki5XnKuf750l50uGTllt6kKILY4nQ1eNIQatoXEByZ5dWgnKqbnqmTrBE5B4N7lrMJKQ2ytWMiTO2o0v6Ew/w==}
    engines: {node: '>= 0.6'}

  cookie@1.0.2:
    resolution: {integrity: sha512-9Kr/j4O16ISv8zBBhJoi4bXOYNTkFLOqSL3UDB0njXxCXNezjeyVrJyGOWtgfs/q2km1gwBcfH8q1yEGoMYunA==}
    engines: {node: '>=18'}

  cookiejar@2.1.4:
    resolution: {integrity: sha512-LDx6oHrK+PhzLKJU9j5S7/Y3jM/mUHvD/DeI1WQmJn652iPC5Y4TBzC9l+5OMOXlyTTA+SmVUPm0HQUwpD5Jqw==}

  core-util-is@1.0.3:
    resolution: {integrity: sha512-ZQBvi1DcpJ4GDqanjucZ2Hj3wEO5pZDS89BWbkcrvdxksJorwUDDZamX9ldFkp9aw2lmBDLgkObEA4DWNJ9FYQ==}

  cosmiconfig@8.3.6:
    resolution: {integrity: sha512-kcZ6+W5QzcJ3P1Mt+83OUv/oHFqZHIx8DuxG6eZ5RGMERoLqp4BuGjhHLYGK+Kf5XVkQvqBSmAy/nGWN3qDgEA==}
    engines: {node: '>=14'}
    peerDependencies:
      typescript: '>=4.9.5'
    peerDependenciesMeta:
      typescript:
        optional: true

  create-jest@29.7.0:
    resolution: {integrity: sha512-Adz2bdH0Vq3F53KEMJOoftQFutWCukm6J24wbPWRO4k1kMY7gS7ds/uoJkNuV8wDCtWWnuwGcJwpWcih+zEW1Q==}
    engines: {node: ^14.15.0 || ^16.10.0 || >=18.0.0}
    hasBin: true

  create-require@1.1.1:
    resolution: {integrity: sha512-dcKFX3jn0MpIaXjisoRvexIJVEKzaq7z2rZKxf+MSr9TkdmHmsU4m2lcLojrj/FHl8mk5VxMmYA+ftRkP/3oKQ==}

  cron-parser@4.9.0:
    resolution: {integrity: sha512-p0SaNjrHOnQeR8/VnfGbmg9te2kfyYSQ7Sc/j/6DtPL3JQvKxmjO9TSjNFpujqV3vEYYBvNNvXSxzyksBWAx1Q==}
    engines: {node: '>=12.0.0'}

  cross-spawn@7.0.6:
    resolution: {integrity: sha512-uV2QOWP2nWzsy2aMp8aRibhi9dlzF5Hgh5SHaB9OiTGEyDTiJJyx0uy51QXdyWbtAHNua4XJzUKca3OzKUd3vA==}
    engines: {node: '>= 8'}

  css.escape@1.5.1:
    resolution: {integrity: sha512-YUifsXXuknHlUsmlgyY0PKzgPOr7/FjCePfHNt0jxm83wHZi44VDMQ7/fGNkjY3/jV1MC+1CmZbaHzugyeRtpg==}

  cssstyle@4.6.0:
    resolution: {integrity: sha512-2z+rWdzbbSZv6/rhtvzvqeZQHrBaqgogqt85sqFNbabZOuFbCVFb8kPeEtZjiKkbrm395irpNKiYeFeLiQnFPg==}
    engines: {node: '>=18'}

  csstype@3.1.3:
    resolution: {integrity: sha512-M1uQkMl8rQK/szD0LNhtqxIPLpimGm8sOBwU7lLnCpSbTyY3yeU1Vc7l4KT5zT4s/yOxHH5O7tIuuLOCnLADRw==}

  damerau-levenshtein@1.0.8:
    resolution: {integrity: sha512-sdQSFB7+llfUcQHUQO3+B8ERRj0Oa4w9POWMI/puGtuf7gFywGmkaLCElnudfTiKZV+NvHqL0ifzdrI8Ro7ESA==}

  data-uri-to-buffer@4.0.1:
    resolution: {integrity: sha512-0R9ikRb668HB7QDxT1vkpuUBtqc53YyAwMwGeUFKRojY/NWKvdZ+9UYtRfGmhqNbRkTSVpMbmyhXipFFv2cb/A==}
    engines: {node: '>= 12'}

  data-urls@5.0.0:
    resolution: {integrity: sha512-ZYP5VBHshaDAiVZxjbRVcFJpc+4xGgT0bK3vzy1HLN8jTO975HEbuYzZJcHoQEY5K1a0z8YayJkyVETa08eNTg==}
    engines: {node: '>=18'}

  data-view-buffer@1.0.2:
    resolution: {integrity: sha512-EmKO5V3OLXh1rtK2wgXRansaK1/mtVdTUEiEI0W8RkvgT05kfxaH29PliLnpLP73yYO6142Q72QNa8Wx/A5CqQ==}
    engines: {node: '>= 0.4'}

  data-view-byte-length@1.0.2:
    resolution: {integrity: sha512-tuhGbE6CfTM9+5ANGf+oQb72Ky/0+s3xKUpHvShfiz2RxMFgFPjsXuRLBVMtvMs15awe45SRb83D6wH4ew6wlQ==}
    engines: {node: '>= 0.4'}

  data-view-byte-offset@1.0.1:
    resolution: {integrity: sha512-BS8PfmtDGnrgYdOonGZQdLZslWIeCGFP9tpan0hi1Co2Zr2NKADsvGYA8XxuG/4UWgJ6Cjtv+YJnB6MM69QGlQ==}
    engines: {node: '>= 0.4'}

  dateformat@4.6.3:
    resolution: {integrity: sha512-2P0p0pFGzHS5EMnhdxQi7aJN+iMheud0UhG4dlE1DLAlvL8JHjJJTX/CSm4JXwV0Ka5nGk3zC5mcb5bUQUxxMA==}

  debug@3.2.7:
    resolution: {integrity: sha512-CFjzYYAi4ThfiQvizrFQevTTXHtnCqWfe7x1AhgEscTz6ZbLbfoLRLPugTQyBth6f8ZERVUSyWHFD/7Wu4t1XQ==}
    peerDependencies:
      supports-color: '*'
    peerDependenciesMeta:
      supports-color:
        optional: true

  debug@4.4.3:
    resolution: {integrity: sha512-RGwwWnwQvkVfavKVt22FGLw+xYSdzARwm0ru6DhTVA3umU5hZc28V3kO4stgYryrTlLpuvgI9GiijltAjNbcqA==}
    engines: {node: '>=6.0'}
    peerDependencies:
      supports-color: '*'
    peerDependenciesMeta:
      supports-color:
        optional: true

  decimal.js@10.6.0:
    resolution: {integrity: sha512-YpgQiITW3JXGntzdUmyUR1V812Hn8T1YVXhCu+wO3OpS4eU9l4YdD3qjyiKdV6mvV29zapkMeD390UVEf2lkUg==}

  dedent@1.7.0:
    resolution: {integrity: sha512-HGFtf8yhuhGhqO07SV79tRp+br4MnbdjeVxotpn1QBl30pcLLCQjX5b2295ll0fv8RKDKsmWYrl05usHM9CewQ==}
    peerDependencies:
      babel-plugin-macros: ^3.1.0
    peerDependenciesMeta:
      babel-plugin-macros:
        optional: true

  deep-eql@5.0.2:
    resolution: {integrity: sha512-h5k/5U50IJJFpzfL6nO9jaaumfjO/f2NjK/oYB2Djzm4p9L+3T9qWpZqZ2hAbLPuuYq9wrU08WQyBTL5GbPk5Q==}
    engines: {node: '>=6'}

  deep-is@0.1.4:
    resolution: {integrity: sha512-oIPzksmTg4/MriiaYGO+okXDT7ztn/w3Eptv/+gSIdMdKsJo0u4CfYNFJPy+4SKMuCqGw2wxnA+URMg3t8a/bQ==}

  deepmerge-ts@7.1.5:
    resolution: {integrity: sha512-HOJkrhaYsweh+W+e74Yn7YStZOilkoPb6fycpwNLKzSPtruFs48nYis0zy5yJz1+ktUhHxoRDJ27RQAWLIJVJw==}
    engines: {node: '>=16.0.0'}

  deepmerge@4.3.1:
    resolution: {integrity: sha512-3sUqbMEc77XqpdNO7FRyRog+eW3ph+GYCbj+rK+uYyRMuwsVy0rMiVtPn+QJlKFvWP/1PYpapqYn0Me2knFn+A==}
    engines: {node: '>=0.10.0'}

  defaults@1.0.4:
    resolution: {integrity: sha512-eFuaLoy/Rxalv2kr+lqMlUnrDWV+3j4pljOIJgLIhI058IQfWJ7vXhyEIHu+HtC738klGALYxOKDO0bQP3tg8A==}

  define-data-property@1.1.4:
    resolution: {integrity: sha512-rBMvIzlpA8v6E+SJZoo++HAYqsLrkg7MSfIinMPFhmkorw7X+dOXVJQs+QT69zGkzMyfDnIMN2Wid1+NbL3T+A==}
    engines: {node: '>= 0.4'}

  define-properties@1.2.1:
    resolution: {integrity: sha512-8QmQKqEASLd5nx0U1B1okLElbUuuttJ/AnYmRXbbbGDWh6uS208EjD4Xqq/I9wK7u0v6O08XhTWnt5XtEbR6Dg==}
    engines: {node: '>= 0.4'}

  defu@6.1.4:
    resolution: {integrity: sha512-mEQCMmwJu317oSz8CwdIOdwf3xMif1ttiM8LTufzc3g6kR+9Pe236twL8j3IYT1F7GfRgGcW6MWxzZjLIkuHIg==}

  delayed-stream@1.0.0:
    resolution: {integrity: sha512-ZySD7Nf91aLB0RxL4KGrKHBXl7Eds1DAmEdcoVawXnLD7SDhpNgtuII2aAkg7a7QS41jxPSZ17p4VdGnMHk3MQ==}
    engines: {node: '>=0.4.0'}

  denque@2.1.0:
    resolution: {integrity: sha512-HVQE3AAb/pxF8fQAoiqpvg9i3evqug3hoiwakOyZAwJm+6vZehbkYXZ0l4JxS+I3QxM97v5aaRNhj8v5oBhekw==}
    engines: {node: '>=0.10'}

  depd@2.0.0:
    resolution: {integrity: sha512-g7nH6P6dyDioJogAAGprGpCtVImJhpPk/roCzdb3fIh61/s/nPsfR6onyMwkCAR/OlC3yBC0lESvUoQEAssIrw==}
    engines: {node: '>= 0.8'}

  dequal@2.0.3:
    resolution: {integrity: sha512-0je+qPKHEMohvfRTCEo3CrPG6cAzAYgmzKyxRiYSSDkS6eGJdyVJm7WaYA5ECaAD9wLB2T4EEeymA5aFVcYXCA==}
    engines: {node: '>=6'}

  destr@2.0.5:
    resolution: {integrity: sha512-ugFTXCtDZunbzasqBxrK93Ik/DRYsO6S/fedkWEMKqt04xZ4csmnmwGDBAb07QWNaGMAmnTIemsYZCksjATwsA==}

  detect-libc@2.1.1:
    resolution: {integrity: sha512-ecqj/sy1jcK1uWrwpR67UhYrIFQ+5WlGxth34WquCbamhFA6hkkwiu37o6J5xCHdo1oixJRfVRw+ywV+Hq/0Aw==}
    engines: {node: '>=8'}

  detect-newline@3.1.0:
    resolution: {integrity: sha512-TLz+x/vEXm/Y7P7wn1EJFNLxYpUD4TgMosxY6fAVJUnJMbupHBOncxyWUG9OpTaH9EBD7uFI5LfEgmMOc54DsA==}
    engines: {node: '>=8'}

  dezalgo@1.0.4:
    resolution: {integrity: sha512-rXSP0bf+5n0Qonsb+SVVfNfIsimO4HEtmnIpPHY8Q1UCzKlQrDMfdobr8nJOOsRgWCyMRqeSBQzmWUMq7zvVig==}

  diff-sequences@29.6.3:
    resolution: {integrity: sha512-EjePK1srD3P08o2j4f0ExnylqRs5B9tJjcp9t1krH2qRi8CCdsYfwe9JgSLurFBWwq4uOlipzfk5fHNvwFKr8Q==}
    engines: {node: ^14.15.0 || ^16.10.0 || >=18.0.0}

  diff@4.0.2:
    resolution: {integrity: sha512-58lmxKSA4BNyLz+HHMUzlOEpg09FV+ev6ZMe3vJihgdxzgcwZ8VoEEPmALCZG9LmqfVoNMMKpttIYTVG6uDY7A==}
    engines: {node: '>=0.3.1'}

  doctrine@2.1.0:
    resolution: {integrity: sha512-35mSku4ZXK0vfCuHEDAwt55dg2jNajHZ1odvF+8SSr82EsZY4QmXfuWso8oEd8zRhVObSN18aM0CjSdoBX7zIw==}
    engines: {node: '>=0.10.0'}

  dom-accessibility-api@0.5.16:
    resolution: {integrity: sha512-X7BJ2yElsnOJ30pZF4uIIDfBEVgF4XEBxL9Bxhy6dnrm5hkzqmsWHGTiHqRiITNhMyFLyAiWndIJP7Z1NTteDg==}

  dom-accessibility-api@0.6.3:
    resolution: {integrity: sha512-7ZgogeTnjuHbo+ct10G9Ffp0mif17idi0IyWNVA/wcwcm7NPOD/WEHVP3n7n3MhXqxoIYm8d6MuZohYWIZ4T3w==}

  dotenv-expand@10.0.0:
    resolution: {integrity: sha512-GopVGCpVS1UKH75VKHGuQFqS1Gusej0z4FyQkPdwjil2gNIv+LNsqBlboOzpJFZKVT95GkCyWJbBSdFEFUWI2A==}
    engines: {node: '>=12'}

  dotenv@16.4.5:
    resolution: {integrity: sha512-ZmdL2rui+eB2YwhsWzjInR8LldtZHGDoQ1ugH85ppHKwpUHL7j7rN0Ti9NCnGiQbhaZ11FpR+7ao1dNsmduNUg==}
    engines: {node: '>=12'}

  dotenv@16.6.1:
    resolution: {integrity: sha512-uBq4egWHTcTt33a72vpSG0z3HnPuIl6NqYcTrKEg2azoEyl2hpW0zqlxysq2pK9HlDIHyHyakeYaYnSAwd8bow==}
    engines: {node: '>=12'}

  dunder-proto@1.0.1:
    resolution: {integrity: sha512-KIN/nDJBQRcXw0MLVhZE9iQHmG68qAVIBg9CqmUYjmQIhgij9U5MFvrqkUL5FbtyyzZuOeOt0zdeRe4UY7ct+A==}
    engines: {node: '>= 0.4'}

  eastasianwidth@0.2.0:
    resolution: {integrity: sha512-I88TYZWc9XiYHRQ4/3c5rjjfgkjhLyW2luGIheGERbNQ6OY7yTybanSpDXZa8y7VUP9YmDcYa+eyq4ca7iLqWA==}

  ecdsa-sig-formatter@1.0.11:
    resolution: {integrity: sha512-nagl3RYrbNv6kQkeJIpt6NJZy8twLB/2vtz6yN9Z4vRKHN4/QZJIEbqohALSgwKdnksuY3k5Addp5lg8sVoVcQ==}

  effect@3.16.12:
    resolution: {integrity: sha512-N39iBk0K71F9nb442TLbTkjl24FLUzuvx2i1I2RsEAQsdAdUTuUoW0vlfUXgkMTUOnYqKnWcFfqw4hK4Pw27hg==}

  electron-to-chromium@1.5.227:
    resolution: {integrity: sha512-ITxuoPfJu3lsNWUi2lBM2PaBPYgH3uqmxut5vmBxgYvyI4AlJ6P3Cai1O76mOrkJCBzq0IxWg/NtqOrpu/0gKA==}

  emittery@0.13.1:
    resolution: {integrity: sha512-DeWwawk6r5yR9jFgnDKYt4sLS0LmHJJi3ZOnb5/JdbYwj3nW+FxQnHIjhBKz8YLC7oRNPVM9NQ47I3CVx34eqQ==}
    engines: {node: '>=12'}

  emoji-regex@8.0.0:
    resolution: {integrity: sha512-MSjYzcWNOA0ewAHpz0MxpYFvwg6yjy1NG3xteoqz644VCo/RPgnr1/GGt+ic3iJTzQ8Eu3TdM14SawnVUmGE6A==}

  emoji-regex@9.2.2:
    resolution: {integrity: sha512-L18DaJsXSUk2+42pv8mLs5jJT2hqFkFE4j21wOmgbUqsZ2hL72NsUU785g9RXgo3s0ZNgVl42TiHp3ZtOv/Vyg==}

  empathic@2.0.0:
    resolution: {integrity: sha512-i6UzDscO/XfAcNYD75CfICkmfLedpyPDdozrLMmQc5ORaQcdMoc21OnlEylMIqI7U8eniKrPMxxtj8k0vhmJhA==}
    engines: {node: '>=14'}

  end-of-stream@1.4.5:
    resolution: {integrity: sha512-ooEGc6HP26xXq/N+GCGOT0JKCLDGrq2bQUZrQ7gyrJiZANJ/8YDTxTpQBXGMn+WbIQXNVpyWymm7KYVICQnyOg==}

  enhanced-resolve@5.18.3:
    resolution: {integrity: sha512-d4lC8xfavMeBjzGr2vECC3fsGXziXZQyJxD868h2M/mBI3PwAuODxAkLkq5HYuvrPYcUtiLzsTo8U3PgX3Ocww==}
    engines: {node: '>=10.13.0'}

  entities@6.0.1:
    resolution: {integrity: sha512-aN97NXWF6AWBTahfVOIrB/NShkzi5H7F9r1s9mD3cDj4Ko5f2qhhVoYMibXF7GlLveb/D2ioWay8lxI97Ven3g==}
    engines: {node: '>=0.12'}

  error-ex@1.3.4:
    resolution: {integrity: sha512-sqQamAnR14VgCr1A618A3sGrygcpK+HEbenA/HiEAkkUwcZIIB/tgWqHFxWgOyDh4nB4JCRimh79dR5Ywc9MDQ==}

  es-abstract@1.24.0:
    resolution: {integrity: sha512-WSzPgsdLtTcQwm4CROfS5ju2Wa1QQcVeT37jFjYzdFz1r9ahadC8B8/a4qxJxM+09F18iumCdRmlr96ZYkQvEg==}
    engines: {node: '>= 0.4'}

  es-define-property@1.0.1:
    resolution: {integrity: sha512-e3nRfgfUZ4rNGL232gUgX06QNyyez04KdjFrF+LTRoOXmrOgFKDg4BCdsjW8EnT69eqdYGmRpJwiPVYNrCaW3g==}
    engines: {node: '>= 0.4'}

  es-errors@1.3.0:
    resolution: {integrity: sha512-Zf5H2Kxt2xjTvbJvP2ZWLEICxA6j+hAmMzIlypy4xcBg1vKVnx89Wy0GbS+kf5cwCVFFzdCFh2XSCFNULS6csw==}
    engines: {node: '>= 0.4'}

  es-iterator-helpers@1.2.1:
    resolution: {integrity: sha512-uDn+FE1yrDzyC0pCo961B2IHbdM8y/ACZsKD4dG6WqrjV53BADjwa7D+1aom2rsNVfLyDgU/eigvlJGJ08OQ4w==}
    engines: {node: '>= 0.4'}

  es-module-lexer@1.7.0:
    resolution: {integrity: sha512-jEQoCwk8hyb2AZziIOLhDqpm5+2ww5uIE6lkO/6jcOCusfk6LhMHpXXfBLXTZ7Ydyt0j4VoUQv6uGNYbdW+kBA==}

  es-object-atoms@1.1.1:
    resolution: {integrity: sha512-FGgH2h8zKNim9ljj7dankFPcICIK9Cp5bm+c2gQSYePhpaG5+esrLODihIorn+Pe6FGJzWhXQotPv73jTaldXA==}
    engines: {node: '>= 0.4'}

  es-set-tostringtag@2.1.0:
    resolution: {integrity: sha512-j6vWzfrGVfyXxge+O0x5sh6cvxAog0a/4Rdd2K36zCMV5eJ+/+tOAngRO8cODMNWbVRdVlmGZQL2YS3yR8bIUA==}
    engines: {node: '>= 0.4'}

  es-shim-unscopables@1.1.0:
    resolution: {integrity: sha512-d9T8ucsEhh8Bi1woXCf+TIKDIROLG5WCkxg8geBCbvk22kzwC5G2OnXVMO6FUsvQlgUUXQ2itephWDLqDzbeCw==}
    engines: {node: '>= 0.4'}

  es-to-primitive@1.3.0:
    resolution: {integrity: sha512-w+5mJ3GuFL+NjVtJlvydShqE1eN3h3PbI7/5LAsYJP/2qtuMXjfL2LpHSRqo4b4eSF5K/DH1JXKUAHSB2UW50g==}
    engines: {node: '>= 0.4'}

  esbuild@0.21.5:
    resolution: {integrity: sha512-mg3OPMV4hXywwpoDxu3Qda5xCKQi+vCTZq8S9J/EpkhB2HzKXq4SNFZE3+NK93JYxc8VMSep+lOUSC/RVKaBqw==}
    engines: {node: '>=12'}
    hasBin: true

  esbuild@0.25.10:
    resolution: {integrity: sha512-9RiGKvCwaqxO2owP61uQ4BgNborAQskMR6QusfWzQqv7AZOg5oGehdY2pRJMTKuwxd1IDBP4rSbI5lHzU7SMsQ==}
    engines: {node: '>=18'}
    hasBin: true

  escalade@3.2.0:
    resolution: {integrity: sha512-WUj2qlxaQtO4g6Pq5c29GTcWGDyd8itL8zTlipgECz3JesAiiOKotd8JU6otB3PACgG6xkJUyVhboMS+bje/jA==}
    engines: {node: '>=6'}

  escape-html@1.0.3:
    resolution: {integrity: sha512-NiSupZ4OeuGwr68lGIeym/ksIZMJodUGOSCZ/FSnTxcrekbvqrgdUxlJOMpijaKZVjAJrWrGs/6Jy8OMuyj9ow==}

  escape-string-regexp@1.0.5:
    resolution: {integrity: sha512-vbRorB5FUQWvla16U8R/qgaFIya2qGzwDrNmCZuYKrbdSUMG6I1ZCGQRefkRVhuOkIGVne7BQ35DSfo1qvJqFg==}
    engines: {node: '>=0.8.0'}

  escape-string-regexp@2.0.0:
    resolution: {integrity: sha512-UpzcLCXolUWcNu5HtVMHYdXJjArjsF9C0aNnquZYY4uW/Vu0miy5YoWvbV345HauVvcAUnpRuhMMcqTcGOY2+w==}
    engines: {node: '>=8'}

  escape-string-regexp@4.0.0:
    resolution: {integrity: sha512-TtpcNJ3XAzx3Gq8sWRzJaVajRs0uVxA2YAkdb1jm2YkPz4G6egUFAyA3n5vtEIZefPk5Wa4UXbKuS5fKkJWdgA==}
    engines: {node: '>=10'}

  eslint-config-next@15.5.4:
    resolution: {integrity: sha512-BzgVVuT3kfJes8i2GHenC1SRJ+W3BTML11lAOYFOOPzrk2xp66jBOAGEFRw+3LkYCln5UzvFsLhojrshb5Zfaw==}
    peerDependencies:
      eslint: ^7.23.0 || ^8.0.0 || ^9.0.0
      typescript: '>=3.3.1'
    peerDependenciesMeta:
      typescript:
        optional: true

  eslint-import-resolver-node@0.3.9:
    resolution: {integrity: sha512-WFj2isz22JahUv+B788TlO3N6zL3nNJGU8CcZbPZvVEkBPaJdCV4vy5wyghty5ROFbCRnm132v8BScu5/1BQ8g==}

  eslint-import-resolver-typescript@3.10.1:
    resolution: {integrity: sha512-A1rHYb06zjMGAxdLSkN2fXPBwuSaQ0iO5M/hdyS0Ajj1VBaRp0sPD3dn1FhME3c/JluGFbwSxyCfqdSbtQLAHQ==}
    engines: {node: ^14.18.0 || >=16.0.0}
    peerDependencies:
      eslint: '*'
      eslint-plugin-import: '*'
      eslint-plugin-import-x: '*'
    peerDependenciesMeta:
      eslint-plugin-import:
        optional: true
      eslint-plugin-import-x:
        optional: true

  eslint-module-utils@2.12.1:
    resolution: {integrity: sha512-L8jSWTze7K2mTg0vos/RuLRS5soomksDPoJLXIslC7c8Wmut3bx7CPpJijDcBZtxQ5lrbUdM+s0OlNbz0DCDNw==}
    engines: {node: '>=4'}
    peerDependencies:
      '@typescript-eslint/parser': '*'
      eslint: '*'
      eslint-import-resolver-node: '*'
      eslint-import-resolver-typescript: '*'
      eslint-import-resolver-webpack: '*'
    peerDependenciesMeta:
      '@typescript-eslint/parser':
        optional: true
      eslint:
        optional: true
      eslint-import-resolver-node:
        optional: true
      eslint-import-resolver-typescript:
        optional: true
      eslint-import-resolver-webpack:
        optional: true

  eslint-plugin-import@2.32.0:
    resolution: {integrity: sha512-whOE1HFo/qJDyX4SnXzP4N6zOWn79WhnCUY/iDR0mPfQZO8wcYE4JClzI2oZrhBnnMUCBCHZhO6VQyoBU95mZA==}
    engines: {node: '>=4'}
    peerDependencies:
      '@typescript-eslint/parser': '*'
      eslint: ^2 || ^3 || ^4 || ^5 || ^6 || ^7.2.0 || ^8 || ^9
    peerDependenciesMeta:
      '@typescript-eslint/parser':
        optional: true

  eslint-plugin-jsx-a11y@6.10.2:
    resolution: {integrity: sha512-scB3nz4WmG75pV8+3eRUQOHZlNSUhFNq37xnpgRkCCELU3XMvXAxLk1eqWWyE22Ki4Q01Fnsw9BA3cJHDPgn2Q==}
    engines: {node: '>=4.0'}
    peerDependencies:
      eslint: ^3 || ^4 || ^5 || ^6 || ^7 || ^8 || ^9

  eslint-plugin-react-hooks@5.2.0:
    resolution: {integrity: sha512-+f15FfK64YQwZdJNELETdn5ibXEUQmW1DZL6KXhNnc2heoy/sg9VJJeT7n8TlMWouzWqSWavFkIhHyIbIAEapg==}
    engines: {node: '>=10'}
    peerDependencies:
      eslint: ^3.0.0 || ^4.0.0 || ^5.0.0 || ^6.0.0 || ^7.0.0 || ^8.0.0-0 || ^9.0.0

  eslint-plugin-react@7.37.5:
    resolution: {integrity: sha512-Qteup0SqU15kdocexFNAJMvCJEfa2xUKNV4CC1xsVMrIIqEy3SQ/rqyxCWNzfrd3/ldy6HMlD2e0JDVpDg2qIA==}
    engines: {node: '>=4'}
    peerDependencies:
      eslint: ^3 || ^4 || ^5 || ^6 || ^7 || ^8 || ^9.7

  eslint-scope@5.1.1:
    resolution: {integrity: sha512-2NxwbF/hZ0KpepYN0cNbo+FN6XoK7GaHlQhgx/hIZl6Va0bF45RQOOwhLIy8lQDbuCiadSLCBnH2CFYquit5bw==}
    engines: {node: '>=8.0.0'}

  eslint-scope@8.4.0:
    resolution: {integrity: sha512-sNXOfKCn74rt8RICKMvJS7XKV/Xk9kA7DyJr8mJik3S7Cwgy3qlkkmyS2uQB3jiJg6VNdZd/pDBJu0nvG2NlTg==}
    engines: {node: ^18.18.0 || ^20.9.0 || >=21.1.0}

  eslint-visitor-keys@3.4.3:
    resolution: {integrity: sha512-wpc+LXeiyiisxPlEkUzU6svyS1frIO3Mgxj1fdy7Pm8Ygzguax2N3Fa/D/ag1WqbOprdI+uY6wMUl8/a2G+iag==}
    engines: {node: ^12.22.0 || ^14.17.0 || >=16.0.0}

  eslint-visitor-keys@4.2.1:
    resolution: {integrity: sha512-Uhdk5sfqcee/9H/rCOJikYz67o0a2Tw2hGRPOG2Y1R2dg7brRe1uG0yaNQDHu+TO/uQPF/5eCapvYSmHUjt7JQ==}
    engines: {node: ^18.18.0 || ^20.9.0 || >=21.1.0}

  eslint@9.36.0:
    resolution: {integrity: sha512-hB4FIzXovouYzwzECDcUkJ4OcfOEkXTv2zRY6B9bkwjx/cprAq0uvm1nl7zvQ0/TsUk0zQiN4uPfJpB9m+rPMQ==}
    engines: {node: ^18.18.0 || ^20.9.0 || >=21.1.0}
    hasBin: true
    peerDependencies:
      jiti: '*'
    peerDependenciesMeta:
      jiti:
        optional: true

  espree@10.4.0:
    resolution: {integrity: sha512-j6PAQ2uUr79PZhBjP5C5fhl8e39FmRnOjsD5lGnWrFU8i2G776tBK7+nP8KuQUTTyAZUwfQqXAgrVH5MbH9CYQ==}
    engines: {node: ^18.18.0 || ^20.9.0 || >=21.1.0}

  esprima@4.0.1:
    resolution: {integrity: sha512-eGuFFw7Upda+g4p+QHvnW0RyTX/SVeJBDM/gCtMARO0cLuT2HcEKnTPvhjV6aGeqrCB/sbNop0Kszm0jsaWU4A==}
    engines: {node: '>=4'}
    hasBin: true

  esquery@1.6.0:
    resolution: {integrity: sha512-ca9pw9fomFcKPvFLXhBKUK90ZvGibiGOvRJNbjljY7s7uq/5YO4BOzcYtJqExdx99rF6aAcnRxHmcUHcz6sQsg==}
    engines: {node: '>=0.10'}

  esrecurse@4.3.0:
    resolution: {integrity: sha512-KmfKL3b6G+RXvP8N1vr3Tq1kL/oCFgn2NYXEtqP8/L3pKapUA4G8cFVaoF3SU323CD4XypR/ffioHmkti6/Tag==}
    engines: {node: '>=4.0'}

  estraverse@4.3.0:
    resolution: {integrity: sha512-39nnKffWz8xN1BU/2c79n9nB9HDzo0niYUqx6xyqUnyoAnQyyWpOTdZEeiCch8BBu515t4wp9ZmgVfVhn9EBpw==}
    engines: {node: '>=4.0'}

  estraverse@5.3.0:
    resolution: {integrity: sha512-MMdARuVEQziNTeJD8DgMqmhwR11BRQ/cBP+pLtYdSTnf3MIO8fFeiINEbX36ZdNlfU/7A9f3gUw49B3oQsvwBA==}
    engines: {node: '>=4.0'}

  estree-walker@3.0.3:
    resolution: {integrity: sha512-7RUKfXgSMMkzt6ZuXmqapOurLGPPfgj6l9uRZ7lRGolvk0y2yocc35LdcxKC5PQZdn2DMqioAQ2NoWcrTKmm6g==}

  esutils@2.0.3:
    resolution: {integrity: sha512-kVscqXk4OCp68SZ0dkgEKVi6/8ij300KBWTJq32P/dYeWTSwK41WyTxalN1eRmA5Z9UU/LX9D7FWSmV9SAYx6g==}
    engines: {node: '>=0.10.0'}

  event-target-shim@5.0.1:
    resolution: {integrity: sha512-i/2XbnSz/uxRCU6+NdVJgKWDTM427+MqYbkQzD321DuCQJUqOuJKIA0IM2+W2xtYHdKOmZ4dR6fExsd4SXL+WQ==}
    engines: {node: '>=6'}

  eventemitter3@5.0.1:
    resolution: {integrity: sha512-GWkBvjiSZK87ELrYOSESUYeVIc9mvLLf/nXalMOS5dYrgZq9o5OVkbZAVM06CVxYsCwH9BDZFPlQTlPA1j4ahA==}

  events@3.3.0:
    resolution: {integrity: sha512-mQw+2fkQbALzQ7V0MY0IqdnXNOeTtP4r0lN9z7AAawCXgqea7bDii20AYrIBrFd/Hx0M2Ocz6S111CaFkUcb0Q==}
    engines: {node: '>=0.8.x'}

  execa@5.1.1:
    resolution: {integrity: sha512-8uSpZZocAZRBAPIEINJj3Lo9HyGitllczc27Eh5YYojjMFMn8yHMDMaUHE2Jqfq05D/wucwI4JGURyXt1vchyg==}
    engines: {node: '>=10'}

  exit@0.1.2:
    resolution: {integrity: sha512-Zk/eNKV2zbjpKzrsQ+n1G6poVbErQxJ0LBOJXaKZ1EViLzH+hrLu9cdXI4zw9dBQJslwBEpbQ2P1oS7nDxs6jQ==}
    engines: {node: '>= 0.8.0'}

  expect-type@1.2.2:
    resolution: {integrity: sha512-JhFGDVJ7tmDJItKhYgJCGLOWjuK9vPxiXoUFLwLDc99NlmklilbiQJwoctZtt13+xMw91MCk/REan6MWHqDjyA==}
    engines: {node: '>=12.0.0'}

  expect@29.7.0:
    resolution: {integrity: sha512-2Zks0hf1VLFYI1kbh0I5jP3KHHyCHpkfyHBzsSXRFgl/Bg9mWYfMW8oD+PdMPlEwy5HNsR9JutYy6pMeOh61nw==}
    engines: {node: ^14.15.0 || ^16.10.0 || >=18.0.0}

  exsolve@1.0.7:
    resolution: {integrity: sha512-VO5fQUzZtI6C+vx4w/4BWJpg3s/5l+6pRQEHzFRM8WFi4XffSP1Z+4qi7GbjWbvRQEbdIco5mIMq+zX4rPuLrw==}

  external-editor@3.1.0:
    resolution: {integrity: sha512-hMQ4CX1p1izmuLYyZqLMO/qGNw10wSv9QDCPfzXfyFrOaCSSoRfqE1Kf1s5an66J5JZC62NewG+mK49jOCtQew==}
    engines: {node: '>=4'}

  fast-check@3.23.2:
    resolution: {integrity: sha512-h5+1OzzfCC3Ef7VbtKdcv7zsstUQwUDlYpUTvjeUsJAssPgLn7QzbboPtL5ro04Mq0rPOsMzl7q5hIbRs2wD1A==}
    engines: {node: '>=8.0.0'}

  fast-content-type-parse@1.1.0:
    resolution: {integrity: sha512-fBHHqSTFLVnR61C+gltJuE5GkVQMV0S2nqUO8TJ+5Z3qAKG8vAx4FKai1s5jq/inV1+sREynIWSuQ6HgoSXpDQ==}

  fast-copy@3.0.2:
    resolution: {integrity: sha512-dl0O9Vhju8IrcLndv2eU4ldt1ftXMqqfgN4H1cpmGV7P6jeB9FwpN9a2c8DPGE1Ys88rNUJVYDHq73CGAGOPfQ==}

  fast-decode-uri-component@1.0.1:
    resolution: {integrity: sha512-WKgKWg5eUxvRZGwW8FvfbaH7AXSh2cL+3j5fMGzUMCxWBJ3dV3a7Wz8y2f/uQ0e3B6WmodD3oS54jTQ9HVTIIg==}

  fast-deep-equal@3.1.3:
    resolution: {integrity: sha512-f3qQ9oQy9j2AhBe/H9VC91wLmKBCCU/gDOnKNAYG5hswO7BLKj09Hc5HYNz9cGI++xlpDCIgDaitVs03ATR84Q==}

  fast-glob@3.3.1:
    resolution: {integrity: sha512-kNFPyjhh5cKjrUltxs+wFx+ZkbRaxxmZ+X0ZU31SOsxCEtP9VPgtq2teZw1DebupL5GmDaNQ6yKMMVcM41iqDg==}
    engines: {node: '>=8.6.0'}

  fast-glob@3.3.3:
    resolution: {integrity: sha512-7MptL8U0cqcFdzIzwOTHoilX9x5BrNqye7Z/LuC7kCMRio1EMSyqRK3BEAUD7sXRq4iT4AzTVuZdhgQ2TCvYLg==}
    engines: {node: '>=8.6.0'}

  fast-json-stable-stringify@2.1.0:
    resolution: {integrity: sha512-lhd/wF+Lk98HZoTCtlVraHtfh5XYijIjalXck7saUtuanSDyLMxnHhSXEDJqHxD7msR8D0uCmqlkwjCV8xvwHw==}

  fast-json-stringify@5.16.1:
    resolution: {integrity: sha512-KAdnLvy1yu/XrRtP+LJnxbBGrhN+xXu+gt3EUvZhYGKCr3lFHq/7UFJHHFgmJKoqlh6B40bZLEv7w46B0mqn1g==}

  fast-json-stringify@6.1.1:
    resolution: {integrity: sha512-DbgptncYEXZqDUOEl4krff4mUiVrTZZVI7BBrQR/T3BqMj/eM1flTC1Uk2uUoLcWCxjT95xKulV/Lc6hhOZsBQ==}

  fast-levenshtein@2.0.6:
    resolution: {integrity: sha512-DCXu6Ifhqcks7TZKY3Hxp3y6qphY5SJZmrWMDrKcERSOXWQdMhU9Ig/PYrzyw/ul9jOIyh0N4M0tbC5hodg8dw==}

  fast-querystring@1.1.2:
    resolution: {integrity: sha512-g6KuKWmFXc0fID8WWH0jit4g0AGBoJhCkJMb1RmbsSEUNvQ+ZC8D6CUZ+GtF8nMzSPXnhiePyyqqipzNNEnHjg==}

  fast-safe-stringify@2.1.1:
    resolution: {integrity: sha512-W+KJc2dmILlPplD/H4K9l9LcAHAfPtP6BY84uVLXQ6Evcz9Lcg33Y2z1IVblT6xdY54PXYVHEv+0Wpq8Io6zkA==}

  fast-uri@2.4.0:
    resolution: {integrity: sha512-ypuAmmMKInk5q7XcepxlnUWDLWv4GFtaJqAzWKqn62IpQ3pejtr5dTVbt3vwqVaMKmkNR55sTT+CqUKIaT21BA==}

  fast-uri@3.1.0:
    resolution: {integrity: sha512-iPeeDKJSWf4IEOasVVrknXpaBV0IApz/gp7S2bb7Z4Lljbl2MGJRqInZiUrQwV16cpzw/D3S5j5Julj/gT52AA==}

  fast-xml-parser@5.2.5:
    resolution: {integrity: sha512-pfX9uG9Ki0yekDHx2SiuRIyFdyAr1kMIMitPvb0YBo8SUfKvia7w7FIyd/l6av85pFYRhZscS75MwMnbvY+hcQ==}
    hasBin: true

  fastify-plugin@4.5.1:
    resolution: {integrity: sha512-stRHYGeuqpEZTL1Ef0Ovr2ltazUT9g844X5z/zEBFLG8RYlpDiOCIG+ATvYEp+/zmc7sN29mcIMp8gvYplYPIQ==}

  fastify@4.28.1:
    resolution: {integrity: sha512-kFWUtpNr4i7t5vY2EJPCN2KgMVpuqfU4NjnJNCgiNB900oiDeYqaNDRcAfeBbOF5hGixixxcKnOU4KN9z6QncQ==}

  fastify@5.6.1:
    resolution: {integrity: sha512-WjjlOciBF0K8pDUPZoGPhqhKrQJ02I8DKaDIfO51EL0kbSMwQFl85cRwhOvmSDWoukNOdTo27gLN549pLCcH7Q==}

  fastq@1.19.1:
    resolution: {integrity: sha512-GwLTyxkCXjXbxqIhTsMI2Nui8huMPtnxg7krajPJAjnEG/iiOS7i+zCtWGZR9G0NBKbXKh6X9m9UIsYX/N6vvQ==}

  fb-watchman@2.0.2:
    resolution: {integrity: sha512-p5161BqbuCaSnB8jIbzQHOlpgsPmK5rJVDfDKO91Axs5NC1uu3HRQm6wt9cd9/+GtQQIO53JdGXXoyDpTAsgYA==}

  fdir@6.5.0:
    resolution: {integrity: sha512-tIbYtZbucOs0BRGqPJkshJUYdL+SDH7dVM8gjy+ERp3WAUjLEFJE+02kanyHtwjWOnwrKYBiwAmM0p4kLJAnXg==}
    engines: {node: '>=12.0.0'}
    peerDependencies:
      picomatch: ^3 || ^4
    peerDependenciesMeta:
      picomatch:
        optional: true

  fetch-blob@3.2.0:
    resolution: {integrity: sha512-7yAQpD2UMJzLi1Dqv7qFYnPbaPx7ZfFK6PiIxQ4PfkGPyNyl2Ugx+a/umUonmKqjhM4DnfbMvdX6otXq83soQQ==}
    engines: {node: ^12.20 || >= 14.13}

  fflate@0.8.2:
    resolution: {integrity: sha512-cPJU47OaAoCbg0pBvzsgpTPhmhqI5eJjh/JIu8tPj5q+T7iLvW/JAYUqmE7KOB4R1ZyEhzBaIQpQpardBF5z8A==}

  figures@3.2.0:
    resolution: {integrity: sha512-yaduQFRKLXYOGgEn6AZau90j3ggSOyiqXU0F9JZfeXYhNa+Jk4X+s45A2zg5jns87GAFa34BBm2kXw4XpNcbdg==}
    engines: {node: '>=8'}

  file-entry-cache@8.0.0:
    resolution: {integrity: sha512-XXTUwCvisa5oacNGRP9SfNtYBNAMi+RPwBFmblZEF7N7swHYQS6/Zfk7SRwx4D5j3CH211YNRco1DEMNVfZCnQ==}
    engines: {node: '>=16.0.0'}

  file-type@20.4.1:
    resolution: {integrity: sha512-hw9gNZXUfZ02Jo0uafWLaFVPter5/k2rfcrjFJJHX/77xtSDOfJuEFb6oKlFV86FLP1SuyHMW1PSk0U9M5tKkQ==}
    engines: {node: '>=18'}

  fill-range@7.1.1:
    resolution: {integrity: sha512-YsGpe3WHLK8ZYi4tWDg2Jy3ebRz2rXowDxnld4bkQB00cc/1Zw9AWnC0i9ztDJitivtQvaI9KaLyKrc+hBW0yg==}
    engines: {node: '>=8'}

  find-my-way@8.2.2:
    resolution: {integrity: sha512-Dobi7gcTEq8yszimcfp/R7+owiT4WncAJ7VTTgFH1jYJ5GaG1FbhjwDG820hptN0QDFvzVY3RfCzdInvGPGzjA==}
    engines: {node: '>=14'}

  find-my-way@9.3.0:
    resolution: {integrity: sha512-eRoFWQw+Yv2tuYlK2pjFS2jGXSxSppAs3hSQjfxVKxM5amECzIgYYc1FEI8ZmhSh/Ig+FrKEz43NLRKJjYCZVg==}
    engines: {node: '>=20'}

  find-up@4.1.0:
    resolution: {integrity: sha512-PpOwAdQ/YlXQ2vj8a3h8IipDuYRi3wceVQQGYWxNINccq40Anw7BlsEXCMbt1Zt+OLA6Fq9suIpIWD0OsnISlw==}
    engines: {node: '>=8'}

  find-up@5.0.0:
    resolution: {integrity: sha512-78/PXT1wlLLDgTzDs7sjq9hzz0vXD+zn+7wypEe4fXQxCmdmqfGsEPQxmiCSQI3ajFV91bVSsvNtrJRiW6nGng==}
    engines: {node: '>=10'}

  flat-cache@4.0.1:
    resolution: {integrity: sha512-f7ccFPK3SXFHpx15UIGyRJ/FJQctuKZ0zVuN3frBo4HnK3cay9VEW0R6yPYFHC0AgqhukPzKjq22t5DmAyqGyw==}
    engines: {node: '>=16'}

  flatted@3.3.3:
    resolution: {integrity: sha512-GX+ysw4PBCz0PzosHDepZGANEuFCMLrnRTiEy9McGjmkCQYwRq4A/X786G/fjM/+OjsWSU1ZrY5qyARZmO/uwg==}

  for-each@0.3.5:
    resolution: {integrity: sha512-dKx12eRCVIzqCxFGplyFKJMPvLEWgmNtUrpTiJIR5u97zEhRG8ySrtboPHZXx7daLxQVrl643cTzbab2tkQjxg==}
    engines: {node: '>= 0.4'}

  foreground-child@3.3.1:
    resolution: {integrity: sha512-gIXjKqtFuWEgzFRJA9WCQeSJLZDjgJUOMCMzxtvFq/37KojM1BFGufqsCy0r4qSQmYLsZYMeyRqzIWOMup03sw==}
    engines: {node: '>=14'}

  fork-ts-checker-webpack-plugin@9.0.2:
    resolution: {integrity: sha512-Uochze2R8peoN1XqlSi/rGUkDQpRogtLFocP9+PGu68zk1BDAKXfdeCdyVZpgTk8V8WFVQXdEz426VKjXLO1Gg==}
    engines: {node: '>=12.13.0', yarn: '>=1.0.0'}
    peerDependencies:
      typescript: '>3.6.0'
      webpack: ^5.11.0

  form-data@4.0.4:
    resolution: {integrity: sha512-KrGhL9Q4zjj0kiUt5OO4Mr/A/jlI2jDYs5eHBpYHPcBEVSiipAvn2Ko2HnPe20rmcuuvMHNdZFp+4IlGTMF0Ow==}
    engines: {node: '>= 6'}

  formdata-polyfill@4.0.10:
    resolution: {integrity: sha512-buewHzMvYL29jdeQTVILecSaZKnt/RJWjoZCF5OW60Z67/GmSLBkOFM7qh1PI3zFNtJbaZL5eQu1vLfazOwj4g==}
    engines: {node: '>=12.20.0'}

  formidable@3.5.4:
    resolution: {integrity: sha512-YikH+7CUTOtP44ZTnUhR7Ic2UASBPOqmaRkRKxRbywPTe5VxF7RRCck4af9wutiZ/QKM5nME9Bie2fFaPz5Gug==}
    engines: {node: '>=14.0.0'}

  forwarded@0.2.0:
    resolution: {integrity: sha512-buRG0fpBtRHSTCOASe6hD258tEubFoRLb4ZNA6NxMVHNw2gOcwHo9wyablzMzOA5z9xA9L1KNjk/Nt6MT9aYow==}
    engines: {node: '>= 0.6'}

  fraction.js@4.3.7:
    resolution: {integrity: sha512-ZsDfxO51wGAXREY55a7la9LScWpwv9RxIrYABrlvOFBlH/ShPnrtsXeuUIfXKKOVicNxQ+o8JTbJvjS4M89yew==}

  fs-extra@10.1.0:
    resolution: {integrity: sha512-oRXApq54ETRj4eMiFzGnHWGy+zo5raudjuxN0b8H7s/RU2oW0Wvsx9O0ACRN/kRq9E8Vu/ReskGB5o3ji+FzHQ==}
    engines: {node: '>=12'}

  fs-monkey@1.1.0:
    resolution: {integrity: sha512-QMUezzXWII9EV5aTFXW1UBVUO77wYPpjqIF8/AviUCThNeSYZykpoTixUeaNNBwmCev0AMDWMAni+f8Hxb1IFw==}

  fs.realpath@1.0.0:
    resolution: {integrity: sha512-OO0pH2lK6a0hZnAdau5ItzHPI6pUlvI7jMVnxUQRtw4owF2wk8lOSabtGDCTP4Ggrg2MbGnWO9X8K1t4+fGMDw==}

  fsevents@2.3.3:
    resolution: {integrity: sha512-5xoDfX+fL7faATnagmWPpbFtwh/R77WmMMqqHGS65C3vvB0YHrgF+B1YmZ3441tMj5n63k0212XNoJwzlhffQw==}
    engines: {node: ^8.16.0 || ^10.6.0 || >=11.0.0}
    os: [darwin]

  function-bind@1.1.2:
    resolution: {integrity: sha512-7XHNxH7qX9xG5mIwxkhumTox/MIRNcOgDrxWsMt2pAr23WHp6MrRlN7FBSFpCpr+oVO0F744iUgR82nJMfG2SA==}

  function.prototype.name@1.1.8:
    resolution: {integrity: sha512-e5iwyodOHhbMr/yNrc7fDYG4qlbIvI5gajyzPnb5TCwyhjApznQh1BMFou9b30SevY43gCJKXycoCBjMbsuW0Q==}
    engines: {node: '>= 0.4'}

  functions-have-names@1.2.3:
    resolution: {integrity: sha512-xckBUXyTIqT97tq2x2AMb+g163b5JFysYk0x4qxNFwbfQkmNZoiRHb6sPzI9/QV33WeuvVYBUIiD4NzNIyqaRQ==}

  generator-function@2.0.0:
    resolution: {integrity: sha512-xPypGGincdfyl/AiSGa7GjXLkvld9V7GjZlowup9SHIJnQnHLFiLODCd/DqKOp0PBagbHJ68r1KJI9Mut7m4sA==}
    engines: {node: '>= 0.4'}

  gensync@1.0.0-beta.2:
    resolution: {integrity: sha512-3hN7NaskYvMDLQY55gnW3NQ+mesEAepTqlg+VEbj7zzqEMBVNhzcGYYeqFo/TlYz6eQiFcp1HcsCZO+nGgS8zg==}
    engines: {node: '>=6.9.0'}

  get-caller-file@2.0.5:
    resolution: {integrity: sha512-DyFP3BM/3YHTQOCUL/w0OZHR0lpKeGrxotcHWcqNEdnltqFwXVfhEBQ94eIo34AfQpo0rGki4cyIiftY06h2Fg==}
    engines: {node: 6.* || 8.* || >= 10.*}

  get-intrinsic@1.3.0:
    resolution: {integrity: sha512-9fSjSaos/fRIVIp+xSJlE6lfwhES7LNtKaCBIamHsjr2na1BiABJPo0mOjjz8GJDURarmCPGqaiVg5mfjb98CQ==}
    engines: {node: '>= 0.4'}

  get-package-type@0.1.0:
    resolution: {integrity: sha512-pjzuKtY64GYfWizNAJ0fr9VqttZkNiK2iS430LtIHzjBEr6bX8Am2zm4sW4Ro5wjWW5cAlRL1qAMTcXbjNAO2Q==}
    engines: {node: '>=8.0.0'}

  get-proto@1.0.1:
    resolution: {integrity: sha512-sTSfBjoXBp89JvIKIefqw7U2CCebsc74kiY6awiGogKtoSGbgjYE/G/+l9sF3MWFPNc9IcoOC4ODfKHfxFmp0g==}
    engines: {node: '>= 0.4'}

  get-stream@6.0.1:
    resolution: {integrity: sha512-ts6Wi+2j3jQjqi70w5AlN8DFnkSwC+MqmxEzdEALB2qXZYV3X/b1CTfgPLGJNMeAWxdPfU8FO1ms3NUfaHCPYg==}
    engines: {node: '>=10'}

  get-symbol-description@1.1.0:
    resolution: {integrity: sha512-w9UMqWwJxHNOvoNzSJ2oPF5wvYcvP7jUvYzhp67yEhTi17ZDBBC1z9pTdGuzjD+EFIqLSYRweZjqfiPzQ06Ebg==}
    engines: {node: '>= 0.4'}

  get-tsconfig@4.10.1:
    resolution: {integrity: sha512-auHyJ4AgMz7vgS8Hp3N6HXSmlMdUyhSUrfBF16w153rxtLIEOE+HGqaBppczZvnHLqQJfiHotCYpNhl0lUROFQ==}

  giget@2.0.0:
    resolution: {integrity: sha512-L5bGsVkxJbJgdnwyuheIunkGatUF/zssUoxxjACCseZYAVbaqdh9Tsmmlkl8vYan09H7sbvKt4pS8GqKLBrEzA==}
    hasBin: true

  glob-parent@5.1.2:
    resolution: {integrity: sha512-AOIgSQCepiJYwP3ARnGx+5VnTu2HBYdzbGP45eLw1vr3zB3vZLeyed1sC9hnbcOc9/SrMyM5RPQrkGz4aS9Zow==}
    engines: {node: '>= 6'}

  glob-parent@6.0.2:
    resolution: {integrity: sha512-XxwI8EOhVQgWp6iDL+3b0r86f4d6AX6zSU55HfB4ydCEuXLXc5FcYeOu+nnGftS4TEju/11rt4KJPTMgbfmv4A==}
    engines: {node: '>=10.13.0'}

  glob-to-regexp@0.4.1:
    resolution: {integrity: sha512-lkX1HJXwyMcprw/5YUZc2s7DrpAiHB21/V+E1rHUrVNokkvB6bqMzT0VfV6/86ZNabt1k14YOIaT7nDvOX3Iiw==}

  glob@10.4.5:
    resolution: {integrity: sha512-7Bv8RF0k6xjo7d4A/PxYLbUCfb6c+Vpd2/mB2yRDlew7Jb5hEXiCD9ibfO7wpk8i4sevK6DFny9h7EYbM3/sHg==}
    hasBin: true

  glob@7.2.3:
    resolution: {integrity: sha512-nFR0zLpU2YCaRxwoCJvL6UvCH2JFyFVIvwTLsIf21AuHlMskA1hhTdk+LlYJtOlYt9v6dvszD2BGRqBL+iQK9Q==}
    deprecated: Glob versions prior to v9 are no longer supported

  globals@14.0.0:
    resolution: {integrity: sha512-oahGvuMGQlPw/ivIYBjVSrWAfWLBeku5tpPE2fOPLi+WHffIWbuh2tCjhyQhTBPMf5E9jDEH4FOmTYgYwbKwtQ==}
    engines: {node: '>=18'}

  globalthis@1.0.4:
    resolution: {integrity: sha512-DpLKbNU4WylpxJykQujfCcwYWiV/Jhm50Goo0wrVILAv5jOr9d+H+UR3PhSCD2rCCEIg0uc+G+muBTwD54JhDQ==}
    engines: {node: '>= 0.4'}

  gopd@1.2.0:
    resolution: {integrity: sha512-ZUKRh6/kUFoAiTAtTYPZJ3hw9wNxx+BIBOijnlG9PnrJsCcSjs1wyyD6vJpaYtgnzDrKYRSqf3OO6Rfa93xsRg==}
    engines: {node: '>= 0.4'}

  graceful-fs@4.2.11:
    resolution: {integrity: sha512-RbJ5/jmFcNNCcDV5o9eTnBLJ/HszWV0P73bc+Ff4nS/rJj+YaS6IGyiOL0VoBYX+l1Wrl3k63h/KrH+nhJ0XvQ==}

  graphemer@1.4.0:
    resolution: {integrity: sha512-EtKwoO6kxCL9WO5xipiHTZlSzBm7WLT627TqC/uVRd0HKmq8NXyebnNYxDoBi7wt8eTWrUrKXCOVaFq9x1kgag==}

  handlebars@4.7.8:
    resolution: {integrity: sha512-vafaFqs8MZkRrSX7sFVUdo3ap/eNiLnb4IakshzvP56X5Nr1iGKAIqdX6tMlm6HcNRIkr6AxO5jFEoJzzpT8aQ==}
    engines: {node: '>=0.4.7'}
    hasBin: true

  has-bigints@1.1.0:
    resolution: {integrity: sha512-R3pbpkcIqv2Pm3dUwgjclDRVmWpTJW2DcMzcIhEXEx1oh/CEMObMm3KLmRJOdvhM7o4uQBnwr8pzRK2sJWIqfg==}
    engines: {node: '>= 0.4'}

  has-flag@4.0.0:
    resolution: {integrity: sha512-EykJT/Q1KjTWctppgIAgfSO0tKVuZUjhgMr17kqTumMl6Afv3EISleU7qZUzoXDFTAHTDC4NOoG/ZxU3EvlMPQ==}
    engines: {node: '>=8'}

  has-own-prop@2.0.0:
    resolution: {integrity: sha512-Pq0h+hvsVm6dDEa8x82GnLSYHOzNDt7f0ddFa3FqcQlgzEiptPqL+XrOJNavjOzSYiYWIrgeVYYgGlLmnxwilQ==}
    engines: {node: '>=8'}

  has-property-descriptors@1.0.2:
    resolution: {integrity: sha512-55JNKuIW+vq4Ke1BjOTjM2YctQIvCT7GFzHwmfZPGo5wnrgkid0YQtnAleFSqumZm4az3n2BS+erby5ipJdgrg==}

  has-proto@1.2.0:
    resolution: {integrity: sha512-KIL7eQPfHQRC8+XluaIw7BHUwwqL19bQn4hzNgdr+1wXoU0KKj6rufu47lhY7KbJR2C6T6+PfyN0Ea7wkSS+qQ==}
    engines: {node: '>= 0.4'}

  has-symbols@1.1.0:
    resolution: {integrity: sha512-1cDNdwJ2Jaohmb3sg4OmKaMBwuC48sYni5HUw2DvsC8LjGTLK9h+eb1X6RyuOHe4hT0ULCW68iomhjUoKUqlPQ==}
    engines: {node: '>= 0.4'}

  has-tostringtag@1.0.2:
    resolution: {integrity: sha512-NqADB8VjPFLM2V0VvHUewwwsw0ZWBaIdgo+ieHtK3hasLz4qeCRjYcqfB6AQrBggRKppKF8L52/VqdVsO47Dlw==}
    engines: {node: '>= 0.4'}

  hasown@2.0.2:
    resolution: {integrity: sha512-0hJU9SCPvmMzIBdZFqNPXWa6dqh7WdH0cII9y+CyS8rG3nL48Bclra9HmKhVVUHyPWNH5Y7xDwAB7bfgSjkUMQ==}
    engines: {node: '>= 0.4'}

  help-me@5.0.0:
    resolution: {integrity: sha512-7xgomUX6ADmcYzFik0HzAxh/73YlKR9bmFzf51CZwR+b6YtzU2m0u49hQCqV6SvlqIqsaxovfwdvbnsw3b/zpg==}

  html-encoding-sniffer@4.0.0:
    resolution: {integrity: sha512-Y22oTqIU4uuPgEemfz7NDJz6OeKf12Lsu+QC+s3BVpda64lTiMYCyGwg5ki4vFxkMwQdeZDl2adZoqUgdFuTgQ==}
    engines: {node: '>=18'}

  html-escaper@2.0.2:
    resolution: {integrity: sha512-H2iMtd0I4Mt5eYiapRdIDjp+XzelXQ0tFE4JS7YFwFevXXMmOp9myNrUvCg0D6ws8iqkRPBfKHgbwig1SmlLfg==}

  http-errors@2.0.0:
    resolution: {integrity: sha512-FtwrG/euBzaEjYeRqOgly7G0qviiXoJWnvEH2Z1plBdXgbyjv34pHTSb9zoeHMyDy33+DWy5Wt9Wo+TURtOYSQ==}
    engines: {node: '>= 0.8'}

  http-proxy-agent@7.0.2:
    resolution: {integrity: sha512-T1gkAiYYDWYx3V5Bmyu7HcfcvL7mUrTWiM6yOfa3PIphViJ/gFPbvidQ+veqSOHci/PxBcDabeUNCzpOODJZig==}
    engines: {node: '>= 14'}

  https-proxy-agent@7.0.6:
    resolution: {integrity: sha512-vK9P5/iUfdl95AI+JVyUuIcVtd4ofvtrOr3HNtM2yxC9bnMbEdp3x01OhQNnjb8IJYi38VlTE3mBXwcfvywuSw==}
    engines: {node: '>= 14'}

  human-signals@2.1.0:
    resolution: {integrity: sha512-B4FFZ6q/T2jhhksgkbEW3HBvWIfDW85snkQgawt07S7J5QXTk6BkNV+0yAeZrM5QpMAdYlocGoljn0sJ/WQkFw==}
    engines: {node: '>=10.17.0'}

  iconv-lite@0.4.24:
    resolution: {integrity: sha512-v3MXnZAcvnywkTUEZomIActle7RXXeedOR31wwl7VlyoXO4Qi9arvSenNQWne1TcRwhCL1HwLI21bEqdpj8/rA==}
    engines: {node: '>=0.10.0'}

  iconv-lite@0.6.3:
    resolution: {integrity: sha512-4fCk79wshMdzMp2rH06qWrJE4iolqLhCUH+OiuIgU++RB0+94NlDL81atO7GX55uUKueo0txHNtvEyI6D7WdMw==}
    engines: {node: '>=0.10.0'}

  ieee754@1.2.1:
    resolution: {integrity: sha512-dcyqhDvX1C46lXZcVqCpK+FtMRQVdIMN6/Df5js2zouUsqG7I6sFxitIC+7KYK29KdXOLHdu9zL4sFnoVQnqaA==}

  ignore@5.3.2:
    resolution: {integrity: sha512-hsBTNUqQTDwkWtcdYI2i06Y/nUBEsNEDJKjWdigLvegy8kDuJAS8uRlpkkcQpyEXL0Z/pjDy5HBmMjRCJ2gq+g==}
    engines: {node: '>= 4'}

  ignore@7.0.5:
    resolution: {integrity: sha512-Hs59xBNfUIunMFgWAbGX5cq6893IbWg4KnrjbYwX3tx0ztorVgTDA6B2sxf8ejHJ4wz8BqGUMYlnzNBer5NvGg==}
    engines: {node: '>= 4'}

  import-fresh@3.3.1:
    resolution: {integrity: sha512-TR3KfrTZTYLPB6jUjfx6MF9WcWrHL9su5TObK4ZkYgBdWKPOFoSoQIdEuTuR82pmtxH2spWG9h6etwfr1pLBqQ==}
    engines: {node: '>=6'}

  import-local@3.2.0:
    resolution: {integrity: sha512-2SPlun1JUPWoM6t3F0dw0FkCF/jWY8kttcY4f599GLTSjh2OCuuhdTkJQsEcZzBqbXZGKMK2OqW1oZsjtf/gQA==}
    engines: {node: '>=8'}
    hasBin: true

  imurmurhash@0.1.4:
    resolution: {integrity: sha512-JmXMZ6wuvDmLiHEml9ykzqO6lwFbof0GG4IkcGaENdCRDDmMVnny7s5HsIgHCbaq0w2MyPhDqkhTUgS2LU2PHA==}
    engines: {node: '>=0.8.19'}

  indent-string@4.0.0:
    resolution: {integrity: sha512-EdDDZu4A2OyIK7Lr/2zG+w5jmbuk1DVBnEwREQvBzspBJkCEbRa8GxU1lghYcaGJCnRWibjDXlq779X1/y5xwg==}
    engines: {node: '>=8'}

  inflight@1.0.6:
    resolution: {integrity: sha512-k92I/b08q4wvFscXCLvqfsHCrjrF7yiXsQuIVvVE7N82W3+aqpzuUdBbfhWcy/FZR3/4IgflMgKLOsvPDrGCJA==}
    deprecated: This module is not supported, and leaks memory. Do not use it. Check out lru-cache if you want a good and tested way to coalesce async requests by a key value, which is much more comprehensive and powerful.

  inherits@2.0.4:
    resolution: {integrity: sha512-k/vGaX4/Yla3WzyMCvTQOXYeIHvqOKtnqBduzTHpzpQZzAskKMhZ2K+EnBiSM9zGSoIFeMpXKxa4dYeZIQqewQ==}

  inquirer@8.2.6:
    resolution: {integrity: sha512-M1WuAmb7pn9zdFRtQYk26ZBoY043Sse0wVDdk4Bppr+JOXyQYybdtvK+l9wUibhtjdjvtoiNy8tk+EgsYIUqKg==}
    engines: {node: '>=12.0.0'}

  inquirer@9.2.15:
    resolution: {integrity: sha512-vI2w4zl/mDluHt9YEQ/543VTCwPKWiHzKtm9dM2V0NdFcqEexDAjUHzO1oA60HRNaVifGXXM1tRRNluLVHa0Kg==}
    engines: {node: '>=18'}

  internal-slot@1.1.0:
    resolution: {integrity: sha512-4gd7VpWNQNB4UKKCFFVcp1AVv+FMOgs9NKzjHKusc8jTMhd5eL1NqQqOpE0KzMds804/yHlglp3uxgluOqAPLw==}
    engines: {node: '>= 0.4'}

  ioredis@5.8.0:
    resolution: {integrity: sha512-AUXbKn9gvo9hHKvk6LbZJQSKn/qIfkWXrnsyL9Yrf+oeXmla9Nmf6XEumOddyhM8neynpK5oAV6r9r99KBuwzA==}
    engines: {node: '>=12.22.0'}

  ipaddr.js@1.9.1:
    resolution: {integrity: sha512-0KI/607xoxSToH7GjN1FfSbLoU0+btTicjsQSWQlh/hZykN8KpmMf7uYwPW3R+akZ6R/w18ZlXSHBYXiYUPO3g==}
    engines: {node: '>= 0.10'}

  ipaddr.js@2.2.0:
    resolution: {integrity: sha512-Ag3wB2o37wslZS19hZqorUnrnzSkpOVy+IiiDEiTqNubEYpYuHWIf6K4psgN2ZWKExS4xhVCrRVfb/wfW8fWJA==}
    engines: {node: '>= 10'}

  is-array-buffer@3.0.5:
    resolution: {integrity: sha512-DDfANUiiG2wC1qawP66qlTugJeL5HyzMpfr8lLK+jMQirGzNod0B12cFB/9q838Ru27sBwfw78/rdoU7RERz6A==}
    engines: {node: '>= 0.4'}

  is-arrayish@0.2.1:
    resolution: {integrity: sha512-zz06S8t0ozoDXMG+ube26zeCTNXcKIPJZJi8hBrF4idCLms4CG9QtK7qBl1boi5ODzFpjswb5JPmHCbMpjaYzg==}

  is-async-function@2.1.1:
    resolution: {integrity: sha512-9dgM/cZBnNvjzaMYHVoxxfPj2QXt22Ev7SuuPrs+xav0ukGB0S6d4ydZdEiM48kLx5kDV+QBPrpVnFyefL8kkQ==}
    engines: {node: '>= 0.4'}

  is-bigint@1.1.0:
    resolution: {integrity: sha512-n4ZT37wG78iz03xPRKJrHTdZbe3IicyucEtdRsV5yglwc3GyUfbAfpSeD0FJ41NbUNSt5wbhqfp1fS+BgnvDFQ==}
    engines: {node: '>= 0.4'}

  is-binary-path@2.1.0:
    resolution: {integrity: sha512-ZMERYes6pDydyuGidse7OsHxtbI7WVeUEozgR/g7rd0xUimYNlvZRE/K2MgZTjWy725IfelLeVcEM97mmtRGXw==}
    engines: {node: '>=8'}

  is-boolean-object@1.2.2:
    resolution: {integrity: sha512-wa56o2/ElJMYqjCjGkXri7it5FbebW5usLw/nPmCMs5DeZ7eziSYZhSmPRn0txqeW4LnAmQQU7FgqLpsEFKM4A==}
    engines: {node: '>= 0.4'}

  is-bun-module@2.0.0:
    resolution: {integrity: sha512-gNCGbnnnnFAUGKeZ9PdbyeGYJqewpmc2aKHUEMO5nQPWU9lOmv7jcmQIv+qHD8fXW6W7qfuCwX4rY9LNRjXrkQ==}

  is-callable@1.2.7:
    resolution: {integrity: sha512-1BC0BVFhS/p0qtw6enp8e+8OD0UrK0oFLztSjNzhcKA3WDuJxxAPXzPuPtKkjEY9UUoEWlX/8fgKeu2S8i9JTA==}
    engines: {node: '>= 0.4'}

  is-core-module@2.16.1:
    resolution: {integrity: sha512-UfoeMA6fIJ8wTYFEUjelnaGI67v6+N7qXJEvQuIGa99l4xsCruSYOVSQ0uPANn4dAzm8lkYPaKLrrijLq7x23w==}
    engines: {node: '>= 0.4'}

  is-data-view@1.0.2:
    resolution: {integrity: sha512-RKtWF8pGmS87i2D6gqQu/l7EYRlVdfzemCJN/P3UOs//x1QE7mfhvzHIApBTRf7axvT6DMGwSwBXYCT0nfB9xw==}
    engines: {node: '>= 0.4'}

  is-date-object@1.1.0:
    resolution: {integrity: sha512-PwwhEakHVKTdRNVOw+/Gyh0+MzlCl4R6qKvkhuvLtPMggI1WAHt9sOwZxQLSGpUaDnrdyDsomoRgNnCfKNSXXg==}
    engines: {node: '>= 0.4'}

  is-extglob@2.1.1:
    resolution: {integrity: sha512-SbKbANkN603Vi4jEZv49LeVJMn4yGwsbzZworEoyEiutsN3nJYdbO36zfhGJ6QEDpOZIFkDtnq5JRxmvl3jsoQ==}
    engines: {node: '>=0.10.0'}

  is-finalizationregistry@1.1.1:
    resolution: {integrity: sha512-1pC6N8qWJbWoPtEjgcL2xyhQOP491EQjeUo3qTKcmV8YSDDJrOepfG8pcC7h/QgnQHYSv0mJ3Z/ZWxmatVrysg==}
    engines: {node: '>= 0.4'}

  is-fullwidth-code-point@3.0.0:
    resolution: {integrity: sha512-zymm5+u+sCsSWyD9qNaejV3DFvhCKclKdizYaJUuHA83RLjb7nSuGnddCHGv0hk+KY7BMAlsWeK4Ueg6EV6XQg==}
    engines: {node: '>=8'}

  is-generator-fn@2.1.0:
    resolution: {integrity: sha512-cTIB4yPYL/Grw0EaSzASzg6bBy9gqCofvWN8okThAYIxKJZC+udlRAmGbM0XLeniEJSs8uEgHPGuHSe1XsOLSQ==}
    engines: {node: '>=6'}

  is-generator-function@1.1.1:
    resolution: {integrity: sha512-Gn8BWUdrTzf9XUJAvqIYP7QnSC3mKs8QjQdGdJ7HmBemzZo14wj/OVmmAwgxDX/7WhFEjboybL4VhXGIQYPlOA==}
    engines: {node: '>= 0.4'}

  is-glob@4.0.3:
    resolution: {integrity: sha512-xelSayHH36ZgE7ZWhli7pW34hNbNl8Ojv5KVmkJD4hBdD3th8Tfk9vYasLM+mXWOZhFkgZfxhLSnrwRr4elSSg==}
    engines: {node: '>=0.10.0'}

  is-interactive@1.0.0:
    resolution: {integrity: sha512-2HvIEKRoqS62guEC+qBjpvRubdX910WCMuJTZ+I9yvqKU2/12eSL549HMwtabb4oupdj2sMP50k+XJfB/8JE6w==}
    engines: {node: '>=8'}

  is-map@2.0.3:
    resolution: {integrity: sha512-1Qed0/Hr2m+YqxnM09CjA2d/i6YZNfF6R2oRAOj36eUdS6qIV/huPJNSEpKbupewFs+ZsJlxsjjPbc0/afW6Lw==}
    engines: {node: '>= 0.4'}

  is-negative-zero@2.0.3:
    resolution: {integrity: sha512-5KoIu2Ngpyek75jXodFvnafB6DJgr3u8uuK0LEZJjrU19DrMD3EVERaR8sjz8CCGgpZvxPl9SuE1GMVPFHx1mw==}
    engines: {node: '>= 0.4'}

  is-number-object@1.1.1:
    resolution: {integrity: sha512-lZhclumE1G6VYD8VHe35wFaIif+CTy5SJIi5+3y4psDgWu4wPDoBhF8NxUOinEc7pHgiTsT6MaBb92rKhhD+Xw==}
    engines: {node: '>= 0.4'}

  is-number@7.0.0:
    resolution: {integrity: sha512-41Cifkg6e8TylSpdtTpeLVMqvSBEVzTttHvERD741+pnZ8ANv0004MRL43QKPDlK9cGvNp6NZWZUBlbGXYxxng==}
    engines: {node: '>=0.12.0'}

  is-potential-custom-element-name@1.0.1:
    resolution: {integrity: sha512-bCYeRA2rVibKZd+s2625gGnGF/t7DSqDs4dP7CrLA1m7jKWz6pps0LpYLJN8Q64HtmPKJ1hrN3nzPNKFEKOUiQ==}

  is-regex@1.2.1:
    resolution: {integrity: sha512-MjYsKHO5O7mCsmRGxWcLWheFqN9DJ/2TmngvjKXihe6efViPqc274+Fx/4fYj/r03+ESvBdTXK0V6tA3rgez1g==}
    engines: {node: '>= 0.4'}

  is-set@2.0.3:
    resolution: {integrity: sha512-iPAjerrse27/ygGLxw+EBR9agv9Y6uLeYVJMu+QNCoouJ1/1ri0mGrcWpfCqFZuzzx3WjtwxG098X+n4OuRkPg==}
    engines: {node: '>= 0.4'}

  is-shared-array-buffer@1.0.4:
    resolution: {integrity: sha512-ISWac8drv4ZGfwKl5slpHG9OwPNty4jOWPRIhBpxOoD+hqITiwuipOQ2bNthAzwA3B4fIjO4Nln74N0S9byq8A==}
    engines: {node: '>= 0.4'}

  is-stream@2.0.1:
    resolution: {integrity: sha512-hFoiJiTl63nn+kstHGBtewWSKnQLpyb155KHheA1l39uvtO9nWIop1p3udqPcUd/xbF1VLMO4n7OI6p7RbngDg==}
    engines: {node: '>=8'}

  is-string@1.1.1:
    resolution: {integrity: sha512-BtEeSsoaQjlSPBemMQIrY1MY0uM6vnS1g5fmufYOtnxLGUZM2178PKbhsk7Ffv58IX+ZtcvoGwccYsh0PglkAA==}
    engines: {node: '>= 0.4'}

  is-symbol@1.1.1:
    resolution: {integrity: sha512-9gGx6GTtCQM73BgmHQXfDmLtfjjTUDSyoxTCbp5WtoixAhfgsDirWIcVQ/IHpvI5Vgd5i/J5F7B9cN/WlVbC/w==}
    engines: {node: '>= 0.4'}

  is-typed-array@1.1.15:
    resolution: {integrity: sha512-p3EcsicXjit7SaskXHs1hA91QxgTw46Fv6EFKKGS5DRFLD8yKnohjF3hxoju94b/OcMZoQukzpPpBE9uLVKzgQ==}
    engines: {node: '>= 0.4'}

  is-unicode-supported@0.1.0:
    resolution: {integrity: sha512-knxG2q4UC3u8stRGyAVJCOdxFmv5DZiRcdlIaAQXAbSfJya+OhopNotLQrstBhququ4ZpuKbDc/8S6mgXgPFPw==}
    engines: {node: '>=10'}

  is-weakmap@2.0.2:
    resolution: {integrity: sha512-K5pXYOm9wqY1RgjpL3YTkF39tni1XajUIkawTLUo9EZEVUFga5gSQJF8nNS7ZwJQ02y+1YCNYcMh+HIf1ZqE+w==}
    engines: {node: '>= 0.4'}

  is-weakref@1.1.1:
    resolution: {integrity: sha512-6i9mGWSlqzNMEqpCp93KwRS1uUOodk2OJ6b+sq7ZPDSy2WuI5NFIxp/254TytR8ftefexkWn5xNiHUNpPOfSew==}
    engines: {node: '>= 0.4'}

  is-weakset@2.0.4:
    resolution: {integrity: sha512-mfcwb6IzQyOKTs84CQMrOwW4gQcaTOAWJ0zzJCl2WSPDrWk/OzDaImWFH3djXhb24g4eudZfLRozAvPGw4d9hQ==}
    engines: {node: '>= 0.4'}

  isarray@2.0.5:
    resolution: {integrity: sha512-xHjhDr3cNBK0BzdUJSPXZntQUx/mwMS5Rw4A7lPJ90XGAO6ISP/ePDNuo0vhqOZU+UD5JoodwCAAoZQd3FeAKw==}

  isexe@2.0.0:
    resolution: {integrity: sha512-RHxMLp9lnKHGHRng9QFhRCMbYAcVpn69smSGcq3f36xjgVVWThj4qqLbTLlq7Ssj8B+fIQ1EuCEGI2lKsyQeIw==}

  istanbul-lib-coverage@3.2.2:
    resolution: {integrity: sha512-O8dpsF+r0WV/8MNRKfnmrtCWhuKjxrq2w+jpzBL5UZKTi2LeVWnWOmWRxFlesJONmc+wLAGvKQZEOanko0LFTg==}
    engines: {node: '>=8'}

  istanbul-lib-instrument@5.2.1:
    resolution: {integrity: sha512-pzqtp31nLv/XFOzXGuvhCb8qhjmTVo5vjVk19XE4CRlSWz0KoeJ3bw9XsA7nOp9YBf4qHjwBxkDzKcME/J29Yg==}
    engines: {node: '>=8'}

  istanbul-lib-instrument@6.0.3:
    resolution: {integrity: sha512-Vtgk7L/R2JHyyGW07spoFlB8/lpjiOLTjMdms6AFMraYt3BaJauod/NGrfnVG/y4Ix1JEuMRPDPEj2ua+zz1/Q==}
    engines: {node: '>=10'}

  istanbul-lib-report@3.0.1:
    resolution: {integrity: sha512-GCfE1mtsHGOELCU8e/Z7YWzpmybrx/+dSTfLrvY8qRmaY6zXTKWn6WQIjaAFw069icm6GVMNkgu0NzI4iPZUNw==}
    engines: {node: '>=10'}

  istanbul-lib-source-maps@4.0.1:
    resolution: {integrity: sha512-n3s8EwkdFIJCG3BPKBYvskgXGoy88ARzvegkitk60NxRdwltLOTaH7CUiMRXvwYorl0Q712iEjcWB+fK/MrWVw==}
    engines: {node: '>=10'}

  istanbul-reports@3.2.0:
    resolution: {integrity: sha512-HGYWWS/ehqTV3xN10i23tkPkpH46MLCIMFNCaaKNavAXTF1RkqxawEPtnjnGZ6XKSInBKkiOA5BKS+aZiY3AvA==}
    engines: {node: '>=8'}

  iterare@1.2.1:
    resolution: {integrity: sha512-RKYVTCjAnRthyJes037NX/IiqeidgN1xc3j1RjFfECFp28A1GVwK9nA+i0rJPaHqSZwygLzRnFlzUuHFoWWy+Q==}
    engines: {node: '>=6'}

  iterator.prototype@1.1.5:
    resolution: {integrity: sha512-H0dkQoCa3b2VEeKQBOxFph+JAbcrQdE7KC0UkqwpLmv2EC4P41QXP+rqo9wYodACiG5/WM5s9oDApTU8utwj9g==}
    engines: {node: '>= 0.4'}

  jackspeak@3.4.3:
    resolution: {integrity: sha512-OGlZQpz2yfahA/Rd1Y8Cd9SIEsqvXkLVoSw/cgwhnhFMDbsQFeZYoJJ7bIZBS9BcamUW96asq/npPWugM+RQBw==}

  jest-changed-files@29.7.0:
    resolution: {integrity: sha512-fEArFiwf1BpQ+4bXSprcDc3/x4HSzL4al2tozwVpDFpsxALjLYdyiIK4e5Vz66GQJIbXJ82+35PtysofptNX2w==}
    engines: {node: ^14.15.0 || ^16.10.0 || >=18.0.0}

  jest-circus@29.7.0:
    resolution: {integrity: sha512-3E1nCMgipcTkCocFwM90XXQab9bS+GMsjdpmPrlelaxwD93Ad8iVEjX/vvHPdLPnFf+L40u+5+iutRdA1N9myw==}
    engines: {node: ^14.15.0 || ^16.10.0 || >=18.0.0}

  jest-cli@29.7.0:
    resolution: {integrity: sha512-OVVobw2IubN/GSYsxETi+gOe7Ka59EFMR/twOU3Jb2GnKKeMGJB5SGUUrEz3SFVmJASUdZUzy83sLNNQ2gZslg==}
    engines: {node: ^14.15.0 || ^16.10.0 || >=18.0.0}
    hasBin: true
    peerDependencies:
      node-notifier: ^8.0.1 || ^9.0.0 || ^10.0.0
    peerDependenciesMeta:
      node-notifier:
        optional: true

  jest-config@29.7.0:
    resolution: {integrity: sha512-uXbpfeQ7R6TZBqI3/TxCU4q4ttk3u0PJeC+E0zbfSoSjq6bJ7buBPxzQPL0ifrkY4DNu4JUdk0ImlBUYi840eQ==}
    engines: {node: ^14.15.0 || ^16.10.0 || >=18.0.0}
    peerDependencies:
      '@types/node': '*'
      ts-node: '>=9.0.0'
    peerDependenciesMeta:
      '@types/node':
        optional: true
      ts-node:
        optional: true

  jest-diff@29.7.0:
    resolution: {integrity: sha512-LMIgiIrhigmPrs03JHpxUh2yISK3vLFPkAodPeo0+BuF7wA2FoQbkEg1u8gBYBThncu7e1oEDUfIXVuTqLRUjw==}
    engines: {node: ^14.15.0 || ^16.10.0 || >=18.0.0}

  jest-docblock@29.7.0:
    resolution: {integrity: sha512-q617Auw3A612guyaFgsbFeYpNP5t2aoUNLwBUbc/0kD1R4t9ixDbyFTHd1nok4epoVFpr7PmeWHrhvuV3XaJ4g==}
    engines: {node: ^14.15.0 || ^16.10.0 || >=18.0.0}

  jest-each@29.7.0:
    resolution: {integrity: sha512-gns+Er14+ZrEoC5fhOfYCY1LOHHr0TI+rQUHZS8Ttw2l7gl+80eHc/gFf2Ktkw0+SIACDTeWvpFcv3B04VembQ==}
    engines: {node: ^14.15.0 || ^16.10.0 || >=18.0.0}

  jest-environment-node@29.7.0:
    resolution: {integrity: sha512-DOSwCRqXirTOyheM+4d5YZOrWcdu0LNZ87ewUoywbcb2XR4wKgqiG8vNeYwhjFMbEkfju7wx2GYH0P2gevGvFw==}
    engines: {node: ^14.15.0 || ^16.10.0 || >=18.0.0}

  jest-get-type@29.6.3:
    resolution: {integrity: sha512-zrteXnqYxfQh7l5FHyL38jL39di8H8rHoecLH3JNxH3BwOrBsNeabdap5e0I23lD4HHI8W5VFBZqG4Eaq5LNcw==}
    engines: {node: ^14.15.0 || ^16.10.0 || >=18.0.0}

  jest-haste-map@29.7.0:
    resolution: {integrity: sha512-fP8u2pyfqx0K1rGn1R9pyE0/KTn+G7PxktWidOBTqFPLYX0b9ksaMFkhK5vrS3DVun09pckLdlx90QthlW7AmA==}
    engines: {node: ^14.15.0 || ^16.10.0 || >=18.0.0}

  jest-leak-detector@29.7.0:
    resolution: {integrity: sha512-kYA8IJcSYtST2BY9I+SMC32nDpBT3J2NvWJx8+JCuCdl/CR1I4EKUJROiP8XtCcxqgTTBGJNdbB1A8XRKbTetw==}
    engines: {node: ^14.15.0 || ^16.10.0 || >=18.0.0}

  jest-matcher-utils@29.7.0:
    resolution: {integrity: sha512-sBkD+Xi9DtcChsI3L3u0+N0opgPYnCRPtGcQYrgXmR+hmt/fYfWAL0xRXYU8eWOdfuLgBe0YCW3AFtnRLagq/g==}
    engines: {node: ^14.15.0 || ^16.10.0 || >=18.0.0}

  jest-message-util@29.7.0:
    resolution: {integrity: sha512-GBEV4GRADeP+qtB2+6u61stea8mGcOT4mCtrYISZwfu9/ISHFJ/5zOMXYbpBE9RsS5+Gb63DW4FgmnKJ79Kf6w==}
    engines: {node: ^14.15.0 || ^16.10.0 || >=18.0.0}

  jest-mock@29.7.0:
    resolution: {integrity: sha512-ITOMZn+UkYS4ZFh83xYAOzWStloNzJFO2s8DWrE4lhtGD+AorgnbkiKERe4wQVBydIGPx059g6riW5Btp6Llnw==}
    engines: {node: ^14.15.0 || ^16.10.0 || >=18.0.0}

  jest-pnp-resolver@1.2.3:
    resolution: {integrity: sha512-+3NpwQEnRoIBtx4fyhblQDPgJI0H1IEIkX7ShLUjPGA7TtUTvI1oiKi3SR4oBR0hQhQR80l4WAe5RrXBwWMA8w==}
    engines: {node: '>=6'}
    peerDependencies:
      jest-resolve: '*'
    peerDependenciesMeta:
      jest-resolve:
        optional: true

  jest-regex-util@29.6.3:
    resolution: {integrity: sha512-KJJBsRCyyLNWCNBOvZyRDnAIfUiRJ8v+hOBQYGn8gDyF3UegwiP4gwRR3/SDa42g1YbVycTidUF3rKjyLFDWbg==}
    engines: {node: ^14.15.0 || ^16.10.0 || >=18.0.0}

  jest-resolve-dependencies@29.7.0:
    resolution: {integrity: sha512-un0zD/6qxJ+S0et7WxeI3H5XSe9lTBBR7bOHCHXkKR6luG5mwDDlIzVQ0V5cZCuoTgEdcdwzTghYkTWfubi+nA==}
    engines: {node: ^14.15.0 || ^16.10.0 || >=18.0.0}

  jest-resolve@29.7.0:
    resolution: {integrity: sha512-IOVhZSrg+UvVAshDSDtHyFCCBUl/Q3AAJv8iZ6ZjnZ74xzvwuzLXid9IIIPgTnY62SJjfuupMKZsZQRsCvxEgA==}
    engines: {node: ^14.15.0 || ^16.10.0 || >=18.0.0}

  jest-runner@29.7.0:
    resolution: {integrity: sha512-fsc4N6cPCAahybGBfTRcq5wFR6fpLznMg47sY5aDpsoejOcVYFb07AHuSnR0liMcPTgBsA3ZJL6kFOjPdoNipQ==}
    engines: {node: ^14.15.0 || ^16.10.0 || >=18.0.0}

  jest-runtime@29.7.0:
    resolution: {integrity: sha512-gUnLjgwdGqW7B4LvOIkbKs9WGbn+QLqRQQ9juC6HndeDiezIwhDP+mhMwHWCEcfQ5RUXa6OPnFF8BJh5xegwwQ==}
    engines: {node: ^14.15.0 || ^16.10.0 || >=18.0.0}

  jest-snapshot@29.7.0:
    resolution: {integrity: sha512-Rm0BMWtxBcioHr1/OX5YCP8Uov4riHvKPknOGs804Zg9JGZgmIBkbtlxJC/7Z4msKYVbIJtfU+tKb8xlYNfdkw==}
    engines: {node: ^14.15.0 || ^16.10.0 || >=18.0.0}

  jest-util@29.7.0:
    resolution: {integrity: sha512-z6EbKajIpqGKU56y5KBUgy1dt1ihhQJgWzUlZHArA/+X2ad7Cb5iF+AK1EWVL/Bo7Rz9uurpqw6SiBCefUbCGA==}
    engines: {node: ^14.15.0 || ^16.10.0 || >=18.0.0}

  jest-validate@29.7.0:
    resolution: {integrity: sha512-ZB7wHqaRGVw/9hST/OuFUReG7M8vKeq0/J2egIGLdvjHCmYqGARhzXmtgi+gVeZ5uXFF219aOc3Ls2yLg27tkw==}
    engines: {node: ^14.15.0 || ^16.10.0 || >=18.0.0}

  jest-watcher@29.7.0:
    resolution: {integrity: sha512-49Fg7WXkU3Vl2h6LbLtMQ/HyB6rXSIX7SqvBLQmssRBGN9I0PNvPmAmCWSOY6SOvrjhI/F7/bGAv9RtnsPA03g==}
    engines: {node: ^14.15.0 || ^16.10.0 || >=18.0.0}

  jest-worker@27.5.1:
    resolution: {integrity: sha512-7vuh85V5cdDofPyxn58nrPjBktZo0u9x1g8WtjQol+jZDaE+fhN+cIvTj11GndBnMnyfrUOG1sZQxCdjKh+DKg==}
    engines: {node: '>= 10.13.0'}

  jest-worker@29.7.0:
    resolution: {integrity: sha512-eIz2msL/EzL9UFTFFx7jBTkeZfku0yUAyZZZmJ93H2TYEiroIx2PQjEXcwYtYl8zXCxb+PAmA2hLIt/6ZEkPHw==}
    engines: {node: ^14.15.0 || ^16.10.0 || >=18.0.0}

  jest@29.7.0:
    resolution: {integrity: sha512-NIy3oAFp9shda19hy4HK0HRTWKtPJmGdnvywu01nOqNC2vZg+Z+fvJDxpMQA88eb2I9EcafcdjYgsDthnYTvGw==}
    engines: {node: ^14.15.0 || ^16.10.0 || >=18.0.0}
    hasBin: true
    peerDependencies:
      node-notifier: ^8.0.1 || ^9.0.0 || ^10.0.0
    peerDependenciesMeta:
      node-notifier:
        optional: true

  jiti@2.6.0:
    resolution: {integrity: sha512-VXe6RjJkBPj0ohtqaO8vSWP3ZhAKo66fKrFNCll4BTcwljPLz03pCbaNKfzGP5MbrCYcbJ7v0nOYYwUzTEIdXQ==}
    hasBin: true

  joycon@3.1.1:
    resolution: {integrity: sha512-34wB/Y7MW7bzjKRjUKTa46I2Z7eV62Rkhva+KkopW7Qvv/OSWBqvkSY7vusOPrNuZcUG3tApvdVgNB8POj3SPw==}
    engines: {node: '>=10'}

  js-tokens@4.0.0:
    resolution: {integrity: sha512-RdJUflcE3cUzKiMqQgsCu06FPu9UdIJO0beYbPhHN4k6apgJtifcoCtT9bcxOpYBtpD2kCM6Sbzg4CausW/PKQ==}

  js-yaml@3.14.1:
    resolution: {integrity: sha512-okMH7OXXJ7YrN9Ok3/SXrnu4iX9yOk+25nqX4imS2npuvTYDmo/QEZoqwZkYaIDk3jVvBOTOIEgEhaLOynBS9g==}
    hasBin: true

  js-yaml@4.1.0:
    resolution: {integrity: sha512-wpxZs9NoxZaJESJGIZTyDEaYpl0FKSA+FB9aJiyemKhMwkxQg63h4T1KJgUGHpTqPDNRcmmYLugrRjJlBtWvRA==}
    hasBin: true

  jsdom@24.1.3:
    resolution: {integrity: sha512-MyL55p3Ut3cXbeBEG7Hcv0mVM8pp8PBNWxRqchZnSfAiES1v1mRnMeFfaHWIPULpwsYfvO+ZmMZz5tGCnjzDUQ==}
    engines: {node: '>=18'}
    peerDependencies:
      canvas: ^2.11.2
    peerDependenciesMeta:
      canvas:
        optional: true

  jsesc@3.1.0:
    resolution: {integrity: sha512-/sM3dO2FOzXjKQhJuo0Q173wf2KOo8t4I8vHy6lF9poUp7bKT0/NHE8fPX23PwfhnykfqnC2xRxOnVw5XuGIaA==}
    engines: {node: '>=6'}
    hasBin: true

  json-buffer@3.0.1:
    resolution: {integrity: sha512-4bV5BfR2mqfQTJm+V5tPPdf+ZpuhiIvTuAB5g8kcrXOZpTT/QwwVRWBywX1ozr6lEuPdbHxwaJlm9G6mI2sfSQ==}

  json-parse-even-better-errors@2.3.1:
    resolution: {integrity: sha512-xyFwyhro/JEof6Ghe2iz2NcXoj2sloNsWr/XsERDK/oiPCfaNhl5ONfp+jQdAZRQQ0IJWNzH9zIZF7li91kh2w==}

  json-schema-ref-resolver@1.0.1:
    resolution: {integrity: sha512-EJAj1pgHc1hxF6vo2Z3s69fMjO1INq6eGHXZ8Z6wCQeldCuwxGK9Sxf4/cScGn3FZubCVUehfWtcDM/PLteCQw==}

  json-schema-ref-resolver@3.0.0:
    resolution: {integrity: sha512-hOrZIVL5jyYFjzk7+y7n5JDzGlU8rfWDuYyHwGa2WA8/pcmMHezp2xsVwxrebD/Q9t8Nc5DboieySDpCp4WG4A==}

  json-schema-traverse@0.4.1:
    resolution: {integrity: sha512-xbbCH5dCYU5T8LcEhhuh7HJ88HXuW3qsI3Y0zOZFKfZEHcpWiHU/Jxzk629Brsab/mMiHQti9wMP+845RPe3Vg==}

  json-schema-traverse@1.0.0:
    resolution: {integrity: sha512-NM8/P9n3XjXhIZn1lLhkFaACTOURQXjWhV4BA/RnOv8xvgqtqpAX9IO4mRQxSx1Rlo4tqzeqb0sOlruaOy3dug==}

  json-stable-stringify-without-jsonify@1.0.1:
    resolution: {integrity: sha512-Bdboy+l7tA3OGW6FjyFHWkP5LuByj1Tk33Ljyq0axyzdk9//JSi2u3fP1QSmd1KNwq6VOKYGlAu87CisVir6Pw==}

  json-stringify-safe@5.0.1:
    resolution: {integrity: sha512-ZClg6AaYvamvYEE82d3Iyd3vSSIjQ+odgjaTzRuO3s7toCdFKczob2i0zCh7JE8kWn17yvAWhUVxvqGwUalsRA==}

  json5@1.0.2:
    resolution: {integrity: sha512-g1MWMLBiz8FKi1e4w0UyVL3w+iJceWAFBAaBnnGKOpNa5f8TLktkbre1+s6oICydWAm+HRUGTmI+//xv2hvXYA==}
    hasBin: true

  json5@2.2.3:
    resolution: {integrity: sha512-XmOWe7eyHYH14cLdVPoyg+GOH3rYX++KpzrylJwSW98t3Nk+U8XOl8FWKOgwtzdb8lXGf6zYwDUzeHMWfxasyg==}
    engines: {node: '>=6'}
    hasBin: true

  jsonc-parser@3.2.1:
    resolution: {integrity: sha512-AilxAyFOAcK5wA1+LeaySVBrHsGQvUFCDWXKpZjzaL0PqW+xfBOttn8GNtWKFWqneyMZj41MWF9Kl6iPWLwgOA==}

  jsonc-parser@3.3.1:
    resolution: {integrity: sha512-HUgH65KyejrUFPvHFPbqOY0rsFip3Bo5wb4ngvdi1EpCYWUQDC5V+Y7mZws+DLkr4M//zQJoanu1SP+87Dv1oQ==}

  jsonfile@6.2.0:
    resolution: {integrity: sha512-FGuPw30AdOIUTRMC2OMRtQV+jkVj2cfPqSeWXv1NEAJ1qZ5zb1X6z1mFhbfOB/iy3ssJCD+3KuZ8r8C3uVFlAg==}

  jsonwebtoken@9.0.2:
    resolution: {integrity: sha512-PRp66vJ865SSqOlgqS8hujT5U4AOgMfhrwYIuIhfKaoSCZcirrmASQr8CX7cUg+RMih+hgznrjp99o+W4pJLHQ==}
    engines: {node: '>=12', npm: '>=6'}

  jsx-ast-utils@3.3.5:
    resolution: {integrity: sha512-ZZow9HBI5O6EPgSJLUb8n2NKgmVWTwCvHGwFuJlMjvLFqlGG6pjirPhtdsseaLZjSibD8eegzmYpUZwoIlj2cQ==}
    engines: {node: '>=4.0'}

  jwa@1.4.2:
    resolution: {integrity: sha512-eeH5JO+21J78qMvTIDdBXidBd6nG2kZjg5Ohz/1fpa28Z4CcsWUzJ1ZZyFq/3z3N17aZy+ZuBoHljASbL1WfOw==}

  jws@3.2.2:
    resolution: {integrity: sha512-YHlZCB6lMTllWDtSPHz/ZXTsi8S00usEV6v1tjq8tOUZzw7DpSDWVXjXDre6ed1w/pd495ODpHZYSdkRTsa0HA==}

  keyv@4.5.4:
    resolution: {integrity: sha512-oxVHkHR/EJf2CNXnWxRLW6mg7JyCCUcG0DtEGmL2ctUo1PNTin1PUil+r/+4r5MpVgC/fn1kjsx7mjSujKqIpw==}

  kleur@3.0.3:
    resolution: {integrity: sha512-eTIzlVOSUR+JxdDFepEYcBMtZ9Qqdef+rnzWdRZuMbOywu5tO2w2N7rqjoANZ5k9vywhL6Br1VRjUIgTQx4E8w==}
    engines: {node: '>=6'}

  language-subtag-registry@0.3.23:
    resolution: {integrity: sha512-0K65Lea881pHotoGEa5gDlMxt3pctLi2RplBb7Ezh4rRdLEOtgi7n4EwK9lamnUCkKBqaeKRVebTq6BAxSkpXQ==}

  language-tags@1.0.9:
    resolution: {integrity: sha512-MbjN408fEndfiQXbFQ1vnd+1NoLDsnQW41410oQBXiyXDMYH5z505juWa4KUE1LqxRC7DgOgZDbKLxHIwm27hA==}
    engines: {node: '>=0.10'}

  leven@3.1.0:
    resolution: {integrity: sha512-qsda+H8jTaUaN/x5vzW2rzc+8Rw4TAQ/4KjB46IwK5VH+IlVeeeje/EoZRpiXvIqjFgK84QffqPztGI3VBLG1A==}
    engines: {node: '>=6'}

  levn@0.4.1:
    resolution: {integrity: sha512-+bT2uH4E5LGE7h/n3evcS/sQlJXCpIp6ym8OWJ5eV6+67Dsql/LaaT7qJBAt2rzfoa/5QBGBhxDix1dMt2kQKQ==}
    engines: {node: '>= 0.8.0'}

  light-my-request@5.14.0:
    resolution: {integrity: sha512-aORPWntbpH5esaYpGOOmri0OHDOe3wC5M2MQxZ9dvMLZm6DnaAn0kJlcbU9hwsQgLzmZyReKwFwwPkR+nHu5kA==}

  light-my-request@6.3.0:
    resolution: {integrity: sha512-bWTAPJmeWQH5suJNYwG0f5cs0p6ho9e6f1Ppoxv5qMosY+s9Ir2+ZLvvHcgA7VTDop4zl/NCHhOVVqU+kd++Ow==}

  light-my-request@6.6.0:
    resolution: {integrity: sha512-CHYbu8RtboSIoVsHZ6Ye4cj4Aw/yg2oAFimlF7mNvfDV192LR7nDiKtSIfCuLT7KokPSTn/9kfVLm5OGN0A28A==}

  lightningcss-darwin-arm64@1.30.1:
    resolution: {integrity: sha512-c8JK7hyE65X1MHMN+Viq9n11RRC7hgin3HhYKhrMyaXflk5GVplZ60IxyoVtzILeKr+xAJwg6zK6sjTBJ0FKYQ==}
    engines: {node: '>= 12.0.0'}
    cpu: [arm64]
    os: [darwin]

  lightningcss-darwin-x64@1.30.1:
    resolution: {integrity: sha512-k1EvjakfumAQoTfcXUcHQZhSpLlkAuEkdMBsI/ivWw9hL+7FtilQc0Cy3hrx0AAQrVtQAbMI7YjCgYgvn37PzA==}
    engines: {node: '>= 12.0.0'}
    cpu: [x64]
    os: [darwin]

  lightningcss-freebsd-x64@1.30.1:
    resolution: {integrity: sha512-kmW6UGCGg2PcyUE59K5r0kWfKPAVy4SltVeut+umLCFoJ53RdCUWxcRDzO1eTaxf/7Q2H7LTquFHPL5R+Gjyig==}
    engines: {node: '>= 12.0.0'}
    cpu: [x64]
    os: [freebsd]

  lightningcss-linux-arm-gnueabihf@1.30.1:
    resolution: {integrity: sha512-MjxUShl1v8pit+6D/zSPq9S9dQ2NPFSQwGvxBCYaBYLPlCWuPh9/t1MRS8iUaR8i+a6w7aps+B4N0S1TYP/R+Q==}
    engines: {node: '>= 12.0.0'}
    cpu: [arm]
    os: [linux]

  lightningcss-linux-arm64-gnu@1.30.1:
    resolution: {integrity: sha512-gB72maP8rmrKsnKYy8XUuXi/4OctJiuQjcuqWNlJQ6jZiWqtPvqFziskH3hnajfvKB27ynbVCucKSm2rkQp4Bw==}
    engines: {node: '>= 12.0.0'}
    cpu: [arm64]
    os: [linux]

  lightningcss-linux-arm64-musl@1.30.1:
    resolution: {integrity: sha512-jmUQVx4331m6LIX+0wUhBbmMX7TCfjF5FoOH6SD1CttzuYlGNVpA7QnrmLxrsub43ClTINfGSYyHe2HWeLl5CQ==}
    engines: {node: '>= 12.0.0'}
    cpu: [arm64]
    os: [linux]

  lightningcss-linux-x64-gnu@1.30.1:
    resolution: {integrity: sha512-piWx3z4wN8J8z3+O5kO74+yr6ze/dKmPnI7vLqfSqI8bccaTGY5xiSGVIJBDd5K5BHlvVLpUB3S2YCfelyJ1bw==}
    engines: {node: '>= 12.0.0'}
    cpu: [x64]
    os: [linux]

  lightningcss-linux-x64-musl@1.30.1:
    resolution: {integrity: sha512-rRomAK7eIkL+tHY0YPxbc5Dra2gXlI63HL+v1Pdi1a3sC+tJTcFrHX+E86sulgAXeI7rSzDYhPSeHHjqFhqfeQ==}
    engines: {node: '>= 12.0.0'}
    cpu: [x64]
    os: [linux]

  lightningcss-win32-arm64-msvc@1.30.1:
    resolution: {integrity: sha512-mSL4rqPi4iXq5YVqzSsJgMVFENoa4nGTT/GjO2c0Yl9OuQfPsIfncvLrEW6RbbB24WtZ3xP/2CCmI3tNkNV4oA==}
    engines: {node: '>= 12.0.0'}
    cpu: [arm64]
    os: [win32]

  lightningcss-win32-x64-msvc@1.30.1:
    resolution: {integrity: sha512-PVqXh48wh4T53F/1CCu8PIPCxLzWyCnn/9T5W1Jpmdy5h9Cwd+0YQS6/LwhHXSafuc61/xg9Lv5OrCby6a++jg==}
    engines: {node: '>= 12.0.0'}
    cpu: [x64]
    os: [win32]

  lightningcss@1.30.1:
    resolution: {integrity: sha512-xi6IyHML+c9+Q3W0S4fCQJOym42pyurFiJUHEcEyHS0CeKzia4yZDEsLlqOFykxOdHpNy0NmvVO31vcSqAxJCg==}
    engines: {node: '>= 12.0.0'}

  lines-and-columns@1.2.4:
    resolution: {integrity: sha512-7ylylesZQ/PV29jhEDl3Ufjo6ZX7gCqJr5F7PKrqc93v7fzSymt1BpwEU8nAUXs8qzzvqhbjhK5QZg6Mt/HkBg==}

  loader-runner@4.3.0:
    resolution: {integrity: sha512-3R/1M+yS3j5ou80Me59j7F9IMs4PXs3VqRrm0TU3AbKPxlmpoY1TNscJV/oGJXo8qCatFGTfDbY6W6ipGOYXfg==}
    engines: {node: '>=6.11.5'}

  locate-path@5.0.0:
    resolution: {integrity: sha512-t7hw9pI+WvuwNJXwk5zVHpyhIqzg2qTlklJOf0mVxGSbe3Fp2VieZcduNYjaLDoy6p9uGpQEGWG87WpMKlNq8g==}
    engines: {node: '>=8'}

  locate-path@6.0.0:
    resolution: {integrity: sha512-iPZK6eYjbxRu3uB4/WZ3EsEIMJFMqAoopl3R+zuq0UjcAm/MO6KCweDgPfP3elTztoKP3KtnVHxTn2NHBSDVUw==}
    engines: {node: '>=10'}

  lodash.defaults@4.2.0:
    resolution: {integrity: sha512-qjxPLHd3r5DnsdGacqOMU6pb/avJzdh9tFX2ymgoZE27BmjXrNy/y4LoaiTeAb+O3gL8AfpJGtqfX/ae2leYYQ==}

  lodash.includes@4.3.0:
    resolution: {integrity: sha512-W3Bx6mdkRTGtlJISOvVD/lbqjTlPPUDTMnlXZFnVwi9NKJ6tiAk6LVdlhZMm17VZisqhKcgzpO5Wz91PCt5b0w==}

  lodash.isarguments@3.1.0:
    resolution: {integrity: sha512-chi4NHZlZqZD18a0imDHnZPrDeBbTtVN7GXMwuGdRH9qotxAjYs3aVLKc7zNOG9eddR5Ksd8rvFEBc9SsggPpg==}

  lodash.isboolean@3.0.3:
    resolution: {integrity: sha512-Bz5mupy2SVbPHURB98VAcw+aHh4vRV5IPNhILUCsOzRmsTmSQ17jIuqopAentWoehktxGd9e/hbIXq980/1QJg==}

  lodash.isinteger@4.0.4:
    resolution: {integrity: sha512-DBwtEWN2caHQ9/imiNeEA5ys1JoRtRfY3d7V9wkqtbycnAmTvRRmbHKDV4a0EYc678/dia0jrte4tjYwVBaZUA==}

  lodash.isnumber@3.0.3:
    resolution: {integrity: sha512-QYqzpfwO3/CWf3XP+Z+tkQsfaLL/EnUlXWVkIk5FUPc4sBdTehEqZONuyRt2P67PXAk+NXmTBcc97zw9t1FQrw==}

  lodash.isplainobject@4.0.6:
    resolution: {integrity: sha512-oSXzaWypCMHkPC3NvBEaPHf0KsA5mvPrOPgQWDsbg8n7orZ290M0BmC/jgRZ4vcJ6DTAhjrsSYgdsW/F+MFOBA==}

  lodash.isstring@4.0.1:
    resolution: {integrity: sha512-0wJxfxH1wgO3GrbuP+dTTk7op+6L41QCXbGINEmD+ny/G/eCqGzxyCsh7159S+mgDDcoarnBw6PC1PS5+wUGgw==}

  lodash.memoize@4.1.2:
    resolution: {integrity: sha512-t7j+NzmgnQzTAYXcsHYLgimltOV1MXHtlOWf6GjL9Kj8GK5FInw5JotxvbOs+IvV1/Dzo04/fCGfLVs7aXb4Ag==}

  lodash.merge@4.6.2:
    resolution: {integrity: sha512-0KpjqXRVvrYyCsX1swR/XTK0va6VQkQM6MNo7PqW77ByjAhoARA8EfrP1N4+KlKj8YS0ZUCtRT/YUuhyYDujIQ==}

  lodash.once@4.1.1:
    resolution: {integrity: sha512-Sb487aTOCr9drQVL8pIxOzVhafOjZN9UU54hiN8PU3uAiSV7lx1yYNpbNmex2PK6dSJoNTSJUUswT651yww3Mg==}

  lodash@4.17.21:
    resolution: {integrity: sha512-v2kDEe57lecTulaDIuNTPy3Ry4gLGJ6Z1O3vE1krgXZNrsQ+LFTGHVxVjcXPs17LhbZVGedAJv8XZ1tvj5FvSg==}

  log-symbols@4.1.0:
    resolution: {integrity: sha512-8XPvpAA8uyhfteu8pIvQxpJZ7SYYdpUivZpGy6sFsBuKRY/7rQGavedeB8aK+Zkyq6upMFVL/9AW6vOYzfRyLg==}
    engines: {node: '>=10'}

  loose-envify@1.4.0:
    resolution: {integrity: sha512-lyuxPGr/Wfhrlem2CL/UcnUc1zcqKAImBDzukY7Y5F/yQiNdko6+fRLevlw1HgMySw7f611UIY408EtxRSoK3Q==}
    hasBin: true

  loupe@3.2.1:
    resolution: {integrity: sha512-CdzqowRJCeLU72bHvWqwRBBlLcMEtIvGrlvef74kMnV2AolS9Y8xUv1I0U/MNAWMhBlKIoyuEgoJ0t/bbwHbLQ==}

  lru-cache@10.4.3:
    resolution: {integrity: sha512-JNAzZcXrCt42VGLuYz0zfAzDfAvJWW6AfYlDBQyDV5DClI2m5sAmK+OIO7s59XfsRsWHp02jAJrRadPRGTt6SQ==}

  lru-cache@5.1.1:
    resolution: {integrity: sha512-KpNARQA3Iwv+jTA0utUVVbrh+Jlrr1Fv0e56GGzAFOXN7dk/FviaDW8LHmK52DlcH4WP2n6gI8vN1aesBFgo9w==}

  luxon@3.7.2:
    resolution: {integrity: sha512-vtEhXh/gNjI9Yg1u4jX/0YVPMvxzHuGgCm6tC5kZyb08yjGWGnqAjGJvcXbqQR2P3MyMEFnRbpcdFS6PBcLqew==}
    engines: {node: '>=12'}

  lz-string@1.5.0:
    resolution: {integrity: sha512-h5bgJWpxJNswbU7qCrV0tIKQCaS3blPDrqKWx+QxzuzL1zGUzij9XCWLrSLsJPu5t+eWA/ycetzYAO5IOMcWAQ==}
    hasBin: true

  magic-string@0.30.19:
    resolution: {integrity: sha512-2N21sPY9Ws53PZvsEpVtNuSW+ScYbQdp4b9qUaL+9QkHUrGFKo56Lg9Emg5s9V/qrtNBmiR01sYhUOwu3H+VOw==}

  magic-string@0.30.8:
    resolution: {integrity: sha512-ISQTe55T2ao7XtlAStud6qwYPZjE4GK1S/BeVPus4jrq6JuOnQ00YKQC581RWhR122W7msZV263KzVeLoqidyQ==}
    engines: {node: '>=12'}

  make-dir@4.0.0:
    resolution: {integrity: sha512-hXdUTZYIVOt1Ex//jAQi+wTZZpUpwBj/0QsOzqegb3rGMMeJiSEu5xLHnYfBrRV4RH2+OCSOO95Is/7x1WJ4bw==}
    engines: {node: '>=10'}

  make-error@1.3.6:
    resolution: {integrity: sha512-s8UhlNe7vPKomQhC1qFelMokr/Sc3AgNbso3n74mVPA5LTZwkB9NlXf4XPamLxJE8h0gh73rM94xvwRT2CVInw==}

  makeerror@1.0.12:
    resolution: {integrity: sha512-JmqCvUhmt43madlpFzG4BQzG2Z3m6tvQDNKdClZnO3VbIudJYmxsT0FNJMeiB2+JTSlTQTSbU8QdesVmwJcmLg==}

  math-intrinsics@1.1.0:
    resolution: {integrity: sha512-/IXtbwEk5HTPyEwyKX6hGkYXxM9nbj64B+ilVJnC/R6B0pH5G4V3b0pVbL7DBj4tkhBAppbQUlf6F6Xl9LHu1g==}
    engines: {node: '>= 0.4'}

  memfs@3.5.3:
    resolution: {integrity: sha512-UERzLsxzllchadvbPs5aolHh65ISpKpM+ccLbOJ8/vvpBKmAWf+la7dXFy7Mr0ySHbdHrFv5kGFCUHHe6GFEmw==}
    engines: {node: '>= 4.0.0'}

  merge-stream@2.0.0:
    resolution: {integrity: sha512-abv/qOcuPfk3URPfDzmZU1LKmuw8kT+0nIHvKrKgFrwifol/doWcdA4ZqsWQ8ENrFKkd67Mfpo/LovbIUsbt3w==}

  merge2@1.4.1:
    resolution: {integrity: sha512-8q7VEgMJW4J8tcfVPy8g09NcQwZdbwFEqhe/WZkoIzjn/3TGDwtOCYtXGxA3O8tPzpczCCDgv+P2P5y00ZJOOg==}
    engines: {node: '>= 8'}

  methods@1.1.2:
    resolution: {integrity: sha512-iclAHeNqNm68zFtnZ0e+1L2yUIdvzNoauKU4WBA3VvH/vPFieF7qfRlwUZU+DA9P9bPXIS90ulxoUoCH23sV2w==}
    engines: {node: '>= 0.6'}

  micromatch@4.0.8:
    resolution: {integrity: sha512-PXwfBhYu0hBCPw8Dn0E+WDYb7af3dSLVWKi3HGv84IdF4TyFoC0ysxFd0Goxw7nSv4T/PzEJQxsYsEiFCKo2BA==}
    engines: {node: '>=8.6'}

  mime-db@1.52.0:
    resolution: {integrity: sha512-sPU4uV7dYlvtWJxwwxHD0PuihVNiE7TyAbQ5SWxDCB9mUYvOgroQOwYQQOKPJ8CIbE+1ETVlOoK1UC2nU3gYvg==}
    engines: {node: '>= 0.6'}

  mime-types@2.1.35:
    resolution: {integrity: sha512-ZDY+bPm5zTTF+YpCrAU9nK0UgICYPT0QtT1NZWFv4s++TNkcgVaT0g6+4R2uI4MjQjzysHB1zxuWL50hzaeXiw==}
    engines: {node: '>= 0.6'}

  mime@2.6.0:
    resolution: {integrity: sha512-USPkMeET31rOMiarsBNIHZKLGgvKc/LrjofAnBlOttf5ajRvqiRA8QsenbcooctK6d6Ts6aqZXBA+XbkKthiQg==}
    engines: {node: '>=4.0.0'}
    hasBin: true

  mime@3.0.0:
    resolution: {integrity: sha512-jSCU7/VB1loIWBZe14aEYHU/+1UMEHoaO7qxCOVJOw9GgH72VAWppxNcjU+x9a2k3GSIBXNKxXQFqRvvZ7vr3A==}
    engines: {node: '>=10.0.0'}
    hasBin: true

  mimic-fn@2.1.0:
    resolution: {integrity: sha512-OqbOk5oEQeAZ8WXWydlu9HJjz9WVdEIvamMCcXmuqUYjTknH/sqsWvhQ3vgwKFRR1HpjvNBKQ37nbJgYzGqGcg==}
    engines: {node: '>=6'}

  min-indent@1.0.1:
    resolution: {integrity: sha512-I9jwMn07Sy/IwOj3zVkVik2JTvgpaykDZEigL6Rx6N9LbMywwUSMtxET+7lVoDLLd3O3IXwJwvuuns8UB/HeAg==}
    engines: {node: '>=4'}

  minimatch@3.1.2:
    resolution: {integrity: sha512-J7p63hRiAjw1NDEww1W7i37+ByIrOWO5XQQAzZ3VOcL0PNybwpfmV/N05zFAzwQ9USyEcX6t3UO+K5aqBQOIHw==}

  minimatch@9.0.5:
    resolution: {integrity: sha512-G6T0ZX48xgozx7587koeX9Ys2NYy6Gmv//P89sEte9V9whIapMNF4idKxnW2QtCcLiTWlb/wfCabAtAFWhhBow==}
    engines: {node: '>=16 || 14 >=14.17'}

  minimist@1.2.8:
    resolution: {integrity: sha512-2yyAR8qBkN3YuheJanUpWC5U3bb5osDywNB8RzDVlDwDHbocAJveqqj1u8+SVD7jkWT4yvsHCpWqqWqAxb0zCA==}

  minipass@7.1.2:
    resolution: {integrity: sha512-qOOzS1cBTWYF4BH8fVePDBOO9iptMnGUEZwNc/cMWnTV2nVLZ7VoNWEPHkYczZA0pdoA7dl6e7FL659nX9S2aw==}
    engines: {node: '>=16 || 14 >=14.17'}

  minizlib@3.1.0:
    resolution: {integrity: sha512-KZxYo1BUkWD2TVFLr0MQoM8vUUigWD3LlD83a/75BqC+4qE0Hb1Vo5v1FgcfaNXvfXzr+5EhQ6ing/CaBijTlw==}
    engines: {node: '>= 18'}

  mnemonist@0.39.6:
    resolution: {integrity: sha512-A/0v5Z59y63US00cRSLiloEIw3t5G+MiKz4BhX21FI+YBJXBOGW0ohFxTxO08dsOYlzxo87T7vGfZKYp2bcAWA==}

  ms@2.1.3:
    resolution: {integrity: sha512-6FlzubTLZG3J2a/NVCAleEhjzq5oxgHyaCU9yYXvcLsvoVaHJq/s5xXI6/XXP6tz7R9xAOtHnSO/tXtF3WRTlA==}

  msgpackr-extract@3.0.3:
    resolution: {integrity: sha512-P0efT1C9jIdVRefqjzOQ9Xml57zpOXnIuS+csaB4MdZbTdmGDLo8XhzBG1N7aO11gKDDkJvBLULeFTo46wwreA==}
    hasBin: true

  msgpackr@1.11.5:
    resolution: {integrity: sha512-UjkUHN0yqp9RWKy0Lplhh+wlpdt9oQBYgULZOiFhV3VclSF1JnSQWZ5r9gORQlNYaUKQoR8itv7g7z1xDDuACA==}

  mute-stream@0.0.8:
    resolution: {integrity: sha512-nnbWWOkoWyUsTjKrhgD0dcz22mdkSnpYqbEjIm2nhwhuxlSkpywJmBo8h0ZqJdkp73mb90SssHkN4rsRaBAfAA==}

  mute-stream@1.0.0:
    resolution: {integrity: sha512-avsJQhyd+680gKXyG/sQc0nXaC6rBkPOfyHYcFb9+hdkqQkR9bdnkJ0AMZhke0oesPqIO+mFFJ+IdBc7mst4IA==}
    engines: {node: ^14.17.0 || ^16.13.0 || >=18.0.0}

  nanoid@3.3.11:
    resolution: {integrity: sha512-N8SpfPUnUp1bK+PMYW8qSWdl9U+wwNWI4QKxOYDy9JAro3WMX7p2OeVRF9v+347pnakNevPmiHhNmZ2HbFA76w==}
    engines: {node: ^10 || ^12 || ^13.7 || ^14 || >=15.0.1}
    hasBin: true

  napi-postinstall@0.3.3:
    resolution: {integrity: sha512-uTp172LLXSxuSYHv/kou+f6KW3SMppU9ivthaVTXian9sOt3XM/zHYHpRZiLgQoxeWfYUnslNWQHF1+G71xcow==}
    engines: {node: ^12.20.0 || ^14.18.0 || >=16.0.0}
    hasBin: true

  natural-compare@1.4.0:
    resolution: {integrity: sha512-OWND8ei3VtNC9h7V60qff3SVobHr996CTwgxubgyQYEpg290h9J0buyECNNJexkFm5sOajh5G116RYA1c8ZMSw==}

  neo-async@2.6.2:
    resolution: {integrity: sha512-Yd3UES5mWCSqR+qNT93S3UoYUkqAZ9lLg8a7g9rimsWmYGK8cVToA4/sF3RrshdyV3sAGMXVUmpMYOw+dLpOuw==}

  nestjs-pino@4.4.1:
    resolution: {integrity: sha512-/E/JOtsUf/yHFGJx+zxBfwjCn1uJVV9AxSyx/mD0oNFCP+psvv9XE7WGh5Cebo6TwukF4qEu37eissGErVwLVg==}
    engines: {node: '>= 14'}
    peerDependencies:
      '@nestjs/common': ^8.0.0 || ^9.0.0 || ^10.0.0 || ^11.0.0
      pino: ^7.5.0 || ^8.0.0 || ^9.0.0
      pino-http: ^6.4.0 || ^7.0.0 || ^8.0.0 || ^9.0.0 || ^10.0.0
      rxjs: ^7.1.0

  next@15.5.4:
    resolution: {integrity: sha512-xH4Yjhb82sFYQfY3vbkJfgSDgXvBB6a8xPs9i35k6oZJRoQRihZH+4s9Yo2qsWpzBmZ3lPXaJ2KPXLfkvW4LnA==}
    engines: {node: ^18.18.0 || ^19.8.0 || >= 20.0.0}
    hasBin: true
    peerDependencies:
      '@opentelemetry/api': ^1.1.0
      '@playwright/test': ^1.51.1
      babel-plugin-react-compiler: '*'
      react: ^18.2.0 || 19.0.0-rc-de68d2f4-20241204 || ^19.0.0
      react-dom: ^18.2.0 || 19.0.0-rc-de68d2f4-20241204 || ^19.0.0
      sass: ^1.3.0
    peerDependenciesMeta:
      '@opentelemetry/api':
        optional: true
      '@playwright/test':
        optional: true
      babel-plugin-react-compiler:
        optional: true
      sass:
        optional: true

  nock@13.5.6:
    resolution: {integrity: sha512-o2zOYiCpzRqSzPj0Zt/dQ/DqZeYoaQ7TUonc/xUPjCGl9WeHpNbxgVvOquXYAaJzI0M9BXV3HTzG0p8IUAbBTQ==}
    engines: {node: '>= 10.13'}

  node-abort-controller@3.1.1:
    resolution: {integrity: sha512-AGK2yQKIjRuqnc6VkX2Xj5d+QW8xZ87pa1UK6yA6ouUyuxfHuMP6umE5QK7UmTeOAymo+Zx1Fxiuw9rVx8taHQ==}

  node-domexception@1.0.0:
    resolution: {integrity: sha512-/jKZoMpw0F8GRwl4/eLROPA3cfcXtLApP0QzLmUT/HuPCZWyB7IY9ZrMeKw2O/nFIqPQB3PVM9aYm0F312AXDQ==}
    engines: {node: '>=10.5.0'}
    deprecated: Use your platform's native DOMException instead

  node-emoji@1.11.0:
    resolution: {integrity: sha512-wo2DpQkQp7Sjm2A0cq+sN7EHKO6Sl0ctXeBdFZrL9T9+UywORbufTcTZxom8YqpLQt/FqNMUkOpkZrJVYSKD3A==}

  node-fetch-native@1.6.7:
    resolution: {integrity: sha512-g9yhqoedzIUm0nTnTqAQvueMPVOuIY16bqgAJJC8XOOubYFNwz6IER9qs0Gq2Xd0+CecCKFjtdDTMA4u4xG06Q==}

  node-fetch@2.7.0:
    resolution: {integrity: sha512-c4FRfUm/dbcWZ7U+1Wq0AwCyFL+3nt2bEw05wfxSz+DWpWsitgmSgYmy2dQdWyKC1694ELPqMs/YzUSNozLt8A==}
    engines: {node: 4.x || >=6.0.0}
    peerDependencies:
      encoding: ^0.1.0
    peerDependenciesMeta:
      encoding:
        optional: true

  node-fetch@3.3.2:
    resolution: {integrity: sha512-dRB78srN/l6gqWulah9SrxeYnxeddIG30+GOqK/9OlLVyLg3HPnr6SqOWTWOXKRwC2eGYCkZ59NNuSgvSrpgOA==}
    engines: {node: ^12.20.0 || ^14.13.1 || >=16.0.0}

  node-gyp-build-optional-packages@5.2.2:
    resolution: {integrity: sha512-s+w+rBWnpTMwSFbaE0UXsRlg7hU4FjekKU4eyAih5T8nJuNZT1nNsskXpxmeqSK9UzkBl6UgRlnKc8hz8IEqOw==}
    hasBin: true

  node-int64@0.4.0:
    resolution: {integrity: sha512-O5lz91xSOeoXP6DulyHfllpq+Eg00MWitZIbtPfoSEvqIHdl5gfcY6hYzDWnj0qD5tz52PI08u9qUvSVeUBeHw==}

  node-releases@2.0.21:
    resolution: {integrity: sha512-5b0pgg78U3hwXkCM8Z9b2FJdPZlr9Psr9V2gQPESdGHqbntyFJKFW4r5TeWGFzafGY3hzs1JC62VEQMbl1JFkw==}

  normalize-path@3.0.0:
    resolution: {integrity: sha512-6eZs5Ls3WtCisHWp9S2GUy8dqkpGi4BVSz3GaqiE6ezub0512ESztXUwUB6C6IKbQkY2Pnb/mD4WYojCRwcwLA==}
    engines: {node: '>=0.10.0'}

  normalize-range@0.1.2:
    resolution: {integrity: sha512-bdok/XvKII3nUpklnV6P2hxtMNrCboOjAcyBuQnWEhO665FwrSNRxU+AqpsyvO6LgGYPspN+lu5CLtw4jPRKNA==}
    engines: {node: '>=0.10.0'}

  npm-run-path@4.0.1:
    resolution: {integrity: sha512-S48WzZW777zhNIrn7gxOlISNAqi9ZC/uQFnRdbeIHhZhCA6UqpkOT8T1G7BvfdgP4Er8gF4sUbaS0i7QvIfCWw==}
    engines: {node: '>=8'}

  nwsapi@2.2.22:
    resolution: {integrity: sha512-ujSMe1OWVn55euT1ihwCI1ZcAaAU3nxUiDwfDQldc51ZXaB9m2AyOn6/jh1BLe2t/G8xd6uKG1UBF2aZJeg2SQ==}

  nypm@0.6.2:
    resolution: {integrity: sha512-7eM+hpOtrKrBDCh7Ypu2lJ9Z7PNZBdi/8AT3AX8xoCj43BBVHD0hPSTEvMtkMpfs8FCqBGhxB+uToIQimA111g==}
    engines: {node: ^14.16.0 || >=16.10.0}
    hasBin: true

  object-assign@4.1.1:
    resolution: {integrity: sha512-rJgTQnkUnH1sFw8yT6VSU3zD3sWmu6sZhIseY8VX+GRu3P6F7Fu+JNDoXfklElbLJSnc3FUQHVe4cU5hj+BcUg==}
    engines: {node: '>=0.10.0'}

  object-inspect@1.13.4:
    resolution: {integrity: sha512-W67iLl4J2EXEGTbfeHCffrjDfitvLANg0UlX3wFUUSTx92KXRFegMHUVgSqE+wvhAbi4WqjGg9czysTV2Epbew==}
    engines: {node: '>= 0.4'}

  object-keys@1.1.1:
    resolution: {integrity: sha512-NuAESUOUMrlIXOfHKzD6bpPu3tYt3xvjNdRIQ+FeT0lNb4K8WR70CaDxhuNguS2XG+GjkyMwOzsN5ZktImfhLA==}
    engines: {node: '>= 0.4'}

  object.assign@4.1.7:
    resolution: {integrity: sha512-nK28WOo+QIjBkDduTINE4JkF/UJJKyf2EJxvJKfblDpyg0Q+pkOHNTL0Qwy6NP6FhE/EnzV73BxxqcJaXY9anw==}
    engines: {node: '>= 0.4'}

  object.entries@1.1.9:
    resolution: {integrity: sha512-8u/hfXFRBD1O0hPUjioLhoWFHRmt6tKA4/vZPyckBr18l1KE9uHrFaFaUi8MDRTpi4uak2goyPTSNJLXX2k2Hw==}
    engines: {node: '>= 0.4'}

  object.fromentries@2.0.8:
    resolution: {integrity: sha512-k6E21FzySsSK5a21KRADBd/NGneRegFO5pLHfdQLpRDETUNJueLXs3WCzyQ3tFRDYgbq3KHGXfTbi2bs8WQ6rQ==}
    engines: {node: '>= 0.4'}

  object.groupby@1.0.3:
    resolution: {integrity: sha512-+Lhy3TQTuzXI5hevh8sBGqbmurHbbIjAi0Z4S63nthVLmLxfbj4T54a4CfZrXIrt9iP4mVAPYMo/v99taj3wjQ==}
    engines: {node: '>= 0.4'}

  object.values@1.2.1:
    resolution: {integrity: sha512-gXah6aZrcUxjWg2zR2MwouP2eHlCBzdV4pygudehaKXSGW4v2AsRQUK+lwwXhii6KFZcunEnmSUoYp5CXibxtA==}
    engines: {node: '>= 0.4'}

  obliterator@2.0.5:
    resolution: {integrity: sha512-42CPE9AhahZRsMNslczq0ctAEtqk8Eka26QofnqC346BZdHDySk3LWka23LI7ULIw11NmltpiLagIq8gBozxTw==}

  ohash@2.0.11:
    resolution: {integrity: sha512-RdR9FQrFwNBNXAr4GixM8YaRZRJ5PUWbKYbE5eOsrwAjJW0q2REGcf79oYPsLyskQCZG1PLN+S/K1V00joZAoQ==}

  on-exit-leak-free@2.1.2:
    resolution: {integrity: sha512-0eJJY6hXLGf1udHwfNftBqH+g73EU4B504nZeKpz1sYRKafAghwxEJunB2O7rDZkL4PGfsMVnTXZ2EjibbqcsA==}
    engines: {node: '>=14.0.0'}

  once@1.4.0:
    resolution: {integrity: sha512-lNaJgI+2Q5URQBkccEKHTQOPaXdUxnZZElQTZY0MFUAuaEqe1E+Nyvgdz/aIyNi6Z9MzO5dv1H8n58/GELp3+w==}

  onetime@5.1.2:
    resolution: {integrity: sha512-kbpaSSGJTWdAY5KPVeMOKXSrPtr8C8C7wodJbcsd51jRnmD+GZu8Y0VoU6Dm5Z4vWr0Ig/1NKuWRKf7j5aaYSg==}
    engines: {node: '>=6'}

  optionator@0.9.4:
    resolution: {integrity: sha512-6IpQ7mKUxRcZNLIObR0hz7lxsapSSIYNZJwXPGeF0mTVqGKFIXj1DQcMoT22S3ROcLyY/rz0PWaWZ9ayWmad9g==}
    engines: {node: '>= 0.8.0'}

  ora@5.4.1:
    resolution: {integrity: sha512-5b6Y85tPxZZ7QytO+BQzysW31HJku27cRIlkbAXaNx+BdcVi+LlRFmVXzeF6a7JCwJpyw5c4b+YSVImQIrBpuQ==}
    engines: {node: '>=10'}

  os-tmpdir@1.0.2:
    resolution: {integrity: sha512-D2FR03Vir7FIu45XBY20mTb+/ZSWB00sjU9jdQXt83gDrI4Ztz5Fs7/yy74g2N5SVQY4xY1qDr4rNddwYRVX0g==}
    engines: {node: '>=0.10.0'}

  own-keys@1.0.1:
    resolution: {integrity: sha512-qFOyK5PjiWZd+QQIh+1jhdb9LpxTF0qs7Pm8o5QHYZ0M3vKqSqzsZaEB6oWlxZ+q2sJBMI/Ktgd2N5ZwQoRHfg==}
    engines: {node: '>= 0.4'}

  p-limit@2.3.0:
    resolution: {integrity: sha512-//88mFWSJx8lxCzwdAABTJL2MyWB12+eIY7MDL2SqLmAkeKU9qxRvWuSyTjm3FUmpBEMuFfckAIqEaVGUDxb6w==}
    engines: {node: '>=6'}

  p-limit@3.1.0:
    resolution: {integrity: sha512-TYOanM3wGwNGsZN2cVTYPArw454xnXj5qmWF1bEoAc4+cU/ol7GVh7odevjp1FNHduHc3KZMcFduxU5Xc6uJRQ==}
    engines: {node: '>=10'}

  p-locate@4.1.0:
    resolution: {integrity: sha512-R79ZZ/0wAxKGu3oYMlz8jy/kbhsNrS7SKZ7PxEHBgJ5+F2mtFW2fK2cOtBh1cHYkQsbzFV7I+EoRKe6Yt0oK7A==}
    engines: {node: '>=8'}

  p-locate@5.0.0:
    resolution: {integrity: sha512-LaNjtRWUBY++zB5nE/NwcaoMylSPk+S+ZHNB1TzdbMJMny6dynpAGt7X/tl/QYq3TIeE6nxHppbo2LGymrG5Pw==}
    engines: {node: '>=10'}

  p-queue@8.1.1:
    resolution: {integrity: sha512-aNZ+VfjobsWryoiPnEApGGmf5WmNsCo9xu8dfaYamG5qaLP7ClhLN6NgsFe6SwJ2UbLEBK5dv9x8Mn5+RVhMWQ==}
    engines: {node: '>=18'}

  p-timeout@6.1.4:
    resolution: {integrity: sha512-MyIV3ZA/PmyBN/ud8vV9XzwTrNtR4jFrObymZYnZqMmW0zA8Z17vnT0rBgFE/TlohB+YCHqXMgZzb3Csp49vqg==}
    engines: {node: '>=14.16'}

  p-try@2.2.0:
    resolution: {integrity: sha512-R4nPAVTAU0B9D35/Gk3uJf/7XYbQcyohSKdvAxIRSNghFl4e71hVoGnBNQz9cWaXxO2I10KTC+3jMdvvoKw6dQ==}
    engines: {node: '>=6'}

  package-json-from-dist@1.0.1:
    resolution: {integrity: sha512-UEZIS3/by4OC8vL3P2dTXRETpebLI2NiI5vIrjaD/5UtrkFX/tNbwjTSRAGC/+7CAo2pIcBaRgWmcBBHcsaCIw==}

  parent-module@1.0.1:
    resolution: {integrity: sha512-GQ2EWRpQV8/o+Aw8YqtfZZPfNRWZYkbidE9k5rpl/hC3vtHHBfGm2Ifi6qWV+coDGkrUKZAxE3Lot5kcsRlh+g==}
    engines: {node: '>=6'}

  parse-json@5.2.0:
    resolution: {integrity: sha512-ayCKvm/phCGxOkYRSCM82iDwct8/EonSEgCSxWxD7ve6jHggsFl4fZVQBPRNgQoKiuV/odhFrGzQXZwbifC8Rg==}
    engines: {node: '>=8'}

  parse5@7.3.0:
    resolution: {integrity: sha512-IInvU7fabl34qmi9gY8XOVxhYyMyuH2xUNpb2q8/Y+7552KlejkRvqvD19nMoUW/uQGGbqNpA6Tufu5FL5BZgw==}

  passport-jwt@4.0.1:
    resolution: {integrity: sha512-UCKMDYhNuGOBE9/9Ycuoyh7vP6jpeTp/+sfMJl7nLff/t6dps+iaeE0hhNkKN8/HZHcJ7lCdOyDxHdDoxoSvdQ==}

  passport-strategy@1.0.0:
    resolution: {integrity: sha512-CB97UUvDKJde2V0KDWWB3lyf6PC3FaZP7YxZ2G8OAtn9p4HI9j9JLP9qjOGZFvyl8uwNT8qM+hGnz/n16NI7oA==}
    engines: {node: '>= 0.4.0'}

  passport@0.7.0:
    resolution: {integrity: sha512-cPLl+qZpSc+ireUvt+IzqbED1cHHkDoVYMo30jbJIdOOjQ1MQYZBPiNvmi8UM6lJuOpTPXJGZQk0DtC4y61MYQ==}
    engines: {node: '>= 0.4.0'}

  path-exists@4.0.0:
    resolution: {integrity: sha512-ak9Qy5Q7jYb2Wwcey5Fpvg2KoAc/ZIhLSLOSBmRmygPsGwkVVt0fZa0qrtMz+m6tJTAHfZQ8FnmB4MG4LWy7/w==}
    engines: {node: '>=8'}

  path-is-absolute@1.0.1:
    resolution: {integrity: sha512-AVbw3UJ2e9bq64vSaS9Am0fje1Pa8pbGqTTsmXfaIiMpnr5DlDhfJOuLj9Sf95ZPVDAUerDfEk88MPmPe7UCQg==}
    engines: {node: '>=0.10.0'}

  path-key@3.1.1:
    resolution: {integrity: sha512-ojmeN0qd+y0jszEtoY48r0Peq5dwMEkIlCOu6Q5f41lfkswXuKtYrhgoTpLnyIcHm24Uhqx+5Tqm2InSwLhE6Q==}
    engines: {node: '>=8'}

  path-parse@1.0.7:
    resolution: {integrity: sha512-LDJzPVEEEPR+y48z93A0Ed0yXb8pAByGWo/k5YYdYgpY2/2EsOsksJrq7lOHxryrVOn1ejG6oAp8ahvOIQD8sw==}

  path-scurry@1.11.1:
    resolution: {integrity: sha512-Xa4Nw17FS9ApQFJ9umLiJS4orGjm7ZzwUrwamcGQuHSzDyth9boKDaycYdDcZDuqYATXw4HFXgaqWTctW/v1HA==}
    engines: {node: '>=16 || 14 >=14.18'}

  path-to-regexp@3.3.0:
    resolution: {integrity: sha512-qyCH421YQPS2WFDxDjftfc1ZR5WKQzVzqsp4n9M2kQhVOo/ByahFoUNJfl58kOcEGfQ//7weFTDhm+ss8Ecxgw==}

  path-to-regexp@6.3.0:
    resolution: {integrity: sha512-Yhpw4T9C6hPpgPeA28us07OJeqZ5EzQTkbfwuhsUg0c237RomFoETJgmp2sa3F/41gfLE6G5cqcYwznmeEeOlQ==}

  path-type@4.0.0:
    resolution: {integrity: sha512-gDKb8aZMDeD/tZWs9P6+q0J9Mwkdl6xMV8TjnGP3qJVJ06bdMgkbBlLU8IdfOsIsFz2BW1rNVT3XuNEl8zPAvw==}
    engines: {node: '>=8'}

  pathe@1.1.2:
    resolution: {integrity: sha512-whLdWMYL2TwI08hn8/ZqAbrVemu0LNaNNJZX73O6qaIdCTfXutsLhMkjdENX0qhsQ9uIimo4/aQOmXkoon2nDQ==}

  pathe@2.0.3:
    resolution: {integrity: sha512-WUjGcAqP1gQacoQe+OBJsFA7Ld4DyXuUIjZ5cc75cLHvJ7dtNsTugphxIADwspS+AraAUePCKrSVtPLFj/F88w==}

  pathval@2.0.1:
    resolution: {integrity: sha512-//nshmD55c46FuFw26xV/xFAaB5HF9Xdap7HJBBnrKdAd6/GxDBaNA1870O79+9ueg61cZLSVc+OaFlfmObYVQ==}
    engines: {node: '>= 14.16'}

  pause@0.0.1:
    resolution: {integrity: sha512-KG8UEiEVkR3wGEb4m5yZkVCzigAD+cVEJck2CzYZO37ZGJfctvVptVO192MwrtPhzONn6go8ylnOdMhKqi4nfg==}

  perfect-debounce@1.0.0:
    resolution: {integrity: sha512-xCy9V055GLEqoFaHoC1SoLIaLmWctgCUaBaWxDZ7/Zx4CTyX7cJQLJOok/orfjZAh9kEYpjJa4d0KcJmCbctZA==}

  picocolors@1.1.1:
    resolution: {integrity: sha512-xceH2snhtb5M9liqDsmEw56le376mTZkEX/jEb/RxNFyegNul7eNslCXP9FDj/Lcu0X8KEyMceP2ntpaHrDEVA==}

  picomatch@2.3.1:
    resolution: {integrity: sha512-JU3teHTNjmE2VCGFzuY8EXzCDVwEqB2a8fsIvwaStHhAWJEeVd1o1QD80CU6+ZdEXXSLbSsuLwJjkCBWqRQUVA==}
    engines: {node: '>=8.6'}

  picomatch@4.0.1:
    resolution: {integrity: sha512-xUXwsxNjwTQ8K3GnT4pCJm+xq3RUPQbmkYJTP5aFIfNIvbcc/4MUxgBaaRSZJ6yGJZiGSyYlM6MzwTsRk8SYCg==}
    engines: {node: '>=12'}

  picomatch@4.0.3:
    resolution: {integrity: sha512-5gTmgEY/sqK6gFXLIsQNH19lWb4ebPDLA4SdLP7dsWkIXHWlG66oPuVvXSGFPppYZz8ZDZq0dYYrbHfBCVUb1Q==}
    engines: {node: '>=12'}

  pino-abstract-transport@2.0.0:
    resolution: {integrity: sha512-F63x5tizV6WCh4R6RHyi2Ml+M70DNRXt/+HANowMflpgGFMAym/VKm6G7ZOQRjqN7XbGxK1Lg9t6ZrtzOaivMw==}

  pino-http@10.5.0:
    resolution: {integrity: sha512-hD91XjgaKkSsdn8P7LaebrNzhGTdB086W3pyPihX0EzGPjq5uBJBXo4N5guqNaK6mUjg9aubMF7wDViYek9dRA==}

  pino-pretty@11.3.0:
    resolution: {integrity: sha512-oXwn7ICywaZPHmu3epHGU2oJX4nPmKvHvB/bwrJHlGcbEWaVcotkpyVHMKLKmiVryWYByNp0jpgAcXpFJDXJzA==}
    hasBin: true

  pino-std-serializers@7.0.0:
    resolution: {integrity: sha512-e906FRY0+tV27iq4juKzSYPbUj2do2X2JX4EzSca1631EB2QJQUqGbDuERal7LCtOpxl6x3+nvo9NPZcmjkiFA==}

  pino@9.12.0:
    resolution: {integrity: sha512-0Gd0OezGvqtqMwgYxpL7P0pSHHzTJ0Lx992h+mNlMtRVfNnqweWmf0JmRWk5gJzHalyd2mxTzKjhiNbGS2Ztfw==}
    hasBin: true

  pino@9.13.0:
    resolution: {integrity: sha512-SpTXQhkQXekIKEe7c887S3lk3v90Q+/HVRZVyNAhe98PQc++6I5ec/R0pciH8/CciXjCoVZIZfRNicbC6KZgnw==}
    hasBin: true

  pirates@4.0.7:
    resolution: {integrity: sha512-TfySrs/5nm8fQJDcBDuUng3VOUKsd7S+zqvbOTiGXHfxX4wK31ard+hoNuvkicM/2YFzlpDgABOevKSsB4G/FA==}
    engines: {node: '>= 6'}

  pkg-dir@4.2.0:
    resolution: {integrity: sha512-HRDzbaKjC+AOWVXxAU/x54COGeIv9eb+6CkDSQoNTt4XyWoIJvuPsXizxu/Fr23EiekbtZwmh1IcIG/l/a10GQ==}
    engines: {node: '>=8'}

  pkg-types@2.3.0:
    resolution: {integrity: sha512-SIqCzDRg0s9npO5XQ3tNZioRY1uK06lA41ynBC1YmFTmnY6FjUjVt6s4LoADmwoig1qqD0oK8h1p/8mlMx8Oig==}

  pluralize@8.0.0:
    resolution: {integrity: sha512-Nc3IT5yHzflTfbjgqWcCPpo7DaKy4FnpB0l/zCAW0Tc7jxAiuqSxHasntB3D7887LSrA93kDJ9IXovxJYxyLCA==}
    engines: {node: '>=4'}

  possible-typed-array-names@1.1.0:
    resolution: {integrity: sha512-/+5VFTchJDoVj3bhoqi6UeymcD00DAwb1nJwamzPvHEszJ4FpF6SNNbUbOS8yI56qHzdV8eK0qEfOSiodkTdxg==}
    engines: {node: '>= 0.4'}

  postcss-value-parser@4.2.0:
    resolution: {integrity: sha512-1NNCs6uurfkVbeXG4S8JFT9t19m45ICnif8zWLd5oPSZ50QnwMfK+H3jv408d4jw/7Bttv5axS5IiHoLaVNHeQ==}

  postcss@8.4.31:
    resolution: {integrity: sha512-PS08Iboia9mts/2ygV3eLpY5ghnUcfLV/EXTOW1E2qYxJKGGBUtNjN76FYHnMs36RmARn41bC0AZmn+rR0OVpQ==}
    engines: {node: ^10 || ^12 || >=14}

  postcss@8.5.6:
    resolution: {integrity: sha512-3Ybi1tAuwAP9s0r1UQ2J4n5Y0G05bJkpUIO0/bI9MhwmD70S5aTWbXGBwxHrelT+XM1k6dM0pk+SwNkpTRN7Pg==}
    engines: {node: ^10 || ^12 || >=14}

  prelude-ls@1.2.1:
    resolution: {integrity: sha512-vkcDPrRZo1QZLbn5RLGPpg/WmIQ65qoWWhcGKf/b5eplkkarX0m9z8ppCat4mlOqUsWpyNuYgO3VRyrYHSzX5g==}
    engines: {node: '>= 0.8.0'}

  prettier@3.6.2:
    resolution: {integrity: sha512-I7AIg5boAr5R0FFtJ6rCfD+LFsWHp81dolrFD8S79U9tb8Az2nGrJncnMSnys+bpQJfRUzqs9hnA81OAA3hCuQ==}
    engines: {node: '>=14'}
    hasBin: true

  pretty-format@27.5.1:
    resolution: {integrity: sha512-Qb1gy5OrP5+zDf2Bvnzdl3jsTf1qXVMazbvCoKhtKqVs4/YK4ozX4gKQJJVyNe+cajNPn0KoC0MC3FUmaHWEmQ==}
    engines: {node: ^10.13.0 || ^12.13.0 || ^14.15.0 || >=15.0.0}

  pretty-format@29.7.0:
    resolution: {integrity: sha512-Pdlw/oPxN+aXdmM9R00JVC9WVFoCLTKJvDVLgmJ+qAffBMxsV85l/Lu7sNx4zSzPyoL2euImuEwHhOXdEgNFZQ==}
    engines: {node: ^14.15.0 || ^16.10.0 || >=18.0.0}

  prisma@6.16.2:
    resolution: {integrity: sha512-aRvldGE5UUJTtVmFiH3WfNFNiqFlAtePUxcI0UEGlnXCX7DqhiMT5TRYwncHFeA/Reca5W6ToXXyCMTeFPdSXA==}
    engines: {node: '>=18.18'}
    hasBin: true
    peerDependencies:
      typescript: '>=5.1.0'
    peerDependenciesMeta:
      typescript:
        optional: true

  process-warning@3.0.0:
    resolution: {integrity: sha512-mqn0kFRl0EoqhnL0GQ0veqFHyIN1yig9RHh/InzORTUiZHFRAur+aMtRkELNwGs9aNwKS6tg/An4NYBPGwvtzQ==}

  process-warning@4.0.1:
    resolution: {integrity: sha512-3c2LzQ3rY9d0hc1emcsHhfT9Jwz0cChib/QN89oME2R451w5fy3f0afAhERFZAwrbDU43wk12d0ORBpDVME50Q==}

  process-warning@5.0.0:
    resolution: {integrity: sha512-a39t9ApHNx2L4+HBnQKqxxHNs1r7KF+Intd8Q/g1bUh6q0WIp9voPXJ/x0j+ZL45KF1pJd9+q2jLIRMfvEshkA==}

  process@0.11.10:
    resolution: {integrity: sha512-cdGef/drWFoydD1JsMzuFf8100nZl+GT+yacc2bEced5f9Rjk4z+WtFUTBu9PhOi9j/jfmBPu0mMEY4wIdAF8A==}
    engines: {node: '>= 0.6.0'}

  prompts@2.4.2:
    resolution: {integrity: sha512-NxNv/kLguCA7p3jE8oL2aEBsrJWgAakBpgmgK6lpPWV+WuOmY6r2/zbAVnP+T8bQlA0nzHXSJSJW0Hq7ylaD2Q==}
    engines: {node: '>= 6'}

  prop-types@15.8.1:
    resolution: {integrity: sha512-oj87CgZICdulUohogVAR7AjlC0327U4el4L6eAvOqCeudMDVU0NThNaV+b9Df4dXgSP1gXMTnPdhfe/2qDH5cg==}

  propagate@2.0.1:
    resolution: {integrity: sha512-vGrhOavPSTz4QVNuBNdcNXePNdNMaO1xj9yBeH1ScQPjk/rhg9sSlCXPhMkFuaNNW/syTvYqsnbIJxMBfRbbag==}
    engines: {node: '>= 8'}

  proxy-addr@2.0.7:
    resolution: {integrity: sha512-llQsMLSUDUPT44jdrU/O37qlnifitDP+ZwrmmZcoSKyLKvtZxpyV0n2/bD/N4tBAAZ/gJEdZU7KMraoK1+XYAg==}
    engines: {node: '>= 0.10'}

  psl@1.15.0:
    resolution: {integrity: sha512-JZd3gMVBAVQkSs6HdNZo9Sdo0LNcQeMNP3CozBJb3JYC/QUYZTnKxP+f8oWRX4rHP5EurWxqAHTSwUCjlNKa1w==}

  pump@3.0.3:
    resolution: {integrity: sha512-todwxLMY7/heScKmntwQG8CXVkWUOdYxIvY2s0VWAAMh/nd8SoYiRaKjlr7+iCs984f2P8zvrfWcDDYVb73NfA==}

  punycode@2.3.1:
    resolution: {integrity: sha512-vYt7UD1U9Wg6138shLtLOvdAu+8DsC/ilFtEVHcH+wydcSpNE20AfSOduf6MkRFahL5FY7X1oU7nKVZFtfq8Fg==}
    engines: {node: '>=6'}

  pure-rand@6.1.0:
    resolution: {integrity: sha512-bVWawvoZoBYpp6yIoQtQXHZjmz35RSVHnUOTefl8Vcjr8snTPY1wnpSPMWekcFwbxI6gtmT7rSYPFvz71ldiOA==}

  qs@6.14.0:
    resolution: {integrity: sha512-YWWTjgABSKcvs/nWBi9PycY/JiPJqOD4JA6o9Sej2AtvSGarXxKC3OQSk4pAarbdQlKAh5D4FCQkJNkW+GAn3w==}
    engines: {node: '>=0.6'}

  querystringify@2.2.0:
    resolution: {integrity: sha512-FIqgj2EUvTa7R50u0rGsyTftzjYmv/a3hO345bZNrqabNqjtgiDMgmo4mkUjd+nzU5oF3dClKqFIPUKybUyqoQ==}

  queue-microtask@1.2.3:
    resolution: {integrity: sha512-NuaNSa6flKT5JaSYQzJok04JzTL1CA6aGhv5rfLW3PgqA+M2ChpZQnAC8h8i4ZFkBS8X5RqkDBHA7r4hej3K9A==}

  quick-format-unescaped@4.0.4:
    resolution: {integrity: sha512-tYC1Q1hgyRuHgloV/YXs2w15unPVh8qfu/qCTfhTYamaw7fyhumKa2yGpdSo87vY32rIclj+4fWYQXUMs9EHvg==}

  randombytes@2.1.0:
    resolution: {integrity: sha512-vYl3iOX+4CKUWuxGi9Ukhie6fsqXqS9FE2Zaic4tNFD2N2QQaXOMFbuKK4QmDHC0JO6B1Zp41J0LpT0oR68amQ==}

  rc9@2.1.2:
    resolution: {integrity: sha512-btXCnMmRIBINM2LDZoEmOogIZU7Qe7zn4BpomSKZ/ykbLObuBdvG+mFq11DL6fjH1DRwHhrlgtYWG96bJiC7Cg==}

  react-dom@19.1.1:
    resolution: {integrity: sha512-Dlq/5LAZgF0Gaz6yiqZCf6VCcZs1ghAJyrsu84Q/GT0gV+mCxbfmKNoGRKBYMJ8IEdGPqu49YWXD02GCknEDkw==}
    peerDependencies:
      react: ^19.1.1

  react-is@16.13.1:
    resolution: {integrity: sha512-24e6ynE2H+OKt4kqsOvNd8kBpV65zoxbA4BVsEOB3ARVWQki/DHzaUoC5KuON/BiccDaCCTZBuOcfZs70kR8bQ==}

  react-is@17.0.2:
    resolution: {integrity: sha512-w2GsyukL62IJnlaff/nRegPQR94C/XXamvMWmSHRJ4y7Ts/4ocGRmTHvOs8PSE6pB3dWOrD/nueuU5sduBsQ4w==}

  react-is@18.3.1:
    resolution: {integrity: sha512-/LLMVyas0ljjAtoYiPqYiL8VWXzUUdThrmU5+n20DZv+a+ClRoevUzw5JxU+Ieh5/c87ytoTBV9G1FiKfNJdmg==}

  react@19.1.1:
    resolution: {integrity: sha512-w8nqGImo45dmMIfljjMwOGtbmC/mk4CMYhWIicdSflH91J9TyCyczcPFXJzrZ/ZXcgGRFeP6BU0BEJTw6tZdfQ==}
    engines: {node: '>=0.10.0'}

  readable-stream@3.6.2:
    resolution: {integrity: sha512-9u/sniCrY3D5WdsERHzHE4G2YCXqoG5FTHUiCC4SIbr6XcLZBY05ya9EKjYek9O5xOAwjGq+1JdGBAS7Q9ScoA==}
    engines: {node: '>= 6'}

  readable-stream@4.7.0:
    resolution: {integrity: sha512-oIGGmcpTLwPga8Bn6/Z75SVaH1z5dUut2ibSyAMVhmUggWpmDn2dapB0n7f8nwaSiRtepAsfJyfXIO5DCVAODg==}
    engines: {node: ^12.22.0 || ^14.17.0 || >=16.0.0}

  readdirp@3.6.0:
    resolution: {integrity: sha512-hOS089on8RduqdbhvQ5Z37A0ESjsqz6qnRcffsMU3495FuTdqSm+7bhJ29JvIOsBDEEnan5DPu9t3To9VRlMzA==}
    engines: {node: '>=8.10.0'}

  readdirp@4.1.2:
    resolution: {integrity: sha512-GDhwkLfywWL2s6vEjyhri+eXmfH6j1L7JE27WhqLeYzoh/A3DBaYGEj2H/HFZCn/kMfim73FXxEJTw06WtxQwg==}
    engines: {node: '>= 14.18.0'}

  real-require@0.2.0:
    resolution: {integrity: sha512-57frrGM/OCTLqLOAh0mhVA9VBMHd+9U7Zb2THMGdBUoZVOtGbJzjxsYGDJ3A9AYYCP4hn6y1TVbaOfzWtm5GFg==}
    engines: {node: '>= 12.13.0'}

  redent@3.0.0:
    resolution: {integrity: sha512-6tDA8g98We0zd0GvVeMT9arEOnTw9qM03L9cJXaCjrip1OO764RDBLBfrB4cwzNGDj5OA5ioymC9GkizgWJDUg==}
    engines: {node: '>=8'}

  redis-errors@1.2.0:
    resolution: {integrity: sha512-1qny3OExCf0UvUV/5wpYKf2YwPcOqXzkwKKSmKHiE6ZMQs5heeE/c8eXK+PNllPvmjgAbfnsbpkGZWy8cBpn9w==}
    engines: {node: '>=4'}

  redis-parser@3.0.0:
    resolution: {integrity: sha512-DJnGAeenTdpMEH6uAJRK/uiyEIH9WVsUmoLwzudwGJUwZPp80PDBWPHXSAGNPwNvIXAbe7MSUB1zQFugFml66A==}
    engines: {node: '>=4'}

  reflect-metadata@0.2.2:
    resolution: {integrity: sha512-urBwgfrvVP/eAyXx4hluJivBKzuEbSQs9rKWCrCkbSxNv8mxPcUZKeuoF3Uy4mJl3Lwprp6yy5/39VWigZ4K6Q==}

  reflect.getprototypeof@1.0.10:
    resolution: {integrity: sha512-00o4I+DVrefhv+nX0ulyi3biSHCPDe+yLv5o/p6d/UVlirijB8E16FtfwSAi4g3tcqrQ4lRAqQSoFEZJehYEcw==}
    engines: {node: '>= 0.4'}

  regexp.prototype.flags@1.5.4:
    resolution: {integrity: sha512-dYqgNSZbDwkaJ2ceRd9ojCGjBq+mOm9LmtXnAnEGyHhN/5R7iDW2TRw3h+o/jCFxus3P2LfWIIiwowAjANm7IA==}
    engines: {node: '>= 0.4'}

  repeat-string@1.6.1:
    resolution: {integrity: sha512-PV0dzCYDNfRi1jCDbJzpW7jNNDRuCOG/jI5ctQcGKt/clZD+YcPS3yIlWuTJMmESC8aevCFmWJy5wjAFgNqN6w==}
    engines: {node: '>=0.10'}

  require-directory@2.1.1:
    resolution: {integrity: sha512-fGxEI7+wsG9xrvdjsrlmL22OMTTiHRwAMroiEeMgq8gzoLC/PQr7RsRDSTLUg/bZAZtF+TVIkHc6/4RIKrui+Q==}
    engines: {node: '>=0.10.0'}

  require-from-string@2.0.2:
    resolution: {integrity: sha512-Xf0nWe6RseziFMu+Ap9biiUbmplq6S9/p+7w7YXP/JBHhrUDDUhwa+vANyubuqfZWTveU//DYVGsDG7RKL/vEw==}
    engines: {node: '>=0.10.0'}

  requires-port@1.0.0:
    resolution: {integrity: sha512-KigOCHcocU3XODJxsu8i/j8T9tzT4adHiecwORRQ0ZZFcp7ahwXuRU1m+yuO90C5ZUyGeGfocHDI14M3L3yDAQ==}

  resolve-cwd@3.0.0:
    resolution: {integrity: sha512-OrZaX2Mb+rJCpH/6CpSqt9xFVpN++x01XnN2ie9g6P5/3xelLAkXWVADpdz1IHD/KFfEXyE6V0U01OQ3UO2rEg==}
    engines: {node: '>=8'}

  resolve-from@4.0.0:
    resolution: {integrity: sha512-pb/MYmXstAkysRFx8piNI1tGFNQIFA3vkE3Gq4EuA1dF6gHp/+vgZqsCGJapvy8N3Q+4o7FwvquPJcnZ7RYy4g==}
    engines: {node: '>=4'}

  resolve-from@5.0.0:
    resolution: {integrity: sha512-qYg9KP24dD5qka9J47d0aVky0N+b4fTU89LN9iDnjB5waksiC49rvMB0PrUJQGoTmH50XPiqOvAjDfaijGxYZw==}
    engines: {node: '>=8'}

  resolve-pkg-maps@1.0.0:
    resolution: {integrity: sha512-seS2Tj26TBVOC2NIc2rOe2y2ZO7efxITtLZcGSOnHHNOQ7CkiUBfw0Iw2ck6xkIhPwLhKNLS8BO+hEpngQlqzw==}

  resolve.exports@2.0.3:
    resolution: {integrity: sha512-OcXjMsGdhL4XnbShKpAcSqPMzQoYkYyhbEaeSko47MjRP9NfEQMhZkXL1DoFlt9LWQn4YttrdnV6X2OiyzBi+A==}
    engines: {node: '>=10'}

  resolve@1.22.10:
    resolution: {integrity: sha512-NPRy+/ncIMeDlTAsuqwKIiferiawhefFJtkNSW0qZJEqMEb+qBt/77B/jGeeek+F0uOeN05CDa6HXbbIgtVX4w==}
    engines: {node: '>= 0.4'}
    hasBin: true

  resolve@2.0.0-next.5:
    resolution: {integrity: sha512-U7WjGVG9sH8tvjW5SmGbQuui75FiyjAX72HX15DwBBwF9dNiQZRQAg9nnPhYy+TUnE0+VcrttuvNI8oSxZcocA==}
    hasBin: true

  restore-cursor@3.1.0:
    resolution: {integrity: sha512-l+sSefzHpj5qimhFSE5a8nufZYAM3sBSVMAPtYkmC+4EH2anSGaEMXSD0izRQbu9nfyQ9y5JrVmp7E8oZrUjvA==}
    engines: {node: '>=8'}

  ret@0.4.3:
    resolution: {integrity: sha512-0f4Memo5QP7WQyUEAYUO3esD/XjOc3Zjjg5CPsAq1p8sIu0XPeMbHJemKA0BO7tV0X7+A0FoEpbmHXWxPyD3wQ==}
    engines: {node: '>=10'}

  ret@0.5.0:
    resolution: {integrity: sha512-I1XxrZSQ+oErkRR4jYbAyEEu2I0avBvvMM5JN+6EBprOGRCs63ENqZ3vjavq8fBw2+62G5LF5XelKwuJpcvcxw==}
    engines: {node: '>=10'}

  reusify@1.1.0:
    resolution: {integrity: sha512-g6QUff04oZpHs0eG5p83rFLhHeV00ug/Yf9nZM6fLeUrPguBTkTQOdpAWWspMh55TZfVQDPaN3NQJfbVRAxdIw==}
    engines: {iojs: '>=1.0.0', node: '>=0.10.0'}

  rfdc@1.4.1:
    resolution: {integrity: sha512-q1b3N5QkRUWUl7iyylaaj3kOpIT0N2i9MqIEQXP73GVsN9cw3fdx8X63cEmWhJGi2PPCF23Ijp7ktmd39rawIA==}

  rollup@4.52.3:
    resolution: {integrity: sha512-RIDh866U8agLgiIcdpB+COKnlCreHJLfIhWC3LVflku5YHfpnsIKigRZeFfMfCc4dVcqNVfQQ5gO/afOck064A==}
    engines: {node: '>=18.0.0', npm: '>=8.0.0'}
    hasBin: true

  rrweb-cssom@0.7.1:
    resolution: {integrity: sha512-TrEMa7JGdVm0UThDJSx7ddw5nVm3UJS9o9CCIZ72B1vSyEZoziDqBYP3XIoi/12lKrJR8rE3jeFHMok2F/Mnsg==}

  rrweb-cssom@0.8.0:
    resolution: {integrity: sha512-guoltQEx+9aMf2gDZ0s62EcV8lsXR+0w8915TC3ITdn2YueuNjdAYh/levpU9nFaoChh9RUS5ZdQMrKfVEN9tw==}

  run-async@2.4.1:
    resolution: {integrity: sha512-tvVnVv01b8c1RrA6Ep7JkStj85Guv/YrMcwqYQnwjsAS2cTmmPGBBjAjpCW7RrSodNSoE2/qg9O4bceNvUuDgQ==}
    engines: {node: '>=0.12.0'}

  run-async@3.0.0:
    resolution: {integrity: sha512-540WwVDOMxA6dN6We19EcT9sc3hkXPw5mzRNGM3FkdN/vtE9NFvj5lFAPNwUDmJjXidm3v7TC1cTE7t17Ulm1Q==}
    engines: {node: '>=0.12.0'}

  run-parallel@1.2.0:
    resolution: {integrity: sha512-5l4VyZR86LZ/lDxZTR6jqL8AFE2S0IFLMP26AbjsLVADxHdhB/c0GUsH+y39UfCi3dzz8OlQuPmnaJOMoDHQBA==}

  rxjs@7.8.1:
    resolution: {integrity: sha512-AA3TVj+0A2iuIoQkWEK/tqFjBq2j+6PO6Y0zJcvzLAFhEFIO3HL0vls9hWLncZbAAbK0mar7oZ4V079I/qPMxg==}

  rxjs@7.8.2:
    resolution: {integrity: sha512-dhKf903U/PQZY6boNNtAGdWbG85WAbjT/1xYoZIC7FAY0yWapOBQVsVrDl58W86//e1VpMNBtRV4MaXfdMySFA==}

  safe-array-concat@1.1.3:
    resolution: {integrity: sha512-AURm5f0jYEOydBj7VQlVvDrjeFgthDdEF5H1dP+6mNpoXOMo1quQqJ4wvJDyRZ9+pO3kGWoOdmV08cSv2aJV6Q==}
    engines: {node: '>=0.4'}

  safe-buffer@5.2.1:
    resolution: {integrity: sha512-rp3So07KcdmmKbGvgaNxQSJr7bGVSVk5S9Eq1F+ppbRo70+YeaDxkw5Dd8NPN+GD6bjnYm2VuPuCXmpuYvmCXQ==}

  safe-push-apply@1.0.0:
    resolution: {integrity: sha512-iKE9w/Z7xCzUMIZqdBsp6pEQvwuEebH4vdpjcDWnyzaI6yl6O9FHvVpmGelvEHNsoY6wGblkxR6Zty/h00WiSA==}
    engines: {node: '>= 0.4'}

  safe-regex-test@1.1.0:
    resolution: {integrity: sha512-x/+Cz4YrimQxQccJf5mKEbIa1NzeCRNI5Ecl/ekmlYaampdNLPalVyIcCZNNH3MvmqBugV5TMYZXv0ljslUlaw==}
    engines: {node: '>= 0.4'}

  safe-regex2@3.1.0:
    resolution: {integrity: sha512-RAAZAGbap2kBfbVhvmnTFv73NWLMvDGOITFYTZBAaY8eR+Ir4ef7Up/e7amo+y1+AH+3PtLkrt9mvcTsG9LXug==}

  safe-regex2@5.0.0:
    resolution: {integrity: sha512-YwJwe5a51WlK7KbOJREPdjNrpViQBI3p4T50lfwPuDhZnE3XGVTlGvi+aolc5+RvxDD6bnUmjVsU9n1eboLUYw==}

  safe-stable-stringify@2.5.0:
    resolution: {integrity: sha512-b3rppTKm9T+PsVCBEOUR46GWI7fdOs00VKZ1+9c1EWDaDMvjQc6tUwuFyIprgGgTcWoVHSKrU8H31ZHA2e0RHA==}
    engines: {node: '>=10'}

  safer-buffer@2.1.2:
    resolution: {integrity: sha512-YZo3K82SD7Riyi0E1EQPojLz7kpepnSQI9IyPbHHg1XXXevb5dJI7tpyN2ADxGcQbHG7vcyRHk0cbwqcQriUtg==}

  saxes@6.0.0:
    resolution: {integrity: sha512-xAg7SOnEhrm5zI3puOOKyy1OMcMlIJZYNJY7xLBwSze0UjhPLnWfj2GF2EpT0jmzaJKIWKHLsaSSajf35bcYnA==}
    engines: {node: '>=v12.22.7'}

  scheduler@0.26.0:
    resolution: {integrity: sha512-NlHwttCI/l5gCPR3D1nNXtWABUmBwvZpEQiD4IXSbIDq8BzLIK/7Ir5gTFSGZDUu37K5cMNp0hFtzO38sC7gWA==}

  schema-utils@3.3.0:
    resolution: {integrity: sha512-pN/yOAvcC+5rQ5nERGuwrjLlYvLTbCibnZ1I7B1LaiAz9BRBlE9GMgE/eqV30P7aJQUf7Ddimy/RsbYO/GrVGg==}
    engines: {node: '>= 10.13.0'}

  schema-utils@4.3.2:
    resolution: {integrity: sha512-Gn/JaSk/Mt9gYubxTtSn/QCV4em9mpAPiR1rqy/Ocu19u/G9J5WWdNoUT4SiV6mFC3y6cxyFcFwdzPM3FgxGAQ==}
    engines: {node: '>= 10.13.0'}

  secure-json-parse@2.7.0:
    resolution: {integrity: sha512-6aU+Rwsezw7VR8/nyvKTx8QpWH9FrcYiXXlqC4z5d5XQBDRqtbfsRjnwGyqbi3gddNtWHuEk9OANUotL26qKUw==}

  secure-json-parse@4.0.0:
    resolution: {integrity: sha512-dxtLJO6sc35jWidmLxo7ij+Eg48PM/kleBsxpC8QJE0qJICe+KawkDQmvCMZUr9u7WKVHgMW6vy3fQ7zMiFZMA==}

  semver@6.3.1:
    resolution: {integrity: sha512-BR7VvDCVHO+q2xBEWskxS6DJE1qRnb7DxzUrogb71CWoSficBxYsiAGd+Kl0mmq/MprG9yArRkyrQxTO6XjMzA==}
    hasBin: true

  semver@7.7.2:
    resolution: {integrity: sha512-RF0Fw+rO5AMf9MAyaRXI4AV0Ulj5lMHqVxxdSgiVbixSCXoEmmX/jk0CuJw4+3SqroYO9VoUh+HcuJivvtJemA==}
    engines: {node: '>=10'}
    hasBin: true

  serialize-javascript@6.0.2:
    resolution: {integrity: sha512-Saa1xPByTTq2gdeFZYLLo+RFE35NHZkAbqZeWNd3BpzppeVisAqpDjcp8dyf6uIvEqJRd46jemmyA4iFIeVk8g==}

  set-cookie-parser@2.7.1:
    resolution: {integrity: sha512-IOc8uWeOZgnb3ptbCURJWNjWUPcO3ZnTTdzsurqERrP6nPyv+paC55vJM0LpOlT2ne+Ix+9+CRG1MNLlyZ4GjQ==}

  set-function-length@1.2.2:
    resolution: {integrity: sha512-pgRc4hJ4/sNjWCSS9AmnS40x3bNMDTknHgL5UaMBTMyJnU90EgWh1Rz+MC9eFu4BuN/UwZjKQuY/1v3rM7HMfg==}
    engines: {node: '>= 0.4'}

  set-function-name@2.0.2:
    resolution: {integrity: sha512-7PGFlmtwsEADb0WYyvCMa1t+yke6daIG4Wirafur5kcf+MhUnPms1UeR0CKQdTZD81yESwMHbtn+TR+dMviakQ==}
    engines: {node: '>= 0.4'}

  set-proto@1.0.0:
    resolution: {integrity: sha512-RJRdvCo6IAnPdsvP/7m6bsQqNnn1FCBX5ZNtFL98MmFF/4xAIJTIg1YbHW5DC2W5SKZanrC6i4HsJqlajw/dZw==}
    engines: {node: '>= 0.4'}

  setprototypeof@1.2.0:
    resolution: {integrity: sha512-E5LDX7Wrp85Kil5bhZv46j8jOeboKq5JMmYM3gVGdGH8xFpPWXUMsNrlODCrkoxMEeNi/XZIwuRvY4XNwYMJpw==}

  sharp@0.34.4:
    resolution: {integrity: sha512-FUH39xp3SBPnxWvd5iib1X8XY7J0K0X7d93sie9CJg2PO8/7gmg89Nve6OjItK53/MlAushNNxteBYfM6DEuoA==}
    engines: {node: ^18.17.0 || ^20.3.0 || >=21.0.0}

  shebang-command@2.0.0:
    resolution: {integrity: sha512-kHxr2zZpYtdmrN1qDjrrX/Z1rR1kG8Dx+gkpK1G4eXmvXswmcE1hTWBWYUzlraYw1/yZp6YuDY77YtvbN0dmDA==}
    engines: {node: '>=8'}

  shebang-regex@3.0.0:
    resolution: {integrity: sha512-7++dFhtcx3353uBaq8DDR4NuxBetBzC7ZQOhmTQInHEd6bSrXdiEyzCvG07Z44UYdLShWUyXt5M/yhz8ekcb1A==}
    engines: {node: '>=8'}

  side-channel-list@1.0.0:
    resolution: {integrity: sha512-FCLHtRD/gnpCiCHEiJLOwdmFP+wzCmDEkc9y7NsYxeF4u7Btsn1ZuwgwJGxImImHicJArLP4R0yX4c2KCrMrTA==}
    engines: {node: '>= 0.4'}

  side-channel-map@1.0.1:
    resolution: {integrity: sha512-VCjCNfgMsby3tTdo02nbjtM/ewra6jPHmpThenkTYh8pG9ucZ/1P8So4u4FGBek/BjpOVsDCMoLA/iuBKIFXRA==}
    engines: {node: '>= 0.4'}

  side-channel-weakmap@1.0.2:
    resolution: {integrity: sha512-WPS/HvHQTYnHisLo9McqBHOJk2FkHO/tlpvldyrnem4aeQp4hai3gythswg6p01oSoTl58rcpiFAjF2br2Ak2A==}
    engines: {node: '>= 0.4'}

  side-channel@1.1.0:
    resolution: {integrity: sha512-ZX99e6tRweoUXqR+VBrslhda51Nh5MTQwou5tnUDgbtyM0dBgmhEDtWGP/xbKn6hqfPRHujUNwz5fy/wbbhnpw==}
    engines: {node: '>= 0.4'}

  siginfo@2.0.0:
    resolution: {integrity: sha512-ybx0WO1/8bSBLEWXZvEd7gMW3Sn3JFlW3TvX1nREbDLRNQNaeNN8WK0meBwPdAaOI7TtRRRJn/Es1zhrrCHu7g==}

  signal-exit@3.0.7:
    resolution: {integrity: sha512-wnD2ZE+l+SPC/uoS0vXeE9L1+0wuaMqKlfz9AMUo38JsyLSBWSFcHR1Rri62LZc12vLr1gb3jl7iwQhgwpAbGQ==}

  signal-exit@4.1.0:
    resolution: {integrity: sha512-bzyZ1e88w9O1iNJbKnOlvYTrWPDl46O1bG0D3XInv+9tkPrxrN8jUUTiFlDkkmKWgn1M6CfIA13SuGqOa9Korw==}
    engines: {node: '>=14'}

  sisteransi@1.0.5:
    resolution: {integrity: sha512-bLGGlR1QxBcynn2d5YmDX4MGjlZvy2MRBDRNHLJ8VI6l6+9FUiyTFNJ0IveOSP0bcXgVDPRcfGqA0pjaqUpfVg==}

  slash@3.0.0:
    resolution: {integrity: sha512-g9Q1haeby36OSStwb4ntCGGGaKsaVSjQ68fBxoQcutl5fS1vuY18H3wSt3jFyFtrkx+Kz0V1G85A4MyAdDMi2Q==}
    engines: {node: '>=8'}

  slow-redact@0.3.0:
    resolution: {integrity: sha512-cf723wn9JeRIYP9tdtd86GuqoR5937u64Io+CYjlm2i7jvu7g0H+Cp0l0ShAf/4ZL+ISUTVT+8Qzz7RZmp9FjA==}

  sonic-boom@4.2.0:
    resolution: {integrity: sha512-INb7TM37/mAcsGmc9hyyI6+QR3rR1zVRu36B0NeGXKnOOLiZOfER5SA+N7X7k3yUYRzLWafduTDvJAfDswwEww==}

  source-map-js@1.2.1:
    resolution: {integrity: sha512-UXWMKhLOwVKb728IUtQPXxfYU+usdybtUrK/8uGE8CQMvrhOpwvzDBwj0QhSL7MQc7vIsISBG8VQ8+IDQxpfQA==}
    engines: {node: '>=0.10.0'}

  source-map-support@0.5.13:
    resolution: {integrity: sha512-SHSKFHadjVA5oR4PPqhtAVdcBWwRYVd6g6cAXnIbRiIwc2EhPrTuKUBdSLvlEKyIP3GCf89fltvcZiP9MMFA1w==}

  source-map-support@0.5.21:
    resolution: {integrity: sha512-uBHU3L3czsIyYXKX88fdrGovxdSCoTGDRZ6SYXtSRxLZUzHg5P/66Ht6uoUlHu9EZod+inXhKo3qQgwXUT/y1w==}

  source-map@0.6.1:
    resolution: {integrity: sha512-UjgapumWlbMhkBgzT7Ykc5YXUT46F0iKu8SGXq0bcwP5dz/h0Plj6enJqjz1Zbq2l5WaqYnrVbwWOWMyF3F47g==}
    engines: {node: '>=0.10.0'}

  source-map@0.7.4:
    resolution: {integrity: sha512-l3BikUxvPOcn5E74dZiq5BGsTb5yEwhaTSzccU6t4sDOH8NWJCstKO5QT2CvtFoK6F0saL7p9xHAqHOlCPJygA==}
    engines: {node: '>= 8'}

  split2@4.2.0:
    resolution: {integrity: sha512-UcjcJOWknrNkF6PLX83qcHM6KHgVKNkV62Y8a5uYDVv9ydGQVwAHMKqHdJje1VTWpljG0WYpCDhrCdAOYH4TWg==}
    engines: {node: '>= 10.x'}

  sprintf-js@1.0.3:
    resolution: {integrity: sha512-D9cPgkvLlV3t3IzL0D0YLvGA9Ahk4PcvVwUbN0dSGr1aP0Nrt4AEnTUbuGvquEC0mA64Gqt1fzirlRs5ibXx8g==}

  stable-hash@0.0.5:
    resolution: {integrity: sha512-+L3ccpzibovGXFK+Ap/f8LOS0ahMrHTf3xu7mMLSpEGU0EO9ucaysSylKo9eRDFNhWve/y275iPmIZ4z39a9iA==}

  stack-utils@2.0.6:
    resolution: {integrity: sha512-XlkWvfIm6RmsWtNJx+uqtKLS8eqFbxUg0ZzLXqY0caEy9l7hruX8IpiDnjsLavoBgqCCR71TqWO8MaXYheJ3RQ==}
    engines: {node: '>=10'}

  stackback@0.0.2:
    resolution: {integrity: sha512-1XMJE5fQo1jGH6Y/7ebnwPOBEkIEnT4QF32d5R1+VXdXveM0IBMJt8zfaxX1P3QhVwrYe+576+jkANtSS2mBbw==}

  standard-as-callback@2.1.0:
    resolution: {integrity: sha512-qoRRSyROncaz1z0mvYqIE4lCd9p2R90i6GxW3uZv5ucSu8tU7B5HXUP1gG8pVZsYNVaXjk8ClXHPttLyxAL48A==}

  statuses@2.0.1:
    resolution: {integrity: sha512-RwNA9Z/7PrK06rYLIzFMlaF+l73iwpzsqRIFgbMLbTcLD6cOao82TaWefPXQvB2fOC4AjuYSEndS7N/mTCbkdQ==}
    engines: {node: '>= 0.8'}

  std-env@3.9.0:
    resolution: {integrity: sha512-UGvjygr6F6tpH7o2qyqR6QYpwraIjKSdtzyBdyytFOHmPZY917kwdwLG0RbOjWOnKmnm3PeHjaoLLMie7kPLQw==}

  stop-iteration-iterator@1.1.0:
    resolution: {integrity: sha512-eLoXW/DHyl62zxY4SCaIgnRhuMr6ri4juEYARS8E6sCEqzKpOiE521Ucofdx+KnDZl5xmvGYaaKCk5FEOxJCoQ==}
    engines: {node: '>= 0.4'}

  string-length@4.0.2:
    resolution: {integrity: sha512-+l6rNN5fYHNhZZy41RXsYptCjA2Igmq4EG7kZAYFQI1E1VTXarr6ZPXBg6eq7Y6eK4FEhY6AJlyuFIb/v/S0VQ==}
    engines: {node: '>=10'}

  string-width@4.2.3:
    resolution: {integrity: sha512-wKyQRQpjJ0sIp62ErSZdGsjMJWsap5oRNihHhu6G7JVO/9jIB6UyevL+tXuOqrng8j/cxKTWyWUwvSTriiZz/g==}
    engines: {node: '>=8'}

  string-width@5.1.2:
    resolution: {integrity: sha512-HnLOCR3vjcY8beoNLtcjZ5/nxn2afmME6lhrDrebokqMap+XbeW8n9TXpPDOqdGK5qcI3oT0GKTW6wC7EMiVqA==}
    engines: {node: '>=12'}

  string.prototype.includes@2.0.1:
    resolution: {integrity: sha512-o7+c9bW6zpAdJHTtujeePODAhkuicdAryFsfVKwA+wGw89wJ4GTY484WTucM9hLtDEOpOvI+aHnzqnC5lHp4Rg==}
    engines: {node: '>= 0.4'}

  string.prototype.matchall@4.0.12:
    resolution: {integrity: sha512-6CC9uyBL+/48dYizRf7H7VAYCMCNTBeM78x/VTUe9bFEaxBepPJDa1Ow99LqI/1yF7kuy7Q3cQsYMrcjGUcskA==}
    engines: {node: '>= 0.4'}

  string.prototype.repeat@1.0.0:
    resolution: {integrity: sha512-0u/TldDbKD8bFCQ/4f5+mNRrXwZ8hg2w7ZR8wa16e8z9XpePWl3eGEcUD0OXpEH/VJH/2G3gjUtR3ZOiBe2S/w==}

  string.prototype.trim@1.2.10:
    resolution: {integrity: sha512-Rs66F0P/1kedk5lyYyH9uBzuiI/kNRmwJAR9quK6VOtIpZ2G+hMZd+HQbbv25MgCA6gEffoMZYxlTod4WcdrKA==}
    engines: {node: '>= 0.4'}

  string.prototype.trimend@1.0.9:
    resolution: {integrity: sha512-G7Ok5C6E/j4SGfyLCloXTrngQIQU3PWtXGst3yM7Bea9FRURf1S42ZHlZZtsNque2FN2PoUhfZXYLNWwEr4dLQ==}
    engines: {node: '>= 0.4'}

  string.prototype.trimstart@1.0.8:
    resolution: {integrity: sha512-UXSH262CSZY1tfu3G3Secr6uGLCFVPMhIqHjlgCUtCCcgihYc/xKs9djMTMUOb2j1mVSeU8EU6NWc/iQKU6Gfg==}
    engines: {node: '>= 0.4'}

  string_decoder@1.3.0:
    resolution: {integrity: sha512-hkRX8U1WjJFd8LsDJ2yQ/wWWxaopEsABU1XfkM8A+j0+85JAGppt16cr1Whg6KIbb4okU6Mql6BOj+uup/wKeA==}

  strip-ansi@6.0.1:
    resolution: {integrity: sha512-Y38VPSHcqkFrCpFnQ9vuSXmquuv5oXOKpGeT6aGrr3o3Gc9AlVa6JBfUSOCnbxGGZF+/0ooI7KrPuUSztUdU5A==}
    engines: {node: '>=8'}

  strip-ansi@7.1.2:
    resolution: {integrity: sha512-gmBGslpoQJtgnMAvOVqGZpEz9dyoKTCzy2nfz/n8aIFhN/jCE/rCmcxabB6jOOHV+0WNnylOxaxBQPSvcWklhA==}
    engines: {node: '>=12'}

  strip-bom@3.0.0:
    resolution: {integrity: sha512-vavAMRXOgBVNF6nyEEmL3DBK19iRpDcoIwW+swQ+CbGiu7lju6t+JklA1MHweoWtadgt4ISVUsXLyDq34ddcwA==}
    engines: {node: '>=4'}

  strip-bom@4.0.0:
    resolution: {integrity: sha512-3xurFv5tEgii33Zi8Jtp55wEIILR9eh34FAW00PZf+JnSsTmV/ioewSgQl97JHvgjoRGwPShsWm+IdrxB35d0w==}
    engines: {node: '>=8'}

  strip-final-newline@2.0.0:
    resolution: {integrity: sha512-BrpvfNAE3dcvq7ll3xVumzjKjZQ5tI1sEUIKr3Uoks0XUl45St3FlatVqef9prk4jRDzhW6WZg+3bk93y6pLjA==}
    engines: {node: '>=6'}

  strip-indent@3.0.0:
    resolution: {integrity: sha512-laJTa3Jb+VQpaC6DseHhF7dXVqHTfJPCRDaEbid/drOhgitgYku/letMUqOXFoWV0zIIUbjpdH2t+tYj4bQMRQ==}
    engines: {node: '>=8'}

  strip-json-comments@3.1.1:
    resolution: {integrity: sha512-6fPc+R4ihwqP6N/aIv2f1gMH8lOVtWQHoqC4yK6oSDVVocumAsfCqjkXnqiYMhmMwS/mEHLp7Vehlt3ql6lEig==}
    engines: {node: '>=8'}

  strnum@2.1.1:
    resolution: {integrity: sha512-7ZvoFTiCnGxBtDqJ//Cu6fWtZtc7Y3x+QOirG15wztbdngGSkht27o2pyGWrVy0b4WAy3jbKmnoK6g5VlVNUUw==}

  strtok3@10.3.4:
    resolution: {integrity: sha512-KIy5nylvC5le1OdaaoCJ07L+8iQzJHGH6pWDuzS+d07Cu7n1MZ2x26P8ZKIWfbK02+XIL8Mp4RkWeqdUCrDMfg==}
    engines: {node: '>=18'}

  styled-jsx@5.1.6:
    resolution: {integrity: sha512-qSVyDTeMotdvQYoHWLNGwRFJHC+i+ZvdBRYosOFgC+Wg1vx4frN2/RG/NA7SYqqvKNLf39P2LSRA2pu6n0XYZA==}
    engines: {node: '>= 12.0.0'}
    peerDependencies:
      '@babel/core': '*'
      babel-plugin-macros: '*'
      react: '>= 16.8.0 || 17.x.x || ^18.0.0-0 || ^19.0.0-0'
    peerDependenciesMeta:
      '@babel/core':
        optional: true
      babel-plugin-macros:
        optional: true

  superagent@10.2.3:
    resolution: {integrity: sha512-y/hkYGeXAj7wUMjxRbB21g/l6aAEituGXM9Rwl4o20+SX3e8YOSV6BxFXl+dL3Uk0mjSL3kCbNkwURm8/gEDig==}
    engines: {node: '>=14.18.0'}

  supertest@7.1.4:
    resolution: {integrity: sha512-tjLPs7dVyqgItVFirHYqe2T+MfWc2VOBQ8QFKKbWTA3PU7liZR8zoSpAi/C1k1ilm9RsXIKYf197oap9wXGVYg==}
    engines: {node: '>=14.18.0'}

  supports-color@7.2.0:
    resolution: {integrity: sha512-qpCAvRl9stuOHveKsn7HncJRvv501qIacKzQlO/+Lwxc9+0q2wLyv4Dfvt80/DPn2pqOBsJdDiogXGR9+OvwRw==}
    engines: {node: '>=8'}

  supports-color@8.1.1:
    resolution: {integrity: sha512-MpUEN2OodtUzxvKQl72cUF7RQ5EiHsGvSsVG0ia9c5RbWGL2CI4C7EpPS8UTBIplnlzZiNuV56w+FuNxy3ty2Q==}
    engines: {node: '>=10'}

  supports-preserve-symlinks-flag@1.0.0:
    resolution: {integrity: sha512-ot0WnXS9fgdkgIcePe6RHNk1WA8+muPa6cSjeR3V8K27q9BB1rTE3R1p7Hv0z1ZyAc8s6Vvv8DIyWf681MAt0w==}
    engines: {node: '>= 0.4'}

  swagger-ui-dist@5.18.2:
    resolution: {integrity: sha512-J+y4mCw/zXh1FOj5wGJvnAajq6XgHOyywsa9yITmwxIlJbMqITq3gYRZHaeqLVH/eV/HOPphE6NjF+nbSNC5Zw==}

  symbol-observable@4.0.0:
    resolution: {integrity: sha512-b19dMThMV4HVFynSAM1++gBHAbk2Tc/osgLIBZMKsyqh34jb2e8Os7T6ZW/Bt3pJFdBTd2JwAnAAEQV7rSNvcQ==}
    engines: {node: '>=0.10'}

  symbol-tree@3.2.4:
    resolution: {integrity: sha512-9QNk5KwDF+Bvz+PyObkmSYjI5ksVUYtjW7AU22r2NKcfLJcXp96hkDWU3+XndOsUb+AQ9QhfzfCT2O+CNWT5Tw==}

  tailwindcss@4.1.13:
    resolution: {integrity: sha512-i+zidfmTqtwquj4hMEwdjshYYgMbOrPzb9a0M3ZgNa0JMoZeFC6bxZvO8yr8ozS6ix2SDz0+mvryPeBs2TFE+w==}

  tapable@2.2.3:
    resolution: {integrity: sha512-ZL6DDuAlRlLGghwcfmSn9sK3Hr6ArtyudlSAiCqQ6IfE+b+HHbydbYDIG15IfS5do+7XQQBdBiubF/cV2dnDzg==}
    engines: {node: '>=6'}

  tar@7.5.1:
    resolution: {integrity: sha512-nlGpxf+hv0v7GkWBK2V9spgactGOp0qvfWRxUMjqHyzrt3SgwE48DIv/FhqPHJYLHpgW1opq3nERbz5Anq7n1g==}
    engines: {node: '>=18'}

  terser-webpack-plugin@5.3.14:
    resolution: {integrity: sha512-vkZjpUjb6OMS7dhV+tILUW6BhpDR7P2L/aQSAv+Uwk+m8KATX9EccViHTJR2qDtACKPIYndLGCyl3FMo+r2LMw==}
    engines: {node: '>= 10.13.0'}
    peerDependencies:
      '@swc/core': '*'
      esbuild: '*'
      uglify-js: '*'
      webpack: ^5.1.0
    peerDependenciesMeta:
      '@swc/core':
        optional: true
      esbuild:
        optional: true
      uglify-js:
        optional: true

  terser@5.44.0:
    resolution: {integrity: sha512-nIVck8DK+GM/0Frwd+nIhZ84pR/BX7rmXMfYwyg+Sri5oGVE99/E3KvXqpC2xHFxyqXyGHTKBSioxxplrO4I4w==}
    engines: {node: '>=10'}
    hasBin: true

  test-exclude@6.0.0:
    resolution: {integrity: sha512-cAGWPIyOHU6zlmg88jwm7VRyXnMN7iV68OGAbYDk/Mh/xC/pzVPlQtY6ngoIH/5/tciuhGfvESU8GrHrcxD56w==}
    engines: {node: '>=8'}

  thread-stream@3.1.0:
    resolution: {integrity: sha512-OqyPZ9u96VohAyMfJykzmivOrY2wfMSf3C5TtFJVgN+Hm6aj+voFhlK+kZEIv2FBh1X6Xp3DlnCOfEQ3B2J86A==}

  through@2.3.8:
    resolution: {integrity: sha512-w89qg7PI8wAdvX60bMDP+bFoD5Dvhm9oLheFp5O4a2QF0cSBGsBX4qZmadPMvVqlLJBBci+WqGGOAPvcDeNSVg==}

  tinybench@2.9.0:
    resolution: {integrity: sha512-0+DUvqWMValLmha6lr4kD8iAMK1HzV0/aKnCtWb9v9641TnP/MFb7Pc2bxoxQjTXAErryXVgUOfv2YqNllqGeg==}

  tinyexec@0.3.2:
    resolution: {integrity: sha512-KQQR9yN7R5+OSwaK0XQoj22pwHoTlgYqmUscPYoknOoWCWfj/5/ABTMRi69FrKU5ffPVh5QcFikpWJI/P1ocHA==}

  tinyexec@1.0.1:
    resolution: {integrity: sha512-5uC6DDlmeqiOwCPmK9jMSdOuZTh8bU39Ys6yidB+UTt5hfZUPGAypSgFRiEp+jbi9qH40BLDvy85jIU88wKSqw==}

  tinyglobby@0.2.15:
    resolution: {integrity: sha512-j2Zq4NyQYG5XMST4cbs02Ak8iJUdxRM0XI5QyxXuZOzKOINmWurp3smXu3y5wDcJrptwpSjgXHzIQxR0omXljQ==}
    engines: {node: '>=12.0.0'}

  tinypool@1.1.1:
    resolution: {integrity: sha512-Zba82s87IFq9A9XmjiX5uZA/ARWDrB03OHlq+Vw1fSdt0I+4/Kutwy8BP4Y/y/aORMo61FQ0vIb5j44vSo5Pkg==}
    engines: {node: ^18.0.0 || >=20.0.0}

  tinyrainbow@1.2.0:
    resolution: {integrity: sha512-weEDEq7Z5eTHPDh4xjX789+fHfF+P8boiFB+0vbWzpbnbsEr/GRaohi/uMKxg8RZMXnl1ItAi/IUHWMsjDV7kQ==}
    engines: {node: '>=14.0.0'}

  tinyspy@3.0.2:
    resolution: {integrity: sha512-n1cw8k1k0x4pgA2+9XrOkFydTerNcJ1zWCO5Nn9scWHTD+5tp8dghT2x1uduQePZTZgd3Tupf+x9BxJjeJi77Q==}
    engines: {node: '>=14.0.0'}

  tmp@0.0.33:
    resolution: {integrity: sha512-jRCJlojKnZ3addtTOjdIqoRuPEKBvNXcGYqzO6zWZX8KfKEpnGY5jfggJQ3EjKuu8D4bJRr0y+cYJFmYbImXGw==}
    engines: {node: '>=0.6.0'}

  tmpl@1.0.5:
    resolution: {integrity: sha512-3f0uOEAQwIqGuWW2MVzYg8fV/QNnc/IpuJNG837rLuczAaLVHslWHZQj4IGiEl5Hs3kkbhwL9Ab7Hrsmuj+Smw==}

  to-regex-range@5.0.1:
    resolution: {integrity: sha512-65P7iz6X5yEr1cwcgvQxbbIw7Uk3gOy5dIdtZ4rDveLqhrdJP+Li/Hx6tyK0NEb+2GCyneCMJiGqrADCSNk8sQ==}
    engines: {node: '>=8.0'}

  toad-cache@3.7.0:
    resolution: {integrity: sha512-/m8M+2BJUpoJdgAHoG+baCwBT+tf2VraSfkBgl0Y00qIWt41DJ8R5B8nsEw0I58YwF5IZH6z24/2TobDKnqSWw==}
    engines: {node: '>=12'}

  toidentifier@1.0.1:
    resolution: {integrity: sha512-o5sSPKEkg/DIQNmH43V0/uerLrpzVedkUh8tGNvaeXpfpuwjKenlSox/2O/BTlZUtEe+JG7s5YhEz608PlAHRA==}
    engines: {node: '>=0.6'}

  token-types@6.1.1:
    resolution: {integrity: sha512-kh9LVIWH5CnL63Ipf0jhlBIy0UsrMj/NJDfpsy1SqOXlLKEVyXXYrnFxFT1yOOYVGBSApeVnjPw/sBz5BfEjAQ==}
    engines: {node: '>=14.16'}

  tough-cookie@4.1.4:
    resolution: {integrity: sha512-Loo5UUvLD9ScZ6jh8beX1T6sO1w2/MpCRpEP7V280GKMVUQ0Jzar2U3UJPsrdbziLEMMhu3Ujnq//rhiFuIeag==}
    engines: {node: '>=6'}

  tr46@0.0.3:
    resolution: {integrity: sha512-N3WMsuqV66lT30CrXNbEjx4GEwlow3v6rr4mCcv6prnfwhS01rkgyFdjPNBYd9br7LpXV1+Emh01fHnq2Gdgrw==}

  tr46@5.1.1:
    resolution: {integrity: sha512-hdF5ZgjTqgAntKkklYw0R03MG2x/bSzTtkxmIRw/sTNV8YXsCJ1tfLAX23lhxhHJlEf3CRCOCGGWw3vI3GaSPw==}
    engines: {node: '>=18'}

  tree-kill@1.2.2:
    resolution: {integrity: sha512-L0Orpi8qGpRG//Nd+H90vFB+3iHnue1zSSGmNOOCh1GLJ7rUKVwV2HvijphGQS2UmhUZewS9VgvxYIdgr+fG1A==}
    hasBin: true

  ts-api-utils@2.1.0:
    resolution: {integrity: sha512-CUgTZL1irw8u29bzrOD/nH85jqyc74D6SshFgujOIA7osm2Rz7dYH77agkx7H4FBNxDq7Cjf+IjaX/8zwFW+ZQ==}
    engines: {node: '>=18.12'}
    peerDependencies:
      typescript: '>=4.8.4'

  ts-jest@29.4.4:
    resolution: {integrity: sha512-ccVcRABct5ZELCT5U0+DZwkXMCcOCLi2doHRrKy1nK/s7J7bch6TzJMsrY09WxgUUIP/ITfmcDS8D2yl63rnXw==}
    engines: {node: ^14.15.0 || ^16.10.0 || ^18.0.0 || >=20.0.0}
    hasBin: true
    peerDependencies:
      '@babel/core': '>=7.0.0-beta.0 <8'
      '@jest/transform': ^29.0.0 || ^30.0.0
      '@jest/types': ^29.0.0 || ^30.0.0
      babel-jest: ^29.0.0 || ^30.0.0
      esbuild: '*'
      jest: ^29.0.0 || ^30.0.0
      jest-util: ^29.0.0 || ^30.0.0
      typescript: '>=4.3 <6'
    peerDependenciesMeta:
      '@babel/core':
        optional: true
      '@jest/transform':
        optional: true
      '@jest/types':
        optional: true
      babel-jest:
        optional: true
      esbuild:
        optional: true
      jest-util:
        optional: true

  ts-node@10.9.2:
    resolution: {integrity: sha512-f0FFpIdcHgn8zcPSbf1dRevwt047YMnaiJM3u2w2RewrB+fob/zePZcrOyQoLMMO7aBIddLcQIEK5dYjkLnGrQ==}
    hasBin: true
    peerDependencies:
      '@swc/core': '>=1.2.50'
      '@swc/wasm': '>=1.2.50'
      '@types/node': '*'
      typescript: '>=2.7'
    peerDependenciesMeta:
      '@swc/core':
        optional: true
      '@swc/wasm':
        optional: true

  tsconfig-paths-webpack-plugin@4.2.0:
    resolution: {integrity: sha512-zbem3rfRS8BgeNK50Zz5SIQgXzLafiHjOwUAvk/38/o1jHn/V5QAgVUcz884or7WYcPaH3N2CIfUc2u0ul7UcA==}
    engines: {node: '>=10.13.0'}

  tsconfig-paths@3.15.0:
    resolution: {integrity: sha512-2Ac2RgzDe/cn48GvOe3M+o82pEFewD3UPbyoUHHdKasHwJKjds4fLXWf/Ux5kATBKN20oaFGu+jbElp1pos0mg==}

  tsconfig-paths@4.2.0:
    resolution: {integrity: sha512-NoZ4roiN7LnbKn9QqE1amc9DJfzvZXxF4xDavcOWt1BPkdx+m+0gJuPM+S0vCe7zTJMYUP0R8pO2XMr+Y8oLIg==}
    engines: {node: '>=6'}

  tslib@2.8.1:
    resolution: {integrity: sha512-oJFu94HQb+KVduSUQL7wnpmqnfmLsOA/nAh6b6EH0wCEoK0/mPeXU6c3wKDV83MkOuHPRHtSXKKU99IBazS/2w==}

  tsx@4.20.6:
    resolution: {integrity: sha512-ytQKuwgmrrkDTFP4LjR0ToE2nqgy886GpvRSpU0JAnrdBYppuY5rLkRUYPU1yCryb24SsKBTL/hlDQAEFVwtZg==}
    engines: {node: '>=18.0.0'}
    hasBin: true

  turbo-darwin-64@2.5.8:
    resolution: {integrity: sha512-Dh5bCACiHO8rUXZLpKw+m3FiHtAp2CkanSyJre+SInEvEr5kIxjGvCK/8MFX8SFRjQuhjtvpIvYYZJB4AGCxNQ==}
    cpu: [x64]
    os: [darwin]

  turbo-darwin-arm64@2.5.8:
    resolution: {integrity: sha512-f1H/tQC9px7+hmXn6Kx/w8Jd/FneIUnvLlcI/7RGHunxfOkKJKvsoiNzySkoHQ8uq1pJnhJ0xNGTlYM48ZaJOQ==}
    cpu: [arm64]
    os: [darwin]

  turbo-linux-64@2.5.8:
    resolution: {integrity: sha512-hMyvc7w7yadBlZBGl/bnR6O+dJTx3XkTeyTTH4zEjERO6ChEs0SrN8jTFj1lueNXKIHh1SnALmy6VctKMGnWfw==}
    cpu: [x64]
    os: [linux]

  turbo-linux-arm64@2.5.8:
    resolution: {integrity: sha512-LQELGa7bAqV2f+3rTMRPnj5G/OHAe2U+0N9BwsZvfMvHSUbsQ3bBMWdSQaYNicok7wOZcHjz2TkESn1hYK6xIQ==}
    cpu: [arm64]
    os: [linux]

  turbo-windows-64@2.5.8:
    resolution: {integrity: sha512-3YdcaW34TrN1AWwqgYL9gUqmZsMT4T7g8Y5Azz+uwwEJW+4sgcJkIi9pYFyU4ZBSjBvkfuPZkGgfStir5BBDJQ==}
    cpu: [x64]
    os: [win32]

  turbo-windows-arm64@2.5.8:
    resolution: {integrity: sha512-eFC5XzLmgXJfnAK3UMTmVECCwuBcORrWdewoiXBnUm934DY6QN8YowC/srhNnROMpaKaqNeRpoB5FxCww3eteQ==}
    cpu: [arm64]
    os: [win32]

  turbo@2.5.8:
    resolution: {integrity: sha512-5c9Fdsr9qfpT3hA0EyYSFRZj1dVVsb6KIWubA9JBYZ/9ZEAijgUEae0BBR/Xl/wekt4w65/lYLTFaP3JmwSO8w==}
    hasBin: true

  type-check@0.4.0:
    resolution: {integrity: sha512-XleUoc9uwGXqjWwXaUTZAmzMcFZ5858QA2vvx1Ur5xIcixXIP+8LnFDgRplU30us6teqdlskFfu+ae4K79Ooew==}
    engines: {node: '>= 0.8.0'}

  type-detect@4.0.8:
    resolution: {integrity: sha512-0fr/mIH1dlO+x7TlcMy+bIDqKPsw/70tVyeHW787goQjhmqaZe10uwLujubK9q9Lg6Fiho1KUKDYz0Z7k7g5/g==}
    engines: {node: '>=4'}

  type-fest@0.21.3:
    resolution: {integrity: sha512-t0rzBq87m3fVcduHDUFhKmyyX+9eo6WQjZvf51Ea/M0Q7+T374Jp1aUiyUl0GKxp8M/OETVHSDvmkyPgvX+X2w==}
    engines: {node: '>=10'}

  type-fest@4.41.0:
    resolution: {integrity: sha512-TeTSQ6H5YHvpqVwBRcnLDCBnDOHWYu7IvGbHT6N8AOymcr9PJGjc1GTtiWZTYg0NCgYwvnYWEkVChQAr9bjfwA==}
    engines: {node: '>=16'}

  typed-array-buffer@1.0.3:
    resolution: {integrity: sha512-nAYYwfY3qnzX30IkA6AQZjVbtK6duGontcQm1WSG1MD94YLqK0515GNApXkoxKOWMusVssAHWLh9SeaoefYFGw==}
    engines: {node: '>= 0.4'}

  typed-array-byte-length@1.0.3:
    resolution: {integrity: sha512-BaXgOuIxz8n8pIq3e7Atg/7s+DpiYrxn4vdot3w9KbnBhcRQq6o3xemQdIfynqSeXeDrF32x+WvfzmOjPiY9lg==}
    engines: {node: '>= 0.4'}

  typed-array-byte-offset@1.0.4:
    resolution: {integrity: sha512-bTlAFB/FBYMcuX81gbL4OcpH5PmlFHqlCCpAl8AlEzMz5k53oNDvN8p1PNOWLEmI2x4orp3raOFB51tv9X+MFQ==}
    engines: {node: '>= 0.4'}

  typed-array-length@1.0.7:
    resolution: {integrity: sha512-3KS2b+kL7fsuk/eJZ7EQdnEmQoaho/r6KUef7hxvltNA5DR8NAUM+8wJMbJyZ4G9/7i3v5zPBIMN5aybAh2/Jg==}
    engines: {node: '>= 0.4'}

  typescript@5.7.2:
    resolution: {integrity: sha512-i5t66RHxDvVN40HfDd1PsEThGNnlMCMT3jMUuoh9/0TaqWevNontacunWyN02LA9/fIbEWlcHZcgTKb9QoaLfg==}
    engines: {node: '>=14.17'}
    hasBin: true

  typescript@5.9.2:
    resolution: {integrity: sha512-CWBzXQrc/qOkhidw1OzBTQuYRbfyxDXJMVJ1XNwUHGROVmuaeiEm3OslpZ1RV96d7SKKjZKrSJu3+t/xlw3R9A==}
    engines: {node: '>=14.17'}
    hasBin: true

  uglify-js@3.19.3:
    resolution: {integrity: sha512-v3Xu+yuwBXisp6QYTcH4UbH+xYJXqnq2m/LtQVWKWzYc1iehYnLixoQDN9FH6/j9/oybfd6W9Ghwkl8+UMKTKQ==}
    engines: {node: '>=0.8.0'}
    hasBin: true

  uid@2.0.2:
    resolution: {integrity: sha512-u3xV3X7uzvi5b1MncmZo3i2Aw222Zk1keqLA1YkHldREkAhAqi65wuPfe7lHx8H/Wzy+8CE7S7uS3jekIM5s8g==}
    engines: {node: '>=8'}

  uint8array-extras@1.5.0:
    resolution: {integrity: sha512-rvKSBiC5zqCCiDZ9kAOszZcDvdAHwwIKJG33Ykj43OKcWsnmcBRL09YTU4nOeHZ8Y2a7l1MgTd08SBe9A8Qj6A==}
    engines: {node: '>=18'}

  unbox-primitive@1.1.0:
    resolution: {integrity: sha512-nWJ91DjeOkej/TA8pXQ3myruKpKEYgqvpw9lz4OPHj/NWFNluYrjbz9j01CJ8yKQd2g4jFoOkINCTW2I5LEEyw==}
    engines: {node: '>= 0.4'}

  undici-types@6.21.0:
    resolution: {integrity: sha512-iwDZqg0QAGrg9Rav5H4n0M64c3mkR59cJ6wQp+7C4nI0gsmExaedaYLNO44eT4AtBBwjbTiGPMlt2Md0T9H9JQ==}

  undici@6.21.3:
    resolution: {integrity: sha512-gBLkYIlEnSp8pFbT64yFgGE6UIB9tAkhukC23PmMDCe5Nd+cRqKxSjw5y54MK2AZMgZfJWMaNE4nYUHgi1XEOw==}
    engines: {node: '>=18.17'}

  undici@7.16.0:
    resolution: {integrity: sha512-QEg3HPMll0o3t2ourKwOeUAZ159Kn9mx5pnzHRQO8+Wixmh88YdZRiIwat0iNzNNXn0yoEtXJqFpyW7eM8BV7g==}
    engines: {node: '>=20.18.1'}

  universalify@0.2.0:
    resolution: {integrity: sha512-CJ1QgKmNg3CwvAv/kOFmtnEN05f0D/cn9QntgNOQlQF9dgvVTHj3t+8JPdjqawCHk7V/KA+fbUqzZ9XWhcqPUg==}
    engines: {node: '>= 4.0.0'}

  universalify@2.0.1:
    resolution: {integrity: sha512-gptHNQghINnc/vTGIk0SOFGFNXw7JVrlRUtConJRlvaw6DuX0wO5Jeko9sWrMBhh+PsYAZ7oXAiOnf/UKogyiw==}
    engines: {node: '>= 10.0.0'}

  unrs-resolver@1.11.1:
    resolution: {integrity: sha512-bSjt9pjaEBnNiGgc9rUiHGKv5l4/TGzDmYw3RhnkJGtLhbnnA/5qJj7x3dNDCRx/PJxu774LlH8lCOlB4hEfKg==}

  update-browserslist-db@1.1.3:
    resolution: {integrity: sha512-UxhIZQ+QInVdunkDAaiazvvT/+fXL5Osr0JZlJulepYu6Jd7qJtDZjlur0emRlT71EN3ScPoE7gvsuIKKNavKw==}
    hasBin: true
    peerDependencies:
      browserslist: '>= 4.21.0'

  uri-js@4.4.1:
    resolution: {integrity: sha512-7rKUyy33Q1yc98pQ1DAmLtwX109F7TIfWlW1Ydo8Wl1ii1SeHieeh0HHfPeL2fMXK6z0s8ecKs9frCuLJvndBg==}

  url-parse@1.5.10:
    resolution: {integrity: sha512-WypcfiRhfeUP9vvF0j6rw0J3hrWrw6iZv3+22h6iRMJ/8z1Tj6XfLP4DsUix5MhMPnXpiHDoKyoZ/bdCkwBCiQ==}

  util-deprecate@1.0.2:
    resolution: {integrity: sha512-EPD5q1uXyFxJpCrLnCc1nHnq3gOa6DZBocAIiI2TaSCA7VCJ1UJDMagCzIkXNsUYfD1daK//LTEQ8xiIbrHtcw==}

  utils-merge@1.0.1:
    resolution: {integrity: sha512-pMZTvIkT1d+TFGvDOqodOclx0QWkkgi6Tdoa8gC8ffGAAqz9pzPTZWAybbsHHoED/ztMtkv/VoYTYyShUn81hA==}
    engines: {node: '>= 0.4.0'}

  uuid@11.1.0:
    resolution: {integrity: sha512-0/A9rDy9P7cJ+8w1c9WD9V//9Wj15Ce2MPz8Ri6032usz+NfePxx5AcN3bN+r6ZL6jEo066/yNYB3tn4pQEx+A==}
    hasBin: true

  v8-compile-cache-lib@3.0.1:
    resolution: {integrity: sha512-wa7YjyUGfNZngI/vtK0UHAN+lgDCxBPCylVXGp0zu59Fz5aiGtNXaq3DhIov063MorB+VfufLh3JlF2KdTK3xg==}

  v8-to-istanbul@9.3.0:
    resolution: {integrity: sha512-kiGUalWN+rgBJ/1OHZsBtU4rXZOfj/7rKQxULKlIzwzQSvMJUUNgPwJEEh7gU6xEVxC0ahoOBvN2YI8GH6FNgA==}
    engines: {node: '>=10.12.0'}

  vite-node@2.1.9:
    resolution: {integrity: sha512-AM9aQ/IPrW/6ENLQg3AGY4K1N2TGZdR5e4gu/MmmR2xR3Ll1+dib+nook92g4TV3PXVyeyxdWwtaCAiUL0hMxA==}
    engines: {node: ^18.0.0 || >=20.0.0}
    hasBin: true

  vite@5.4.20:
    resolution: {integrity: sha512-j3lYzGC3P+B5Yfy/pfKNgVEg4+UtcIJcVRt2cDjIOmhLourAqPqf8P7acgxeiSgUB7E3p2P8/3gNIgDLpwzs4g==}
    engines: {node: ^18.0.0 || >=20.0.0}
    hasBin: true
    peerDependencies:
      '@types/node': ^18.0.0 || >=20.0.0
      less: '*'
      lightningcss: ^1.21.0
      sass: '*'
      sass-embedded: '*'
      stylus: '*'
      sugarss: '*'
      terser: ^5.4.0
    peerDependenciesMeta:
      '@types/node':
        optional: true
      less:
        optional: true
      lightningcss:
        optional: true
      sass:
        optional: true
      sass-embedded:
        optional: true
      stylus:
        optional: true
      sugarss:
        optional: true
      terser:
        optional: true

  vitest@2.1.9:
    resolution: {integrity: sha512-MSmPM9REYqDGBI8439mA4mWhV5sKmDlBKWIYbA3lRb2PTHACE0mgKwA8yQ2xq9vxDTuk4iPrECBAEW2aoFXY0Q==}
    engines: {node: ^18.0.0 || >=20.0.0}
    hasBin: true
    peerDependencies:
      '@edge-runtime/vm': '*'
      '@types/node': ^18.0.0 || >=20.0.0
      '@vitest/browser': 2.1.9
      '@vitest/ui': 2.1.9
      happy-dom: '*'
      jsdom: '*'
    peerDependenciesMeta:
      '@edge-runtime/vm':
        optional: true
      '@types/node':
        optional: true
      '@vitest/browser':
        optional: true
      '@vitest/ui':
        optional: true
      happy-dom:
        optional: true
      jsdom:
        optional: true

  w3c-xmlserializer@5.0.0:
    resolution: {integrity: sha512-o8qghlI8NZHU1lLPrpi2+Uq7abh4GGPpYANlalzWxyWteJOCsr/P+oPBA49TOLu5FTZO4d3F9MnWJfiMo4BkmA==}
    engines: {node: '>=18'}

  walker@1.0.8:
    resolution: {integrity: sha512-ts/8E8l5b7kY0vlWLewOkDXMmPdLcVV4GmOQLyxuSswIJsweeFZtAsMF7k1Nszz+TYBQrlYRmzOnr398y1JemQ==}

  watchpack@2.4.4:
    resolution: {integrity: sha512-c5EGNOiyxxV5qmTtAB7rbiXxi1ooX1pQKMLX/MIabJjRA0SJBQOjKF+KSVfHkr9U1cADPon0mRiVe/riyaiDUA==}
    engines: {node: '>=10.13.0'}

  wcwidth@1.0.1:
    resolution: {integrity: sha512-XHPEwS0q6TaxcvG85+8EYkbiCux2XtWG2mkc47Ng2A77BQu9+DqIOJldST4HgPkuea7dvKSj5VgX3P1d4rW8Tg==}

  web-streams-polyfill@3.3.3:
    resolution: {integrity: sha512-d2JWLCivmZYTSIoge9MsgFCZrt571BikcWGYkjC1khllbTeDlGqZ2D8vD8E/lJa8WGWbb7Plm8/XJYV7IJHZZw==}
    engines: {node: '>= 8'}

  webidl-conversions@3.0.1:
    resolution: {integrity: sha512-2JAn3z8AR6rjK8Sm8orRC0h/bcl/DqL7tRPdGZ4I1CjdF+EaMLmYxBHyXuKL849eucPFhvBoxMsflfOb8kxaeQ==}

  webidl-conversions@7.0.0:
    resolution: {integrity: sha512-VwddBukDzu71offAQR975unBIGqfKZpM+8ZX6ySk8nYhVoo5CYaZyzt3YBvYtRtO+aoGlqxPg/B87NGVZ/fu6g==}
    engines: {node: '>=12'}

  webpack-node-externals@3.0.0:
    resolution: {integrity: sha512-LnL6Z3GGDPht/AigwRh2dvL9PQPFQ8skEpVrWZXLWBYmqcaojHNN0onvHzie6rq7EWKrrBfPYqNEzTJgiwEQDQ==}
    engines: {node: '>=6'}

  webpack-sources@3.3.3:
    resolution: {integrity: sha512-yd1RBzSGanHkitROoPFd6qsrxt+oFhg/129YzheDGqeustzX0vTZJZsSsQjVQC4yzBQ56K55XU8gaNCtIzOnTg==}
    engines: {node: '>=10.13.0'}

  webpack@5.97.1:
    resolution: {integrity: sha512-EksG6gFY3L1eFMROS/7Wzgrii5mBAFe4rIr3r2BTfo7bcc+DWwFZ4OJ/miOuHJO/A85HwyI4eQ0F6IKXesO7Fg==}
    engines: {node: '>=10.13.0'}
    hasBin: true
    peerDependencies:
      webpack-cli: '*'
    peerDependenciesMeta:
      webpack-cli:
        optional: true

  whatwg-encoding@3.1.1:
    resolution: {integrity: sha512-6qN4hJdMwfYBtE3YBTTHhoeuUrDBPZmbQaxWAqSALV/MeEnR5z1xd8UKud2RAkFoPkmB+hli1TZSnyi84xz1vQ==}
    engines: {node: '>=18'}

  whatwg-mimetype@4.0.0:
    resolution: {integrity: sha512-QaKxh0eNIi2mE9p2vEdzfagOKHCcj1pJ56EEHGQOVxp8r9/iszLUUV7v89x9O1p/T+NlTM5W7jW6+cz4Fq1YVg==}
    engines: {node: '>=18'}

  whatwg-url@14.2.0:
    resolution: {integrity: sha512-De72GdQZzNTUBBChsXueQUnPKDkg/5A5zp7pFDuQAj5UFoENpiACU0wlCvzpAGnTkj++ihpKwKyYewn/XNUbKw==}
    engines: {node: '>=18'}

  whatwg-url@5.0.0:
    resolution: {integrity: sha512-saE57nupxk6v3HY35+jzBwYa0rKSy0XR8JSxZPwgLr7ys0IBzhGviA1/TUGJLmSVqs8pb9AnvICXEuOHLprYTw==}

  which-boxed-primitive@1.1.1:
    resolution: {integrity: sha512-TbX3mj8n0odCBFVlY8AxkqcHASw3L60jIuF8jFP78az3C2YhmGvqbHBpAjTRH2/xqYunrJ9g1jSyjCjpoWzIAA==}
    engines: {node: '>= 0.4'}

  which-builtin-type@1.2.1:
    resolution: {integrity: sha512-6iBczoX+kDQ7a3+YJBnh3T+KZRxM/iYNPXicqk66/Qfm1b93iu+yOImkg0zHbj5LNOcNv1TEADiZ0xa34B4q6Q==}
    engines: {node: '>= 0.4'}

  which-collection@1.0.2:
    resolution: {integrity: sha512-K4jVyjnBdgvc86Y6BkaLZEN933SwYOuBFkdmBu9ZfkcAbdVbpITnDmjvZ/aQjRXQrv5EPkTnD1s39GiiqbngCw==}
    engines: {node: '>= 0.4'}

  which-typed-array@1.1.19:
    resolution: {integrity: sha512-rEvr90Bck4WZt9HHFC4DJMsjvu7x+r6bImz0/BrbWb7A2djJ8hnZMrWnHo9F8ssv0OMErasDhftrfROTyqSDrw==}
    engines: {node: '>= 0.4'}

  which@2.0.2:
    resolution: {integrity: sha512-BLI3Tl1TW3Pvl70l3yq3Y64i+awpwXqsGBYWkkqMtnbXgrMD+yj7rhW0kuEDxzJaYXGjEW5ogapKNMEKNMjibA==}
    engines: {node: '>= 8'}
    hasBin: true

  why-is-node-running@2.3.0:
    resolution: {integrity: sha512-hUrmaWBdVDcxvYqnyh09zunKzROWjbZTiNy8dBEjkS7ehEDQibXJ7XvlmtbwuTclUiIyN+CyXQD4Vmko8fNm8w==}
    engines: {node: '>=8'}
    hasBin: true

  word-wrap@1.2.5:
    resolution: {integrity: sha512-BN22B5eaMMI9UMtjrGd5g5eCYPpCPDUy0FJXbYsaT5zYxjFOckS53SQDE3pWkVoWpHXVb3BrYcEN4Twa55B5cA==}
    engines: {node: '>=0.10.0'}

  wordwrap@1.0.0:
    resolution: {integrity: sha512-gvVzJFlPycKc5dZN4yPkP8w7Dc37BtP1yczEneOb4uq34pXZcvrtRTmWV8W+Ume+XCxKgbjM+nevkyFPMybd4Q==}

  wrap-ansi@6.2.0:
    resolution: {integrity: sha512-r6lPcBGxZXlIcymEu7InxDMhdW0KDxpLgoFLcguasxCaJ/SOIZwINatK9KY/tf+ZrlywOKU0UDj3ATXUBfxJXA==}
    engines: {node: '>=8'}

  wrap-ansi@7.0.0:
    resolution: {integrity: sha512-YVGIj2kamLSTxw6NsZjoBxfSwsn0ycdesmc4p+Q21c5zPuZ1pl+NfxVdxPtdHvmNVOQ6XSYG4AUtyt/Fi7D16Q==}
    engines: {node: '>=10'}

  wrap-ansi@8.1.0:
    resolution: {integrity: sha512-si7QWI6zUMq56bESFvagtmzMdGOtoxfR+Sez11Mobfc7tm+VkUckk9bW2UeffTGVUbOksxmSw0AA2gs8g71NCQ==}
    engines: {node: '>=12'}

  wrappy@1.0.2:
    resolution: {integrity: sha512-l4Sp/DRseor9wL6EvV2+TuQn63dMkPjZ/sp9XkghTEbV9KlPS1xUsZ3u7/IQO4wxtcFB4bgpQPRcR3QCvezPcQ==}

  write-file-atomic@4.0.2:
    resolution: {integrity: sha512-7KxauUdBmSdWnmpaGFg+ppNjKF8uNLry8LyzjauQDOVONfFLNKrKvQOxZ/VuTIcS/gge/YNahf5RIIQWTSarlg==}
    engines: {node: ^12.13.0 || ^14.15.0 || >=16.0.0}

  ws@8.18.3:
    resolution: {integrity: sha512-PEIGCY5tSlUt50cqyMXfCzX+oOPqN0vuGqWzbcJ2xvnkzkq46oOpz7dQaTDBdfICb4N14+GARUDw2XV2N4tvzg==}
    engines: {node: '>=10.0.0'}
    peerDependencies:
      bufferutil: ^4.0.1
      utf-8-validate: '>=5.0.2'
    peerDependenciesMeta:
      bufferutil:
        optional: true
      utf-8-validate:
        optional: true

  xml-name-validator@5.0.0:
    resolution: {integrity: sha512-EvGK8EJ3DhaHfbRlETOWAS5pO9MZITeauHKJyb8wyajUfQUenkIg2MvLDTZ4T/TgIcm3HU0TFBgWWboAZ30UHg==}
    engines: {node: '>=18'}

  xmlchars@2.2.0:
    resolution: {integrity: sha512-JZnDKK8B0RCDw84FNdDAIpZK+JuJw+s7Lz8nksI7SIuU3UXJJslUthsi+uWBUYOwPFwW7W7PRLRfUKpxjtjFCw==}

  y18n@5.0.8:
    resolution: {integrity: sha512-0pfFzegeDWJHJIAmTLRP2DwHjdF5s7jo9tuztdQxAhINCdvS+3nGINqPd00AphqJR/0LhANUS6/+7SCb98YOfA==}
    engines: {node: '>=10'}

  yallist@3.1.1:
    resolution: {integrity: sha512-a4UGQaWPH59mOXUYnAG2ewncQS4i4F43Tv3JoAM+s2VDAmS9NsK8GpDMLrCHPksFT7h3K6TOoUNn2pb7RoXx4g==}

  yallist@5.0.0:
    resolution: {integrity: sha512-YgvUTfwqyc7UXVMrB+SImsVYSmTS8X/tSrtdNZMImM+n7+QTriRXyXim0mBrTXNeqzVF0KWGgHPeiyViFFrNDw==}
    engines: {node: '>=18'}

  yargs-parser@21.1.1:
    resolution: {integrity: sha512-tVpsJW7DdjecAiFpbIB1e3qxIQsE6NoPc5/eTdrbbIC4h0LVsWhnoa3g+m2HclBIujHzsxZ4VJVA+GUuc2/LBw==}
    engines: {node: '>=12'}

  yargs@17.7.2:
    resolution: {integrity: sha512-7dSzzRQ++CKnNI/krKnYRV7JKKPUXMEh61soaHKg9mrWEhzFWhFnxPxGl+69cD1Ou63C13NUPCnmIcrvqCuM6w==}
    engines: {node: '>=12'}

  yn@3.1.1:
    resolution: {integrity: sha512-Ux4ygGWsu2c7isFWe8Yu1YluJmqVhxqK2cLXNQA5AcC3QfbGNpM7fu0Y8b/z16pXLnFxZYvWhd3fhBY9DLmC6Q==}
    engines: {node: '>=6'}

  yocto-queue@0.1.0:
    resolution: {integrity: sha512-rVksvsnNCdJ/ohGc6xgPwyN8eheCxsiLM8mxuE/t/mOVqJewPuO1miLpTHQiRgTKCLexL4MeAFVagts7HmNZ2Q==}
    engines: {node: '>=10'}

  zod@3.25.76:
    resolution: {integrity: sha512-gzUt/qt81nXsFGKIFcC3YnfEAx5NkunCfnDlvuBSSFS02bcXu4Lmea0AFIUwbLWxWPx3d9p8S5QoaujKcNQxcQ==}

snapshots:

  '@adobe/css-tools@4.4.4': {}

  '@alloc/quick-lru@5.2.0': {}

  '@angular-devkit/core@17.3.11(chokidar@3.6.0)':
    dependencies:
      ajv: 8.12.0
      ajv-formats: 2.1.1(ajv@8.12.0)
      jsonc-parser: 3.2.1
      picomatch: 4.0.1
      rxjs: 7.8.1
      source-map: 0.7.4
    optionalDependencies:
      chokidar: 3.6.0

  '@angular-devkit/schematics-cli@17.3.11(chokidar@3.6.0)':
    dependencies:
      '@angular-devkit/core': 17.3.11(chokidar@3.6.0)
      '@angular-devkit/schematics': 17.3.11(chokidar@3.6.0)
      ansi-colors: 4.1.3
      inquirer: 9.2.15
      symbol-observable: 4.0.0
      yargs-parser: 21.1.1
    transitivePeerDependencies:
      - chokidar

  '@angular-devkit/schematics@17.3.11(chokidar@3.6.0)':
    dependencies:
      '@angular-devkit/core': 17.3.11(chokidar@3.6.0)
      jsonc-parser: 3.2.1
      magic-string: 0.30.8
      ora: 5.4.1
      rxjs: 7.8.1
    transitivePeerDependencies:
      - chokidar

  '@asamuzakjp/css-color@3.2.0':
    dependencies:
      '@csstools/css-calc': 2.1.4(@csstools/css-parser-algorithms@3.0.5(@csstools/css-tokenizer@3.0.4))(@csstools/css-tokenizer@3.0.4)
      '@csstools/css-color-parser': 3.1.0(@csstools/css-parser-algorithms@3.0.5(@csstools/css-tokenizer@3.0.4))(@csstools/css-tokenizer@3.0.4)
      '@csstools/css-parser-algorithms': 3.0.5(@csstools/css-tokenizer@3.0.4)
      '@csstools/css-tokenizer': 3.0.4
      lru-cache: 10.4.3

  '@aws-crypto/crc32@5.2.0':
    dependencies:
      '@aws-crypto/util': 5.2.0
      '@aws-sdk/types': 3.901.0
      tslib: 2.8.1

  '@aws-crypto/crc32c@5.2.0':
    dependencies:
      '@aws-crypto/util': 5.2.0
      '@aws-sdk/types': 3.901.0
      tslib: 2.8.1

  '@aws-crypto/sha1-browser@5.2.0':
    dependencies:
      '@aws-crypto/supports-web-crypto': 5.2.0
      '@aws-crypto/util': 5.2.0
      '@aws-sdk/types': 3.901.0
      '@aws-sdk/util-locate-window': 3.893.0
      '@smithy/util-utf8': 2.3.0
      tslib: 2.8.1

  '@aws-crypto/sha256-browser@5.2.0':
    dependencies:
      '@aws-crypto/sha256-js': 5.2.0
      '@aws-crypto/supports-web-crypto': 5.2.0
      '@aws-crypto/util': 5.2.0
      '@aws-sdk/types': 3.901.0
      '@aws-sdk/util-locate-window': 3.893.0
      '@smithy/util-utf8': 2.3.0
      tslib: 2.8.1

  '@aws-crypto/sha256-js@5.2.0':
    dependencies:
      '@aws-crypto/util': 5.2.0
      '@aws-sdk/types': 3.901.0
      tslib: 2.8.1

  '@aws-crypto/supports-web-crypto@5.2.0':
    dependencies:
      tslib: 2.8.1

  '@aws-crypto/util@5.2.0':
    dependencies:
      '@aws-sdk/types': 3.901.0
      '@smithy/util-utf8': 2.3.0
      tslib: 2.8.1

  '@aws-sdk/client-s3@3.899.0':
    dependencies:
      '@aws-crypto/sha1-browser': 5.2.0
      '@aws-crypto/sha256-browser': 5.2.0
      '@aws-crypto/sha256-js': 5.2.0
      '@aws-sdk/core': 3.899.0
      '@aws-sdk/credential-provider-node': 3.899.0
      '@aws-sdk/middleware-bucket-endpoint': 3.893.0
      '@aws-sdk/middleware-expect-continue': 3.893.0
      '@aws-sdk/middleware-flexible-checksums': 3.899.0
      '@aws-sdk/middleware-host-header': 3.893.0
      '@aws-sdk/middleware-location-constraint': 3.893.0
      '@aws-sdk/middleware-logger': 3.893.0
      '@aws-sdk/middleware-recursion-detection': 3.893.0
      '@aws-sdk/middleware-sdk-s3': 3.899.0
      '@aws-sdk/middleware-ssec': 3.893.0
      '@aws-sdk/middleware-user-agent': 3.899.0
      '@aws-sdk/region-config-resolver': 3.893.0
      '@aws-sdk/signature-v4-multi-region': 3.899.0
      '@aws-sdk/types': 3.893.0
      '@aws-sdk/util-endpoints': 3.895.0
      '@aws-sdk/util-user-agent-browser': 3.893.0
      '@aws-sdk/util-user-agent-node': 3.899.0
      '@aws-sdk/xml-builder': 3.894.0
      '@smithy/config-resolver': 4.3.0
      '@smithy/core': 3.14.0
      '@smithy/eventstream-serde-browser': 4.2.0
      '@smithy/eventstream-serde-config-resolver': 4.3.0
      '@smithy/eventstream-serde-node': 4.2.0
      '@smithy/fetch-http-handler': 5.3.0
      '@smithy/hash-blob-browser': 4.2.0
      '@smithy/hash-node': 4.2.0
      '@smithy/hash-stream-node': 4.2.0
      '@smithy/invalid-dependency': 4.2.0
      '@smithy/md5-js': 4.2.0
      '@smithy/middleware-content-length': 4.2.0
      '@smithy/middleware-endpoint': 4.3.0
      '@smithy/middleware-retry': 4.4.0
      '@smithy/middleware-serde': 4.2.0
      '@smithy/middleware-stack': 4.2.0
      '@smithy/node-config-provider': 4.3.0
      '@smithy/node-http-handler': 4.3.0
      '@smithy/protocol-http': 5.3.0
      '@smithy/smithy-client': 4.7.0
      '@smithy/types': 4.6.0
      '@smithy/url-parser': 4.2.0
      '@smithy/util-base64': 4.2.0
      '@smithy/util-body-length-browser': 4.2.0
      '@smithy/util-body-length-node': 4.2.0
      '@smithy/util-defaults-mode-browser': 4.2.0
      '@smithy/util-defaults-mode-node': 4.2.0
      '@smithy/util-endpoints': 3.2.0
      '@smithy/util-middleware': 4.2.0
      '@smithy/util-retry': 4.2.0
      '@smithy/util-stream': 4.4.0
      '@smithy/util-utf8': 4.2.0
      '@smithy/util-waiter': 4.2.0
      '@smithy/uuid': 1.1.0
      tslib: 2.8.1
    transitivePeerDependencies:
      - aws-crt

  '@aws-sdk/client-s3@3.901.0':
    dependencies:
      '@aws-crypto/sha1-browser': 5.2.0
      '@aws-crypto/sha256-browser': 5.2.0
      '@aws-crypto/sha256-js': 5.2.0
      '@aws-sdk/core': 3.901.0
      '@aws-sdk/credential-provider-node': 3.901.0
      '@aws-sdk/middleware-bucket-endpoint': 3.901.0
      '@aws-sdk/middleware-expect-continue': 3.901.0
      '@aws-sdk/middleware-flexible-checksums': 3.901.0
      '@aws-sdk/middleware-host-header': 3.901.0
      '@aws-sdk/middleware-location-constraint': 3.901.0
      '@aws-sdk/middleware-logger': 3.901.0
      '@aws-sdk/middleware-recursion-detection': 3.901.0
      '@aws-sdk/middleware-sdk-s3': 3.901.0
      '@aws-sdk/middleware-ssec': 3.901.0
      '@aws-sdk/middleware-user-agent': 3.901.0
      '@aws-sdk/region-config-resolver': 3.901.0
      '@aws-sdk/signature-v4-multi-region': 3.901.0
      '@aws-sdk/types': 3.901.0
      '@aws-sdk/util-endpoints': 3.901.0
      '@aws-sdk/util-user-agent-browser': 3.901.0
      '@aws-sdk/util-user-agent-node': 3.901.0
      '@aws-sdk/xml-builder': 3.901.0
      '@smithy/config-resolver': 4.3.0
      '@smithy/core': 3.14.0
      '@smithy/eventstream-serde-browser': 4.2.0
      '@smithy/eventstream-serde-config-resolver': 4.3.0
      '@smithy/eventstream-serde-node': 4.2.0
      '@smithy/fetch-http-handler': 5.3.0
      '@smithy/hash-blob-browser': 4.2.0
      '@smithy/hash-node': 4.2.0
      '@smithy/hash-stream-node': 4.2.0
      '@smithy/invalid-dependency': 4.2.0
      '@smithy/md5-js': 4.2.0
      '@smithy/middleware-content-length': 4.2.0
      '@smithy/middleware-endpoint': 4.3.0
      '@smithy/middleware-retry': 4.4.0
      '@smithy/middleware-serde': 4.2.0
      '@smithy/middleware-stack': 4.2.0
      '@smithy/node-config-provider': 4.3.0
      '@smithy/node-http-handler': 4.3.0
      '@smithy/protocol-http': 5.3.0
      '@smithy/smithy-client': 4.7.0
      '@smithy/types': 4.6.0
      '@smithy/url-parser': 4.2.0
      '@smithy/util-base64': 4.2.0
      '@smithy/util-body-length-browser': 4.2.0
      '@smithy/util-body-length-node': 4.2.0
      '@smithy/util-defaults-mode-browser': 4.2.0
      '@smithy/util-defaults-mode-node': 4.2.0
      '@smithy/util-endpoints': 3.2.0
      '@smithy/util-middleware': 4.2.0
      '@smithy/util-retry': 4.2.0
      '@smithy/util-stream': 4.4.0
      '@smithy/util-utf8': 4.2.0
      '@smithy/util-waiter': 4.2.0
      '@smithy/uuid': 1.1.0
      tslib: 2.8.1
    transitivePeerDependencies:
      - aws-crt

  '@aws-sdk/client-sso@3.899.0':
    dependencies:
      '@aws-crypto/sha256-browser': 5.2.0
      '@aws-crypto/sha256-js': 5.2.0
      '@aws-sdk/core': 3.899.0
      '@aws-sdk/middleware-host-header': 3.893.0
      '@aws-sdk/middleware-logger': 3.893.0
      '@aws-sdk/middleware-recursion-detection': 3.893.0
      '@aws-sdk/middleware-user-agent': 3.899.0
      '@aws-sdk/region-config-resolver': 3.893.0
      '@aws-sdk/types': 3.893.0
      '@aws-sdk/util-endpoints': 3.895.0
      '@aws-sdk/util-user-agent-browser': 3.893.0
      '@aws-sdk/util-user-agent-node': 3.899.0
      '@smithy/config-resolver': 4.3.0
      '@smithy/core': 3.14.0
      '@smithy/fetch-http-handler': 5.3.0
      '@smithy/hash-node': 4.2.0
      '@smithy/invalid-dependency': 4.2.0
      '@smithy/middleware-content-length': 4.2.0
      '@smithy/middleware-endpoint': 4.3.0
      '@smithy/middleware-retry': 4.4.0
      '@smithy/middleware-serde': 4.2.0
      '@smithy/middleware-stack': 4.2.0
      '@smithy/node-config-provider': 4.3.0
      '@smithy/node-http-handler': 4.3.0
      '@smithy/protocol-http': 5.3.0
      '@smithy/smithy-client': 4.7.0
      '@smithy/types': 4.6.0
      '@smithy/url-parser': 4.2.0
      '@smithy/util-base64': 4.2.0
      '@smithy/util-body-length-browser': 4.2.0
      '@smithy/util-body-length-node': 4.2.0
      '@smithy/util-defaults-mode-browser': 4.2.0
      '@smithy/util-defaults-mode-node': 4.2.0
      '@smithy/util-endpoints': 3.2.0
      '@smithy/util-middleware': 4.2.0
      '@smithy/util-retry': 4.2.0
      '@smithy/util-utf8': 4.2.0
      tslib: 2.8.1
    transitivePeerDependencies:
      - aws-crt

  '@aws-sdk/client-sso@3.901.0':
    dependencies:
      '@aws-crypto/sha256-browser': 5.2.0
      '@aws-crypto/sha256-js': 5.2.0
      '@aws-sdk/core': 3.901.0
      '@aws-sdk/middleware-host-header': 3.901.0
      '@aws-sdk/middleware-logger': 3.901.0
      '@aws-sdk/middleware-recursion-detection': 3.901.0
      '@aws-sdk/middleware-user-agent': 3.901.0
      '@aws-sdk/region-config-resolver': 3.901.0
      '@aws-sdk/types': 3.901.0
      '@aws-sdk/util-endpoints': 3.901.0
      '@aws-sdk/util-user-agent-browser': 3.901.0
      '@aws-sdk/util-user-agent-node': 3.901.0
      '@smithy/config-resolver': 4.3.0
      '@smithy/core': 3.14.0
      '@smithy/fetch-http-handler': 5.3.0
      '@smithy/hash-node': 4.2.0
      '@smithy/invalid-dependency': 4.2.0
      '@smithy/middleware-content-length': 4.2.0
      '@smithy/middleware-endpoint': 4.3.0
      '@smithy/middleware-retry': 4.4.0
      '@smithy/middleware-serde': 4.2.0
      '@smithy/middleware-stack': 4.2.0
      '@smithy/node-config-provider': 4.3.0
      '@smithy/node-http-handler': 4.3.0
      '@smithy/protocol-http': 5.3.0
      '@smithy/smithy-client': 4.7.0
      '@smithy/types': 4.6.0
      '@smithy/url-parser': 4.2.0
      '@smithy/util-base64': 4.2.0
      '@smithy/util-body-length-browser': 4.2.0
      '@smithy/util-body-length-node': 4.2.0
      '@smithy/util-defaults-mode-browser': 4.2.0
      '@smithy/util-defaults-mode-node': 4.2.0
      '@smithy/util-endpoints': 3.2.0
      '@smithy/util-middleware': 4.2.0
      '@smithy/util-retry': 4.2.0
      '@smithy/util-utf8': 4.2.0
      tslib: 2.8.1
    transitivePeerDependencies:
      - aws-crt

  '@aws-sdk/core@3.899.0':
    dependencies:
      '@aws-sdk/types': 3.893.0
      '@aws-sdk/xml-builder': 3.894.0
      '@smithy/core': 3.14.0
      '@smithy/node-config-provider': 4.3.0
      '@smithy/property-provider': 4.2.0
      '@smithy/protocol-http': 5.3.0
      '@smithy/signature-v4': 5.3.0
      '@smithy/smithy-client': 4.7.0
      '@smithy/types': 4.6.0
      '@smithy/util-base64': 4.2.0
      '@smithy/util-middleware': 4.2.0
      '@smithy/util-utf8': 4.2.0
      tslib: 2.8.1

  '@aws-sdk/core@3.901.0':
    dependencies:
      '@aws-sdk/types': 3.901.0
      '@aws-sdk/xml-builder': 3.901.0
      '@smithy/core': 3.14.0
      '@smithy/node-config-provider': 4.3.0
      '@smithy/property-provider': 4.2.0
      '@smithy/protocol-http': 5.3.0
      '@smithy/signature-v4': 5.3.0
      '@smithy/smithy-client': 4.7.0
      '@smithy/types': 4.6.0
      '@smithy/util-base64': 4.2.0
      '@smithy/util-middleware': 4.2.0
      '@smithy/util-utf8': 4.2.0
      tslib: 2.8.1

  '@aws-sdk/credential-provider-env@3.899.0':
    dependencies:
      '@aws-sdk/core': 3.899.0
      '@aws-sdk/types': 3.893.0
      '@smithy/property-provider': 4.2.0
      '@smithy/types': 4.6.0
      tslib: 2.8.1

  '@aws-sdk/credential-provider-env@3.901.0':
    dependencies:
      '@aws-sdk/core': 3.901.0
      '@aws-sdk/types': 3.901.0
      '@smithy/property-provider': 4.2.0
      '@smithy/types': 4.6.0
      tslib: 2.8.1

  '@aws-sdk/credential-provider-http@3.899.0':
    dependencies:
      '@aws-sdk/core': 3.899.0
      '@aws-sdk/types': 3.893.0
      '@smithy/fetch-http-handler': 5.3.0
      '@smithy/node-http-handler': 4.3.0
      '@smithy/property-provider': 4.2.0
      '@smithy/protocol-http': 5.3.0
      '@smithy/smithy-client': 4.7.0
      '@smithy/types': 4.6.0
      '@smithy/util-stream': 4.4.0
      tslib: 2.8.1

  '@aws-sdk/credential-provider-http@3.901.0':
    dependencies:
      '@aws-sdk/core': 3.901.0
      '@aws-sdk/types': 3.901.0
      '@smithy/fetch-http-handler': 5.3.0
      '@smithy/node-http-handler': 4.3.0
      '@smithy/property-provider': 4.2.0
      '@smithy/protocol-http': 5.3.0
      '@smithy/smithy-client': 4.7.0
      '@smithy/types': 4.6.0
      '@smithy/util-stream': 4.4.0
      tslib: 2.8.1

  '@aws-sdk/credential-provider-ini@3.899.0':
    dependencies:
      '@aws-sdk/core': 3.899.0
      '@aws-sdk/credential-provider-env': 3.899.0
      '@aws-sdk/credential-provider-http': 3.899.0
      '@aws-sdk/credential-provider-process': 3.899.0
      '@aws-sdk/credential-provider-sso': 3.899.0
      '@aws-sdk/credential-provider-web-identity': 3.899.0
      '@aws-sdk/nested-clients': 3.899.0
      '@aws-sdk/types': 3.893.0
      '@smithy/credential-provider-imds': 4.2.0
      '@smithy/property-provider': 4.2.0
      '@smithy/shared-ini-file-loader': 4.3.0
      '@smithy/types': 4.6.0
      tslib: 2.8.1
    transitivePeerDependencies:
      - aws-crt

  '@aws-sdk/credential-provider-ini@3.901.0':
    dependencies:
      '@aws-sdk/core': 3.901.0
      '@aws-sdk/credential-provider-env': 3.901.0
      '@aws-sdk/credential-provider-http': 3.901.0
      '@aws-sdk/credential-provider-process': 3.901.0
      '@aws-sdk/credential-provider-sso': 3.901.0
      '@aws-sdk/credential-provider-web-identity': 3.901.0
      '@aws-sdk/nested-clients': 3.901.0
      '@aws-sdk/types': 3.901.0
      '@smithy/credential-provider-imds': 4.2.0
      '@smithy/property-provider': 4.2.0
      '@smithy/shared-ini-file-loader': 4.3.0
      '@smithy/types': 4.6.0
      tslib: 2.8.1
    transitivePeerDependencies:
      - aws-crt

  '@aws-sdk/credential-provider-node@3.899.0':
    dependencies:
      '@aws-sdk/credential-provider-env': 3.899.0
      '@aws-sdk/credential-provider-http': 3.899.0
      '@aws-sdk/credential-provider-ini': 3.899.0
      '@aws-sdk/credential-provider-process': 3.899.0
      '@aws-sdk/credential-provider-sso': 3.899.0
      '@aws-sdk/credential-provider-web-identity': 3.899.0
      '@aws-sdk/types': 3.893.0
      '@smithy/credential-provider-imds': 4.2.0
      '@smithy/property-provider': 4.2.0
      '@smithy/shared-ini-file-loader': 4.3.0
      '@smithy/types': 4.6.0
      tslib: 2.8.1
    transitivePeerDependencies:
      - aws-crt

  '@aws-sdk/credential-provider-node@3.901.0':
    dependencies:
      '@aws-sdk/credential-provider-env': 3.901.0
      '@aws-sdk/credential-provider-http': 3.901.0
      '@aws-sdk/credential-provider-ini': 3.901.0
      '@aws-sdk/credential-provider-process': 3.901.0
      '@aws-sdk/credential-provider-sso': 3.901.0
      '@aws-sdk/credential-provider-web-identity': 3.901.0
      '@aws-sdk/types': 3.901.0
      '@smithy/credential-provider-imds': 4.2.0
      '@smithy/property-provider': 4.2.0
      '@smithy/shared-ini-file-loader': 4.3.0
      '@smithy/types': 4.6.0
      tslib: 2.8.1
    transitivePeerDependencies:
      - aws-crt

  '@aws-sdk/credential-provider-process@3.899.0':
    dependencies:
      '@aws-sdk/core': 3.899.0
      '@aws-sdk/types': 3.893.0
      '@smithy/property-provider': 4.2.0
      '@smithy/shared-ini-file-loader': 4.3.0
      '@smithy/types': 4.6.0
      tslib: 2.8.1

  '@aws-sdk/credential-provider-process@3.901.0':
    dependencies:
      '@aws-sdk/core': 3.901.0
      '@aws-sdk/types': 3.901.0
      '@smithy/property-provider': 4.2.0
      '@smithy/shared-ini-file-loader': 4.3.0
      '@smithy/types': 4.6.0
      tslib: 2.8.1

  '@aws-sdk/credential-provider-sso@3.899.0':
    dependencies:
      '@aws-sdk/client-sso': 3.899.0
      '@aws-sdk/core': 3.899.0
      '@aws-sdk/token-providers': 3.899.0
      '@aws-sdk/types': 3.893.0
      '@smithy/property-provider': 4.2.0
      '@smithy/shared-ini-file-loader': 4.3.0
      '@smithy/types': 4.6.0
      tslib: 2.8.1
    transitivePeerDependencies:
      - aws-crt

  '@aws-sdk/credential-provider-sso@3.901.0':
    dependencies:
      '@aws-sdk/client-sso': 3.901.0
      '@aws-sdk/core': 3.901.0
      '@aws-sdk/token-providers': 3.901.0
      '@aws-sdk/types': 3.901.0
      '@smithy/property-provider': 4.2.0
      '@smithy/shared-ini-file-loader': 4.3.0
      '@smithy/types': 4.6.0
      tslib: 2.8.1
    transitivePeerDependencies:
      - aws-crt

  '@aws-sdk/credential-provider-web-identity@3.899.0':
    dependencies:
      '@aws-sdk/core': 3.899.0
      '@aws-sdk/nested-clients': 3.899.0
      '@aws-sdk/types': 3.893.0
      '@smithy/property-provider': 4.2.0
      '@smithy/shared-ini-file-loader': 4.3.0
      '@smithy/types': 4.6.0
      tslib: 2.8.1
    transitivePeerDependencies:
      - aws-crt

  '@aws-sdk/credential-provider-web-identity@3.901.0':
    dependencies:
      '@aws-sdk/core': 3.901.0
      '@aws-sdk/nested-clients': 3.901.0
      '@aws-sdk/types': 3.901.0
      '@smithy/property-provider': 4.2.0
      '@smithy/shared-ini-file-loader': 4.3.0
      '@smithy/types': 4.6.0
      tslib: 2.8.1
    transitivePeerDependencies:
      - aws-crt

  '@aws-sdk/middleware-bucket-endpoint@3.893.0':
    dependencies:
      '@aws-sdk/types': 3.893.0
      '@aws-sdk/util-arn-parser': 3.893.0
      '@smithy/node-config-provider': 4.3.0
      '@smithy/protocol-http': 5.3.0
      '@smithy/types': 4.6.0
      '@smithy/util-config-provider': 4.2.0
      tslib: 2.8.1

  '@aws-sdk/middleware-bucket-endpoint@3.901.0':
    dependencies:
      '@aws-sdk/types': 3.901.0
      '@aws-sdk/util-arn-parser': 3.893.0
      '@smithy/node-config-provider': 4.3.0
      '@smithy/protocol-http': 5.3.0
      '@smithy/types': 4.6.0
      '@smithy/util-config-provider': 4.2.0
      tslib: 2.8.1

  '@aws-sdk/middleware-expect-continue@3.893.0':
    dependencies:
      '@aws-sdk/types': 3.893.0
      '@smithy/protocol-http': 5.3.0
      '@smithy/types': 4.6.0
      tslib: 2.8.1

  '@aws-sdk/middleware-expect-continue@3.901.0':
    dependencies:
      '@aws-sdk/types': 3.901.0
      '@smithy/protocol-http': 5.3.0
      '@smithy/types': 4.6.0
      tslib: 2.8.1

  '@aws-sdk/middleware-flexible-checksums@3.899.0':
    dependencies:
      '@aws-crypto/crc32': 5.2.0
      '@aws-crypto/crc32c': 5.2.0
      '@aws-crypto/util': 5.2.0
      '@aws-sdk/core': 3.899.0
      '@aws-sdk/types': 3.893.0
      '@smithy/is-array-buffer': 4.2.0
      '@smithy/node-config-provider': 4.3.0
      '@smithy/protocol-http': 5.3.0
      '@smithy/types': 4.6.0
      '@smithy/util-middleware': 4.2.0
      '@smithy/util-stream': 4.4.0
      '@smithy/util-utf8': 4.2.0
      tslib: 2.8.1

  '@aws-sdk/middleware-flexible-checksums@3.901.0':
    dependencies:
      '@aws-crypto/crc32': 5.2.0
      '@aws-crypto/crc32c': 5.2.0
      '@aws-crypto/util': 5.2.0
      '@aws-sdk/core': 3.901.0
      '@aws-sdk/types': 3.901.0
      '@smithy/is-array-buffer': 4.2.0
      '@smithy/node-config-provider': 4.3.0
      '@smithy/protocol-http': 5.3.0
      '@smithy/types': 4.6.0
      '@smithy/util-middleware': 4.2.0
      '@smithy/util-stream': 4.4.0
      '@smithy/util-utf8': 4.2.0
      tslib: 2.8.1

  '@aws-sdk/middleware-host-header@3.893.0':
    dependencies:
      '@aws-sdk/types': 3.893.0
      '@smithy/protocol-http': 5.3.0
      '@smithy/types': 4.6.0
      tslib: 2.8.1

  '@aws-sdk/middleware-host-header@3.901.0':
    dependencies:
      '@aws-sdk/types': 3.901.0
      '@smithy/protocol-http': 5.3.0
      '@smithy/types': 4.6.0
      tslib: 2.8.1

  '@aws-sdk/middleware-location-constraint@3.893.0':
    dependencies:
      '@aws-sdk/types': 3.893.0
      '@smithy/types': 4.6.0
      tslib: 2.8.1

  '@aws-sdk/middleware-location-constraint@3.901.0':
    dependencies:
      '@aws-sdk/types': 3.901.0
      '@smithy/types': 4.6.0
      tslib: 2.8.1

  '@aws-sdk/middleware-logger@3.893.0':
    dependencies:
      '@aws-sdk/types': 3.893.0
      '@smithy/types': 4.6.0
      tslib: 2.8.1

  '@aws-sdk/middleware-logger@3.901.0':
    dependencies:
      '@aws-sdk/types': 3.901.0
      '@smithy/types': 4.6.0
      tslib: 2.8.1

  '@aws-sdk/middleware-recursion-detection@3.893.0':
    dependencies:
      '@aws-sdk/types': 3.893.0
      '@aws/lambda-invoke-store': 0.0.1
      '@smithy/protocol-http': 5.3.0
      '@smithy/types': 4.6.0
      tslib: 2.8.1

  '@aws-sdk/middleware-recursion-detection@3.901.0':
    dependencies:
      '@aws-sdk/types': 3.901.0
      '@aws/lambda-invoke-store': 0.0.1
      '@smithy/protocol-http': 5.3.0
      '@smithy/types': 4.6.0
      tslib: 2.8.1

  '@aws-sdk/middleware-sdk-s3@3.899.0':
    dependencies:
      '@aws-sdk/core': 3.899.0
      '@aws-sdk/types': 3.893.0
      '@aws-sdk/util-arn-parser': 3.893.0
      '@smithy/core': 3.14.0
      '@smithy/node-config-provider': 4.3.0
      '@smithy/protocol-http': 5.3.0
      '@smithy/signature-v4': 5.3.0
      '@smithy/smithy-client': 4.7.0
      '@smithy/types': 4.6.0
      '@smithy/util-config-provider': 4.2.0
      '@smithy/util-middleware': 4.2.0
      '@smithy/util-stream': 4.4.0
      '@smithy/util-utf8': 4.2.0
      tslib: 2.8.1

  '@aws-sdk/middleware-sdk-s3@3.901.0':
    dependencies:
      '@aws-sdk/core': 3.901.0
      '@aws-sdk/types': 3.901.0
      '@aws-sdk/util-arn-parser': 3.893.0
      '@smithy/core': 3.14.0
      '@smithy/node-config-provider': 4.3.0
      '@smithy/protocol-http': 5.3.0
      '@smithy/signature-v4': 5.3.0
      '@smithy/smithy-client': 4.7.0
      '@smithy/types': 4.6.0
      '@smithy/util-config-provider': 4.2.0
      '@smithy/util-middleware': 4.2.0
      '@smithy/util-stream': 4.4.0
      '@smithy/util-utf8': 4.2.0
      tslib: 2.8.1

  '@aws-sdk/middleware-ssec@3.893.0':
    dependencies:
      '@aws-sdk/types': 3.893.0
      '@smithy/types': 4.6.0
      tslib: 2.8.1

  '@aws-sdk/middleware-ssec@3.901.0':
    dependencies:
      '@aws-sdk/types': 3.901.0
      '@smithy/types': 4.6.0
      tslib: 2.8.1

  '@aws-sdk/middleware-user-agent@3.899.0':
    dependencies:
      '@aws-sdk/core': 3.899.0
      '@aws-sdk/types': 3.893.0
      '@aws-sdk/util-endpoints': 3.895.0
      '@smithy/core': 3.14.0
      '@smithy/protocol-http': 5.3.0
      '@smithy/types': 4.6.0
      tslib: 2.8.1

  '@aws-sdk/middleware-user-agent@3.901.0':
    dependencies:
      '@aws-sdk/core': 3.901.0
      '@aws-sdk/types': 3.901.0
      '@aws-sdk/util-endpoints': 3.901.0
      '@smithy/core': 3.14.0
      '@smithy/protocol-http': 5.3.0
      '@smithy/types': 4.6.0
      tslib: 2.8.1

  '@aws-sdk/nested-clients@3.899.0':
    dependencies:
      '@aws-crypto/sha256-browser': 5.2.0
      '@aws-crypto/sha256-js': 5.2.0
      '@aws-sdk/core': 3.899.0
      '@aws-sdk/middleware-host-header': 3.893.0
      '@aws-sdk/middleware-logger': 3.893.0
      '@aws-sdk/middleware-recursion-detection': 3.893.0
      '@aws-sdk/middleware-user-agent': 3.899.0
      '@aws-sdk/region-config-resolver': 3.893.0
      '@aws-sdk/types': 3.893.0
      '@aws-sdk/util-endpoints': 3.895.0
      '@aws-sdk/util-user-agent-browser': 3.893.0
      '@aws-sdk/util-user-agent-node': 3.899.0
      '@smithy/config-resolver': 4.3.0
      '@smithy/core': 3.14.0
      '@smithy/fetch-http-handler': 5.3.0
      '@smithy/hash-node': 4.2.0
      '@smithy/invalid-dependency': 4.2.0
      '@smithy/middleware-content-length': 4.2.0
      '@smithy/middleware-endpoint': 4.3.0
      '@smithy/middleware-retry': 4.4.0
      '@smithy/middleware-serde': 4.2.0
      '@smithy/middleware-stack': 4.2.0
      '@smithy/node-config-provider': 4.3.0
      '@smithy/node-http-handler': 4.3.0
      '@smithy/protocol-http': 5.3.0
      '@smithy/smithy-client': 4.7.0
      '@smithy/types': 4.6.0
      '@smithy/url-parser': 4.2.0
      '@smithy/util-base64': 4.2.0
      '@smithy/util-body-length-browser': 4.2.0
      '@smithy/util-body-length-node': 4.2.0
      '@smithy/util-defaults-mode-browser': 4.2.0
      '@smithy/util-defaults-mode-node': 4.2.0
      '@smithy/util-endpoints': 3.2.0
      '@smithy/util-middleware': 4.2.0
      '@smithy/util-retry': 4.2.0
      '@smithy/util-utf8': 4.2.0
      tslib: 2.8.1
    transitivePeerDependencies:
      - aws-crt

  '@aws-sdk/nested-clients@3.901.0':
    dependencies:
      '@aws-crypto/sha256-browser': 5.2.0
      '@aws-crypto/sha256-js': 5.2.0
      '@aws-sdk/core': 3.901.0
      '@aws-sdk/middleware-host-header': 3.901.0
      '@aws-sdk/middleware-logger': 3.901.0
      '@aws-sdk/middleware-recursion-detection': 3.901.0
      '@aws-sdk/middleware-user-agent': 3.901.0
      '@aws-sdk/region-config-resolver': 3.901.0
      '@aws-sdk/types': 3.901.0
      '@aws-sdk/util-endpoints': 3.901.0
      '@aws-sdk/util-user-agent-browser': 3.901.0
      '@aws-sdk/util-user-agent-node': 3.901.0
      '@smithy/config-resolver': 4.3.0
      '@smithy/core': 3.14.0
      '@smithy/fetch-http-handler': 5.3.0
      '@smithy/hash-node': 4.2.0
      '@smithy/invalid-dependency': 4.2.0
      '@smithy/middleware-content-length': 4.2.0
      '@smithy/middleware-endpoint': 4.3.0
      '@smithy/middleware-retry': 4.4.0
      '@smithy/middleware-serde': 4.2.0
      '@smithy/middleware-stack': 4.2.0
      '@smithy/node-config-provider': 4.3.0
      '@smithy/node-http-handler': 4.3.0
      '@smithy/protocol-http': 5.3.0
      '@smithy/smithy-client': 4.7.0
      '@smithy/types': 4.6.0
      '@smithy/url-parser': 4.2.0
      '@smithy/util-base64': 4.2.0
      '@smithy/util-body-length-browser': 4.2.0
      '@smithy/util-body-length-node': 4.2.0
      '@smithy/util-defaults-mode-browser': 4.2.0
      '@smithy/util-defaults-mode-node': 4.2.0
      '@smithy/util-endpoints': 3.2.0
      '@smithy/util-middleware': 4.2.0
      '@smithy/util-retry': 4.2.0
      '@smithy/util-utf8': 4.2.0
      tslib: 2.8.1
    transitivePeerDependencies:
      - aws-crt

  '@aws-sdk/region-config-resolver@3.893.0':
    dependencies:
      '@aws-sdk/types': 3.893.0
      '@smithy/node-config-provider': 4.3.0
      '@smithy/types': 4.6.0
      '@smithy/util-config-provider': 4.2.0
      '@smithy/util-middleware': 4.2.0
      tslib: 2.8.1

  '@aws-sdk/region-config-resolver@3.901.0':
    dependencies:
      '@aws-sdk/types': 3.901.0
      '@smithy/node-config-provider': 4.3.0
      '@smithy/types': 4.6.0
      '@smithy/util-config-provider': 4.2.0
      '@smithy/util-middleware': 4.2.0
      tslib: 2.8.1

  '@aws-sdk/s3-request-presigner@3.901.0':
    dependencies:
      '@aws-sdk/signature-v4-multi-region': 3.901.0
      '@aws-sdk/types': 3.901.0
      '@aws-sdk/util-format-url': 3.901.0
      '@smithy/middleware-endpoint': 4.3.0
      '@smithy/protocol-http': 5.3.0
      '@smithy/smithy-client': 4.7.0
      '@smithy/types': 4.6.0
      tslib: 2.8.1

  '@aws-sdk/signature-v4-multi-region@3.899.0':
    dependencies:
      '@aws-sdk/middleware-sdk-s3': 3.899.0
      '@aws-sdk/types': 3.893.0
      '@smithy/protocol-http': 5.3.0
      '@smithy/signature-v4': 5.3.0
      '@smithy/types': 4.6.0
      tslib: 2.8.1

  '@aws-sdk/signature-v4-multi-region@3.901.0':
    dependencies:
      '@aws-sdk/middleware-sdk-s3': 3.901.0
      '@aws-sdk/types': 3.901.0
      '@smithy/protocol-http': 5.3.0
      '@smithy/signature-v4': 5.3.0
      '@smithy/types': 4.6.0
      tslib: 2.8.1

  '@aws-sdk/token-providers@3.899.0':
    dependencies:
      '@aws-sdk/core': 3.899.0
      '@aws-sdk/nested-clients': 3.899.0
      '@aws-sdk/types': 3.893.0
      '@smithy/property-provider': 4.2.0
      '@smithy/shared-ini-file-loader': 4.3.0
      '@smithy/types': 4.6.0
      tslib: 2.8.1
    transitivePeerDependencies:
      - aws-crt

  '@aws-sdk/token-providers@3.901.0':
    dependencies:
      '@aws-sdk/core': 3.901.0
      '@aws-sdk/nested-clients': 3.901.0
      '@aws-sdk/types': 3.901.0
      '@smithy/property-provider': 4.2.0
      '@smithy/shared-ini-file-loader': 4.3.0
      '@smithy/types': 4.6.0
      tslib: 2.8.1
    transitivePeerDependencies:
      - aws-crt

  '@aws-sdk/types@3.893.0':
    dependencies:
      '@smithy/types': 4.6.0
      tslib: 2.8.1

  '@aws-sdk/types@3.901.0':
    dependencies:
      '@smithy/types': 4.6.0
      tslib: 2.8.1

  '@aws-sdk/util-arn-parser@3.893.0':
    dependencies:
      tslib: 2.8.1

  '@aws-sdk/util-endpoints@3.895.0':
    dependencies:
      '@aws-sdk/types': 3.893.0
      '@smithy/types': 4.6.0
      '@smithy/url-parser': 4.2.0
      '@smithy/util-endpoints': 3.2.0
      tslib: 2.8.1

  '@aws-sdk/util-endpoints@3.901.0':
    dependencies:
      '@aws-sdk/types': 3.901.0
      '@smithy/types': 4.6.0
      '@smithy/url-parser': 4.2.0
      '@smithy/util-endpoints': 3.2.0
      tslib: 2.8.1

  '@aws-sdk/util-format-url@3.901.0':
    dependencies:
      '@aws-sdk/types': 3.901.0
      '@smithy/querystring-builder': 4.2.0
      '@smithy/types': 4.6.0
      tslib: 2.8.1

  '@aws-sdk/util-locate-window@3.893.0':
    dependencies:
      tslib: 2.8.1

  '@aws-sdk/util-user-agent-browser@3.893.0':
    dependencies:
      '@aws-sdk/types': 3.893.0
      '@smithy/types': 4.6.0
      bowser: 2.12.1
      tslib: 2.8.1

  '@aws-sdk/util-user-agent-browser@3.901.0':
    dependencies:
      '@aws-sdk/types': 3.901.0
      '@smithy/types': 4.6.0
      bowser: 2.12.1
      tslib: 2.8.1

  '@aws-sdk/util-user-agent-node@3.899.0':
    dependencies:
      '@aws-sdk/middleware-user-agent': 3.899.0
      '@aws-sdk/types': 3.893.0
      '@smithy/node-config-provider': 4.3.0
      '@smithy/types': 4.6.0
      tslib: 2.8.1

  '@aws-sdk/util-user-agent-node@3.901.0':
    dependencies:
      '@aws-sdk/middleware-user-agent': 3.901.0
      '@aws-sdk/types': 3.901.0
      '@smithy/node-config-provider': 4.3.0
      '@smithy/types': 4.6.0
      tslib: 2.8.1

  '@aws-sdk/xml-builder@3.894.0':
    dependencies:
      '@smithy/types': 4.6.0
      fast-xml-parser: 5.2.5
      tslib: 2.8.1

  '@aws-sdk/xml-builder@3.901.0':
    dependencies:
      '@smithy/types': 4.6.0
      fast-xml-parser: 5.2.5
      tslib: 2.8.1

  '@aws/lambda-invoke-store@0.0.1': {}

  '@aws-crypto/crc32@5.2.0':
    dependencies:
      '@aws-crypto/util': 5.2.0
      '@aws-sdk/types': 3.893.0
      tslib: 2.8.1

  '@aws-crypto/crc32c@5.2.0':
    dependencies:
      '@aws-crypto/util': 5.2.0
      '@aws-sdk/types': 3.893.0
      tslib: 2.8.1

  '@aws-crypto/sha1-browser@5.2.0':
    dependencies:
      '@aws-crypto/supports-web-crypto': 5.2.0
      '@aws-crypto/util': 5.2.0
      '@aws-sdk/types': 3.893.0
      '@aws-sdk/util-locate-window': 3.893.0
      '@smithy/util-utf8': 2.3.0
      tslib: 2.8.1

  '@aws-crypto/sha256-browser@5.2.0':
    dependencies:
      '@aws-crypto/sha256-js': 5.2.0
      '@aws-crypto/supports-web-crypto': 5.2.0
      '@aws-crypto/util': 5.2.0
      '@aws-sdk/types': 3.893.0
      '@aws-sdk/util-locate-window': 3.893.0
      '@smithy/util-utf8': 2.3.0
      tslib: 2.8.1

  '@aws-crypto/sha256-js@5.2.0':
    dependencies:
      '@aws-crypto/util': 5.2.0
      '@aws-sdk/types': 3.893.0
      tslib: 2.8.1

  '@aws-crypto/supports-web-crypto@5.2.0':
    dependencies:
      tslib: 2.8.1

  '@aws-crypto/util@5.2.0':
    dependencies:
      '@aws-sdk/types': 3.893.0
      '@smithy/util-utf8': 2.3.0
      tslib: 2.8.1

  '@aws-sdk/client-s3@3.899.0':
    dependencies:
      '@aws-crypto/sha1-browser': 5.2.0
      '@aws-crypto/sha256-browser': 5.2.0
      '@aws-crypto/sha256-js': 5.2.0
      '@aws-sdk/core': 3.899.0
      '@aws-sdk/credential-provider-node': 3.899.0
      '@aws-sdk/middleware-bucket-endpoint': 3.893.0
      '@aws-sdk/middleware-expect-continue': 3.893.0
      '@aws-sdk/middleware-flexible-checksums': 3.899.0
      '@aws-sdk/middleware-host-header': 3.893.0
      '@aws-sdk/middleware-location-constraint': 3.893.0
      '@aws-sdk/middleware-logger': 3.893.0
      '@aws-sdk/middleware-recursion-detection': 3.893.0
      '@aws-sdk/middleware-sdk-s3': 3.899.0
      '@aws-sdk/middleware-ssec': 3.893.0
      '@aws-sdk/middleware-user-agent': 3.899.0
      '@aws-sdk/region-config-resolver': 3.893.0
      '@aws-sdk/signature-v4-multi-region': 3.899.0
      '@aws-sdk/types': 3.893.0
      '@aws-sdk/util-endpoints': 3.895.0
      '@aws-sdk/util-user-agent-browser': 3.893.0
      '@aws-sdk/util-user-agent-node': 3.899.0
      '@aws-sdk/xml-builder': 3.894.0
      '@smithy/config-resolver': 4.3.0
      '@smithy/core': 3.14.0
      '@smithy/eventstream-serde-browser': 4.2.0
      '@smithy/eventstream-serde-config-resolver': 4.3.0
      '@smithy/eventstream-serde-node': 4.2.0
      '@smithy/fetch-http-handler': 5.3.0
      '@smithy/hash-blob-browser': 4.2.0
      '@smithy/hash-node': 4.2.0
      '@smithy/hash-stream-node': 4.2.0
      '@smithy/invalid-dependency': 4.2.0
      '@smithy/md5-js': 4.2.0
      '@smithy/middleware-content-length': 4.2.0
      '@smithy/middleware-endpoint': 4.3.0
      '@smithy/middleware-retry': 4.4.0
      '@smithy/middleware-serde': 4.2.0
      '@smithy/middleware-stack': 4.2.0
      '@smithy/node-config-provider': 4.3.0
      '@smithy/node-http-handler': 4.3.0
      '@smithy/protocol-http': 5.3.0
      '@smithy/smithy-client': 4.7.0
      '@smithy/types': 4.6.0
      '@smithy/url-parser': 4.2.0
      '@smithy/util-base64': 4.2.0
      '@smithy/util-body-length-browser': 4.2.0
      '@smithy/util-body-length-node': 4.2.0
      '@smithy/util-defaults-mode-browser': 4.2.0
      '@smithy/util-defaults-mode-node': 4.2.0
      '@smithy/util-endpoints': 3.2.0
      '@smithy/util-middleware': 4.2.0
      '@smithy/util-retry': 4.2.0
      '@smithy/util-stream': 4.4.0
      '@smithy/util-utf8': 4.2.0
      '@smithy/util-waiter': 4.2.0
      '@smithy/uuid': 1.1.0
      tslib: 2.8.1
    transitivePeerDependencies:
      - aws-crt

  '@aws-sdk/client-sso@3.899.0':
    dependencies:
      '@aws-crypto/sha256-browser': 5.2.0
      '@aws-crypto/sha256-js': 5.2.0
      '@aws-sdk/core': 3.899.0
      '@aws-sdk/middleware-host-header': 3.893.0
      '@aws-sdk/middleware-logger': 3.893.0
      '@aws-sdk/middleware-recursion-detection': 3.893.0
      '@aws-sdk/middleware-user-agent': 3.899.0
      '@aws-sdk/region-config-resolver': 3.893.0
      '@aws-sdk/types': 3.893.0
      '@aws-sdk/util-endpoints': 3.895.0
      '@aws-sdk/util-user-agent-browser': 3.893.0
      '@aws-sdk/util-user-agent-node': 3.899.0
      '@smithy/config-resolver': 4.3.0
      '@smithy/core': 3.14.0
      '@smithy/fetch-http-handler': 5.3.0
      '@smithy/hash-node': 4.2.0
      '@smithy/invalid-dependency': 4.2.0
      '@smithy/middleware-content-length': 4.2.0
      '@smithy/middleware-endpoint': 4.3.0
      '@smithy/middleware-retry': 4.4.0
      '@smithy/middleware-serde': 4.2.0
      '@smithy/middleware-stack': 4.2.0
      '@smithy/node-config-provider': 4.3.0
      '@smithy/node-http-handler': 4.3.0
      '@smithy/protocol-http': 5.3.0
      '@smithy/smithy-client': 4.7.0
      '@smithy/types': 4.6.0
      '@smithy/url-parser': 4.2.0
      '@smithy/util-base64': 4.2.0
      '@smithy/util-body-length-browser': 4.2.0
      '@smithy/util-body-length-node': 4.2.0
      '@smithy/util-defaults-mode-browser': 4.2.0
      '@smithy/util-defaults-mode-node': 4.2.0
      '@smithy/util-endpoints': 3.2.0
      '@smithy/util-middleware': 4.2.0
      '@smithy/util-retry': 4.2.0
      '@smithy/util-utf8': 4.2.0
      tslib: 2.8.1
    transitivePeerDependencies:
      - aws-crt

  '@aws-sdk/core@3.899.0':
    dependencies:
      '@aws-sdk/types': 3.893.0
      '@aws-sdk/xml-builder': 3.894.0
      '@smithy/core': 3.14.0
      '@smithy/node-config-provider': 4.3.0
      '@smithy/property-provider': 4.2.0
      '@smithy/protocol-http': 5.3.0
      '@smithy/signature-v4': 5.3.0
      '@smithy/smithy-client': 4.7.0
      '@smithy/types': 4.6.0
      '@smithy/util-base64': 4.2.0
      '@smithy/util-middleware': 4.2.0
      '@smithy/util-utf8': 4.2.0
      tslib: 2.8.1

  '@aws-sdk/credential-provider-env@3.899.0':
    dependencies:
      '@aws-sdk/core': 3.899.0
      '@aws-sdk/types': 3.893.0
      '@smithy/property-provider': 4.2.0
      '@smithy/types': 4.6.0
      tslib: 2.8.1

  '@aws-sdk/credential-provider-http@3.899.0':
    dependencies:
      '@aws-sdk/core': 3.899.0
      '@aws-sdk/types': 3.893.0
      '@smithy/fetch-http-handler': 5.3.0
      '@smithy/node-http-handler': 4.3.0
      '@smithy/property-provider': 4.2.0
      '@smithy/protocol-http': 5.3.0
      '@smithy/smithy-client': 4.7.0
      '@smithy/types': 4.6.0
      '@smithy/util-stream': 4.4.0
      tslib: 2.8.1

  '@aws-sdk/credential-provider-ini@3.899.0':
    dependencies:
      '@aws-sdk/core': 3.899.0
      '@aws-sdk/credential-provider-env': 3.899.0
      '@aws-sdk/credential-provider-http': 3.899.0
      '@aws-sdk/credential-provider-process': 3.899.0
      '@aws-sdk/credential-provider-sso': 3.899.0
      '@aws-sdk/credential-provider-web-identity': 3.899.0
      '@aws-sdk/nested-clients': 3.899.0
      '@aws-sdk/types': 3.893.0
      '@smithy/credential-provider-imds': 4.2.0
      '@smithy/property-provider': 4.2.0
      '@smithy/shared-ini-file-loader': 4.3.0
      '@smithy/types': 4.6.0
      tslib: 2.8.1
    transitivePeerDependencies:
      - aws-crt

  '@aws-sdk/credential-provider-node@3.899.0':
    dependencies:
      '@aws-sdk/credential-provider-env': 3.899.0
      '@aws-sdk/credential-provider-http': 3.899.0
      '@aws-sdk/credential-provider-ini': 3.899.0
      '@aws-sdk/credential-provider-process': 3.899.0
      '@aws-sdk/credential-provider-sso': 3.899.0
      '@aws-sdk/credential-provider-web-identity': 3.899.0
      '@aws-sdk/types': 3.893.0
      '@smithy/credential-provider-imds': 4.2.0
      '@smithy/property-provider': 4.2.0
      '@smithy/shared-ini-file-loader': 4.3.0
      '@smithy/types': 4.6.0
      tslib: 2.8.1
    transitivePeerDependencies:
      - aws-crt

  '@aws-sdk/credential-provider-process@3.899.0':
    dependencies:
      '@aws-sdk/core': 3.899.0
      '@aws-sdk/types': 3.893.0
      '@smithy/property-provider': 4.2.0
      '@smithy/shared-ini-file-loader': 4.3.0
      '@smithy/types': 4.6.0
      tslib: 2.8.1

  '@aws-sdk/credential-provider-sso@3.899.0':
    dependencies:
      '@aws-sdk/client-sso': 3.899.0
      '@aws-sdk/core': 3.899.0
      '@aws-sdk/token-providers': 3.899.0
      '@aws-sdk/types': 3.893.0
      '@smithy/property-provider': 4.2.0
      '@smithy/shared-ini-file-loader': 4.3.0
      '@smithy/types': 4.6.0
      tslib: 2.8.1
    transitivePeerDependencies:
      - aws-crt

  '@aws-sdk/credential-provider-web-identity@3.899.0':
    dependencies:
      '@aws-sdk/core': 3.899.0
      '@aws-sdk/nested-clients': 3.899.0
      '@aws-sdk/types': 3.893.0
      '@smithy/property-provider': 4.2.0
      '@smithy/shared-ini-file-loader': 4.3.0
      '@smithy/types': 4.6.0
      tslib: 2.8.1
    transitivePeerDependencies:
      - aws-crt

  '@aws-sdk/middleware-bucket-endpoint@3.893.0':
    dependencies:
      '@aws-sdk/types': 3.893.0
      '@aws-sdk/util-arn-parser': 3.893.0
      '@smithy/node-config-provider': 4.3.0
      '@smithy/protocol-http': 5.3.0
      '@smithy/types': 4.6.0
      '@smithy/util-config-provider': 4.2.0
      tslib: 2.8.1

  '@aws-sdk/middleware-expect-continue@3.893.0':
    dependencies:
      '@aws-sdk/types': 3.893.0
      '@smithy/protocol-http': 5.3.0
      '@smithy/types': 4.6.0
      tslib: 2.8.1

  '@aws-sdk/middleware-flexible-checksums@3.899.0':
    dependencies:
      '@aws-crypto/crc32': 5.2.0
      '@aws-crypto/crc32c': 5.2.0
      '@aws-crypto/util': 5.2.0
      '@aws-sdk/core': 3.899.0
      '@aws-sdk/types': 3.893.0
      '@smithy/is-array-buffer': 4.2.0
      '@smithy/node-config-provider': 4.3.0
      '@smithy/protocol-http': 5.3.0
      '@smithy/types': 4.6.0
      '@smithy/util-middleware': 4.2.0
      '@smithy/util-stream': 4.4.0
      '@smithy/util-utf8': 4.2.0
      tslib: 2.8.1

  '@aws-sdk/middleware-host-header@3.893.0':
    dependencies:
      '@aws-sdk/types': 3.893.0
      '@smithy/protocol-http': 5.3.0
      '@smithy/types': 4.6.0
      tslib: 2.8.1

  '@aws-sdk/middleware-location-constraint@3.893.0':
    dependencies:
      '@aws-sdk/types': 3.893.0
      '@smithy/types': 4.6.0
      tslib: 2.8.1

  '@aws-sdk/middleware-logger@3.893.0':
    dependencies:
      '@aws-sdk/types': 3.893.0
      '@smithy/types': 4.6.0
      tslib: 2.8.1

  '@aws-sdk/middleware-recursion-detection@3.893.0':
    dependencies:
      '@aws-sdk/types': 3.893.0
      '@aws/lambda-invoke-store': 0.0.1
      '@smithy/protocol-http': 5.3.0
      '@smithy/types': 4.6.0
      tslib: 2.8.1

  '@aws-sdk/middleware-sdk-s3@3.899.0':
    dependencies:
      '@aws-sdk/core': 3.899.0
      '@aws-sdk/types': 3.893.0
      '@aws-sdk/util-arn-parser': 3.893.0
      '@smithy/core': 3.14.0
      '@smithy/node-config-provider': 4.3.0
      '@smithy/protocol-http': 5.3.0
      '@smithy/signature-v4': 5.3.0
      '@smithy/smithy-client': 4.7.0
      '@smithy/types': 4.6.0
      '@smithy/util-config-provider': 4.2.0
      '@smithy/util-middleware': 4.2.0
      '@smithy/util-stream': 4.4.0
      '@smithy/util-utf8': 4.2.0
      tslib: 2.8.1

  '@aws-sdk/middleware-ssec@3.893.0':
    dependencies:
      '@aws-sdk/types': 3.893.0
      '@smithy/types': 4.6.0
      tslib: 2.8.1

  '@aws-sdk/middleware-user-agent@3.899.0':
    dependencies:
      '@aws-sdk/core': 3.899.0
      '@aws-sdk/types': 3.893.0
      '@aws-sdk/util-endpoints': 3.895.0
      '@smithy/core': 3.14.0
      '@smithy/protocol-http': 5.3.0
      '@smithy/types': 4.6.0
      tslib: 2.8.1

  '@aws-sdk/nested-clients@3.899.0':
    dependencies:
      '@aws-crypto/sha256-browser': 5.2.0
      '@aws-crypto/sha256-js': 5.2.0
      '@aws-sdk/core': 3.899.0
      '@aws-sdk/middleware-host-header': 3.893.0
      '@aws-sdk/middleware-logger': 3.893.0
      '@aws-sdk/middleware-recursion-detection': 3.893.0
      '@aws-sdk/middleware-user-agent': 3.899.0
      '@aws-sdk/region-config-resolver': 3.893.0
      '@aws-sdk/types': 3.893.0
      '@aws-sdk/util-endpoints': 3.895.0
      '@aws-sdk/util-user-agent-browser': 3.893.0
      '@aws-sdk/util-user-agent-node': 3.899.0
      '@smithy/config-resolver': 4.3.0
      '@smithy/core': 3.14.0
      '@smithy/fetch-http-handler': 5.3.0
      '@smithy/hash-node': 4.2.0
      '@smithy/invalid-dependency': 4.2.0
      '@smithy/middleware-content-length': 4.2.0
      '@smithy/middleware-endpoint': 4.3.0
      '@smithy/middleware-retry': 4.4.0
      '@smithy/middleware-serde': 4.2.0
      '@smithy/middleware-stack': 4.2.0
      '@smithy/node-config-provider': 4.3.0
      '@smithy/node-http-handler': 4.3.0
      '@smithy/protocol-http': 5.3.0
      '@smithy/smithy-client': 4.7.0
      '@smithy/types': 4.6.0
      '@smithy/url-parser': 4.2.0
      '@smithy/util-base64': 4.2.0
      '@smithy/util-body-length-browser': 4.2.0
      '@smithy/util-body-length-node': 4.2.0
      '@smithy/util-defaults-mode-browser': 4.2.0
      '@smithy/util-defaults-mode-node': 4.2.0
      '@smithy/util-endpoints': 3.2.0
      '@smithy/util-middleware': 4.2.0
      '@smithy/util-retry': 4.2.0
      '@smithy/util-utf8': 4.2.0
      tslib: 2.8.1
    transitivePeerDependencies:
      - aws-crt

  '@aws-sdk/region-config-resolver@3.893.0':
    dependencies:
      '@aws-sdk/types': 3.893.0
      '@smithy/node-config-provider': 4.3.0
      '@smithy/types': 4.6.0
      '@smithy/util-config-provider': 4.2.0
      '@smithy/util-middleware': 4.2.0
      tslib: 2.8.1

  '@aws-sdk/signature-v4-multi-region@3.899.0':
    dependencies:
      '@aws-sdk/middleware-sdk-s3': 3.899.0
      '@aws-sdk/types': 3.893.0
      '@smithy/protocol-http': 5.3.0
      '@smithy/signature-v4': 5.3.0
      '@smithy/types': 4.6.0
      tslib: 2.8.1

  '@aws-sdk/token-providers@3.899.0':
    dependencies:
      '@aws-sdk/core': 3.899.0
      '@aws-sdk/nested-clients': 3.899.0
      '@aws-sdk/types': 3.893.0
      '@smithy/property-provider': 4.2.0
      '@smithy/shared-ini-file-loader': 4.3.0
      '@smithy/types': 4.6.0
      tslib: 2.8.1
    transitivePeerDependencies:
      - aws-crt

  '@aws-sdk/types@3.893.0':
    dependencies:
      '@smithy/types': 4.6.0
      tslib: 2.8.1

  '@aws-sdk/util-arn-parser@3.893.0':
    dependencies:
      tslib: 2.8.1

  '@aws-sdk/util-endpoints@3.895.0':
    dependencies:
      '@aws-sdk/types': 3.893.0
      '@smithy/types': 4.6.0
      '@smithy/url-parser': 4.2.0
      '@smithy/util-endpoints': 3.2.0
      tslib: 2.8.1

  '@aws-sdk/util-locate-window@3.893.0':
    dependencies:
      tslib: 2.8.1

  '@aws-sdk/util-user-agent-browser@3.893.0':
    dependencies:
      '@aws-sdk/types': 3.893.0
      '@smithy/types': 4.6.0
      bowser: 2.12.1
      tslib: 2.8.1

  '@aws-sdk/util-user-agent-node@3.899.0':
    dependencies:
      '@aws-sdk/middleware-user-agent': 3.899.0
      '@aws-sdk/types': 3.893.0
      '@smithy/node-config-provider': 4.3.0
      '@smithy/types': 4.6.0
      tslib: 2.8.1

  '@aws-sdk/xml-builder@3.894.0':
    dependencies:
      '@smithy/types': 4.6.0
      fast-xml-parser: 5.2.5
      tslib: 2.8.1

  '@aws/lambda-invoke-store@0.0.1': {}

  '@babel/code-frame@7.27.1':
    dependencies:
      '@babel/helper-validator-identifier': 7.27.1
      js-tokens: 4.0.0
      picocolors: 1.1.1

  '@babel/compat-data@7.28.4': {}

  '@babel/core@7.28.4':
    dependencies:
      '@babel/code-frame': 7.27.1
      '@babel/generator': 7.28.3
      '@babel/helper-compilation-targets': 7.27.2
      '@babel/helper-module-transforms': 7.28.3(@babel/core@7.28.4)
      '@babel/helpers': 7.28.4
      '@babel/parser': 7.28.4
      '@babel/template': 7.27.2
      '@babel/traverse': 7.28.4
      '@babel/types': 7.28.4
      '@jridgewell/remapping': 2.3.5
      convert-source-map: 2.0.0
      debug: 4.4.3
      gensync: 1.0.0-beta.2
      json5: 2.2.3
      semver: 6.3.1
    transitivePeerDependencies:
      - supports-color

  '@babel/generator@7.28.3':
    dependencies:
      '@babel/parser': 7.28.4
      '@babel/types': 7.28.4
      '@jridgewell/gen-mapping': 0.3.13
      '@jridgewell/trace-mapping': 0.3.31
      jsesc: 3.1.0

  '@babel/helper-compilation-targets@7.27.2':
    dependencies:
      '@babel/compat-data': 7.28.4
      '@babel/helper-validator-option': 7.27.1
      browserslist: 4.26.2
      lru-cache: 5.1.1
      semver: 6.3.1

  '@babel/helper-globals@7.28.0': {}

  '@babel/helper-module-imports@7.27.1':
    dependencies:
      '@babel/traverse': 7.28.4
      '@babel/types': 7.28.4
    transitivePeerDependencies:
      - supports-color

  '@babel/helper-module-transforms@7.28.3(@babel/core@7.28.4)':
    dependencies:
      '@babel/core': 7.28.4
      '@babel/helper-module-imports': 7.27.1
      '@babel/helper-validator-identifier': 7.27.1
      '@babel/traverse': 7.28.4
    transitivePeerDependencies:
      - supports-color

  '@babel/helper-plugin-utils@7.27.1': {}

  '@babel/helper-string-parser@7.27.1': {}

  '@babel/helper-validator-identifier@7.27.1': {}

  '@babel/helper-validator-option@7.27.1': {}

  '@babel/helpers@7.28.4':
    dependencies:
      '@babel/template': 7.27.2
      '@babel/types': 7.28.4

  '@babel/parser@7.28.4':
    dependencies:
      '@babel/types': 7.28.4

  '@babel/plugin-syntax-async-generators@7.8.4(@babel/core@7.28.4)':
    dependencies:
      '@babel/core': 7.28.4
      '@babel/helper-plugin-utils': 7.27.1

  '@babel/plugin-syntax-bigint@7.8.3(@babel/core@7.28.4)':
    dependencies:
      '@babel/core': 7.28.4
      '@babel/helper-plugin-utils': 7.27.1

  '@babel/plugin-syntax-class-properties@7.12.13(@babel/core@7.28.4)':
    dependencies:
      '@babel/core': 7.28.4
      '@babel/helper-plugin-utils': 7.27.1

  '@babel/plugin-syntax-class-static-block@7.14.5(@babel/core@7.28.4)':
    dependencies:
      '@babel/core': 7.28.4
      '@babel/helper-plugin-utils': 7.27.1

  '@babel/plugin-syntax-import-attributes@7.27.1(@babel/core@7.28.4)':
    dependencies:
      '@babel/core': 7.28.4
      '@babel/helper-plugin-utils': 7.27.1

  '@babel/plugin-syntax-import-meta@7.10.4(@babel/core@7.28.4)':
    dependencies:
      '@babel/core': 7.28.4
      '@babel/helper-plugin-utils': 7.27.1

  '@babel/plugin-syntax-json-strings@7.8.3(@babel/core@7.28.4)':
    dependencies:
      '@babel/core': 7.28.4
      '@babel/helper-plugin-utils': 7.27.1

  '@babel/plugin-syntax-jsx@7.27.1(@babel/core@7.28.4)':
    dependencies:
      '@babel/core': 7.28.4
      '@babel/helper-plugin-utils': 7.27.1

  '@babel/plugin-syntax-logical-assignment-operators@7.10.4(@babel/core@7.28.4)':
    dependencies:
      '@babel/core': 7.28.4
      '@babel/helper-plugin-utils': 7.27.1

  '@babel/plugin-syntax-nullish-coalescing-operator@7.8.3(@babel/core@7.28.4)':
    dependencies:
      '@babel/core': 7.28.4
      '@babel/helper-plugin-utils': 7.27.1

  '@babel/plugin-syntax-numeric-separator@7.10.4(@babel/core@7.28.4)':
    dependencies:
      '@babel/core': 7.28.4
      '@babel/helper-plugin-utils': 7.27.1

  '@babel/plugin-syntax-object-rest-spread@7.8.3(@babel/core@7.28.4)':
    dependencies:
      '@babel/core': 7.28.4
      '@babel/helper-plugin-utils': 7.27.1

  '@babel/plugin-syntax-optional-catch-binding@7.8.3(@babel/core@7.28.4)':
    dependencies:
      '@babel/core': 7.28.4
      '@babel/helper-plugin-utils': 7.27.1

  '@babel/plugin-syntax-optional-chaining@7.8.3(@babel/core@7.28.4)':
    dependencies:
      '@babel/core': 7.28.4
      '@babel/helper-plugin-utils': 7.27.1

  '@babel/plugin-syntax-private-property-in-object@7.14.5(@babel/core@7.28.4)':
    dependencies:
      '@babel/core': 7.28.4
      '@babel/helper-plugin-utils': 7.27.1

  '@babel/plugin-syntax-top-level-await@7.14.5(@babel/core@7.28.4)':
    dependencies:
      '@babel/core': 7.28.4
      '@babel/helper-plugin-utils': 7.27.1

  '@babel/plugin-syntax-typescript@7.27.1(@babel/core@7.28.4)':
    dependencies:
      '@babel/core': 7.28.4
      '@babel/helper-plugin-utils': 7.27.1

  '@babel/runtime@7.28.4': {}

  '@babel/template@7.27.2':
    dependencies:
      '@babel/code-frame': 7.27.1
      '@babel/parser': 7.28.4
      '@babel/types': 7.28.4

  '@babel/traverse@7.28.4':
    dependencies:
      '@babel/code-frame': 7.27.1
      '@babel/generator': 7.28.3
      '@babel/helper-globals': 7.28.0
      '@babel/parser': 7.28.4
      '@babel/template': 7.27.2
      '@babel/types': 7.28.4
      debug: 4.4.3
    transitivePeerDependencies:
      - supports-color

  '@babel/types@7.28.4':
    dependencies:
      '@babel/helper-string-parser': 7.27.1
      '@babel/helper-validator-identifier': 7.27.1

  '@bcoe/v8-coverage@0.2.3': {}

  '@borewit/text-codec@0.1.1': {}

  '@colors/colors@1.5.0':
    optional: true

  '@cspotcode/source-map-support@0.8.1':
    dependencies:
      '@jridgewell/trace-mapping': 0.3.9

  '@csstools/color-helpers@5.1.0': {}

  '@csstools/css-calc@2.1.4(@csstools/css-parser-algorithms@3.0.5(@csstools/css-tokenizer@3.0.4))(@csstools/css-tokenizer@3.0.4)':
    dependencies:
      '@csstools/css-parser-algorithms': 3.0.5(@csstools/css-tokenizer@3.0.4)
      '@csstools/css-tokenizer': 3.0.4

  '@csstools/css-color-parser@3.1.0(@csstools/css-parser-algorithms@3.0.5(@csstools/css-tokenizer@3.0.4))(@csstools/css-tokenizer@3.0.4)':
    dependencies:
      '@csstools/color-helpers': 5.1.0
      '@csstools/css-calc': 2.1.4(@csstools/css-parser-algorithms@3.0.5(@csstools/css-tokenizer@3.0.4))(@csstools/css-tokenizer@3.0.4)
      '@csstools/css-parser-algorithms': 3.0.5(@csstools/css-tokenizer@3.0.4)
      '@csstools/css-tokenizer': 3.0.4

  '@csstools/css-parser-algorithms@3.0.5(@csstools/css-tokenizer@3.0.4)':
    dependencies:
      '@csstools/css-tokenizer': 3.0.4

  '@csstools/css-tokenizer@3.0.4': {}

  '@emnapi/core@1.5.0':
    dependencies:
      '@emnapi/wasi-threads': 1.1.0
      tslib: 2.8.1
    optional: true

  '@emnapi/runtime@1.5.0':
    dependencies:
      tslib: 2.8.1
    optional: true

  '@emnapi/wasi-threads@1.1.0':
    dependencies:
      tslib: 2.8.1
    optional: true

  '@esbuild/aix-ppc64@0.21.5':
    optional: true

  '@esbuild/aix-ppc64@0.25.10':
    optional: true

  '@esbuild/android-arm64@0.21.5':
    optional: true

  '@esbuild/android-arm64@0.25.10':
    optional: true

  '@esbuild/android-arm@0.21.5':
    optional: true

  '@esbuild/android-arm@0.25.10':
    optional: true

  '@esbuild/android-x64@0.21.5':
    optional: true

  '@esbuild/android-x64@0.25.10':
    optional: true

  '@esbuild/darwin-arm64@0.21.5':
    optional: true

  '@esbuild/darwin-arm64@0.25.10':
    optional: true

  '@esbuild/darwin-x64@0.21.5':
    optional: true

  '@esbuild/darwin-x64@0.25.10':
    optional: true

  '@esbuild/freebsd-arm64@0.21.5':
    optional: true

  '@esbuild/freebsd-arm64@0.25.10':
    optional: true

  '@esbuild/freebsd-x64@0.21.5':
    optional: true

  '@esbuild/freebsd-x64@0.25.10':
    optional: true

  '@esbuild/linux-arm64@0.21.5':
    optional: true

  '@esbuild/linux-arm64@0.25.10':
    optional: true

  '@esbuild/linux-arm@0.21.5':
    optional: true

  '@esbuild/linux-arm@0.25.10':
    optional: true

  '@esbuild/linux-ia32@0.21.5':
    optional: true

  '@esbuild/linux-ia32@0.25.10':
    optional: true

  '@esbuild/linux-loong64@0.21.5':
    optional: true

  '@esbuild/linux-loong64@0.25.10':
    optional: true

  '@esbuild/linux-mips64el@0.21.5':
    optional: true

  '@esbuild/linux-mips64el@0.25.10':
    optional: true

  '@esbuild/linux-ppc64@0.21.5':
    optional: true

  '@esbuild/linux-ppc64@0.25.10':
    optional: true

  '@esbuild/linux-riscv64@0.21.5':
    optional: true

  '@esbuild/linux-riscv64@0.25.10':
    optional: true

  '@esbuild/linux-s390x@0.21.5':
    optional: true

  '@esbuild/linux-s390x@0.25.10':
    optional: true

  '@esbuild/linux-x64@0.21.5':
    optional: true

  '@esbuild/linux-x64@0.25.10':
    optional: true

  '@esbuild/netbsd-arm64@0.25.10':
    optional: true

  '@esbuild/netbsd-x64@0.21.5':
    optional: true

  '@esbuild/netbsd-x64@0.25.10':
    optional: true

  '@esbuild/openbsd-arm64@0.25.10':
    optional: true

  '@esbuild/openbsd-x64@0.21.5':
    optional: true

  '@esbuild/openbsd-x64@0.25.10':
    optional: true

  '@esbuild/openharmony-arm64@0.25.10':
    optional: true

  '@esbuild/sunos-x64@0.21.5':
    optional: true

  '@esbuild/sunos-x64@0.25.10':
    optional: true

  '@esbuild/win32-arm64@0.21.5':
    optional: true

  '@esbuild/win32-arm64@0.25.10':
    optional: true

  '@esbuild/win32-ia32@0.21.5':
    optional: true

  '@esbuild/win32-ia32@0.25.10':
    optional: true

  '@esbuild/win32-x64@0.21.5':
    optional: true

  '@esbuild/win32-x64@0.25.10':
    optional: true

  '@eslint-community/eslint-utils@4.9.0(eslint@9.36.0(jiti@2.6.0))':
    dependencies:
      eslint: 9.36.0(jiti@2.6.0)
      eslint-visitor-keys: 3.4.3

  '@eslint-community/regexpp@4.12.1': {}

  '@eslint/config-array@0.21.0':
    dependencies:
      '@eslint/object-schema': 2.1.6
      debug: 4.4.3
      minimatch: 3.1.2
    transitivePeerDependencies:
      - supports-color

  '@eslint/config-helpers@0.3.1': {}

  '@eslint/core@0.15.2':
    dependencies:
      '@types/json-schema': 7.0.15

  '@eslint/eslintrc@3.3.1':
    dependencies:
      ajv: 6.12.6
      debug: 4.4.3
      espree: 10.4.0
      globals: 14.0.0
      ignore: 5.3.2
      import-fresh: 3.3.1
      js-yaml: 4.1.0
      minimatch: 3.1.2
      strip-json-comments: 3.1.1
    transitivePeerDependencies:
      - supports-color

  '@eslint/js@9.36.0': {}

  '@eslint/object-schema@2.1.6': {}

  '@eslint/plugin-kit@0.3.5':
    dependencies:
      '@eslint/core': 0.15.2
      levn: 0.4.1

  '@fastify/accept-negotiator@1.1.0': {}

  '@fastify/ajv-compiler@3.6.0':
    dependencies:
      ajv: 8.17.1
      ajv-formats: 2.1.1(ajv@8.17.1)
      fast-uri: 2.4.0

  '@fastify/ajv-compiler@4.0.2':
    dependencies:
      ajv: 8.17.1
      ajv-formats: 3.0.1(ajv@8.17.1)
      fast-uri: 3.1.0

  '@fastify/cors@9.0.1':
    dependencies:
      fastify-plugin: 4.5.1
      mnemonist: 0.39.6

  '@fastify/error@3.4.1': {}

  '@fastify/error@4.2.0': {}

  '@fastify/fast-json-stringify-compiler@4.3.0':
    dependencies:
      fast-json-stringify: 5.16.1

  '@fastify/fast-json-stringify-compiler@5.0.3':
    dependencies:
      fast-json-stringify: 6.1.1

  '@fastify/formbody@7.4.0':
    dependencies:
      fast-querystring: 1.1.2
      fastify-plugin: 4.5.1

  '@fastify/forwarded@3.0.1': {}

  '@fastify/merge-json-schemas@0.1.1':
    dependencies:
      fast-deep-equal: 3.1.3

  '@fastify/merge-json-schemas@0.2.1':
    dependencies:
      dequal: 2.0.3

  '@fastify/middie@8.3.3':
    dependencies:
      '@fastify/error': 3.4.1
      fastify-plugin: 4.5.1
      path-to-regexp: 6.3.0
      reusify: 1.1.0

  '@fastify/proxy-addr@5.1.0':
    dependencies:
      '@fastify/forwarded': 3.0.1
      ipaddr.js: 2.2.0

  '@fastify/send@2.1.0':
    dependencies:
      '@lukeed/ms': 2.0.2
      escape-html: 1.0.3
      fast-decode-uri-component: 1.0.1
      http-errors: 2.0.0
      mime: 3.0.0

  '@fastify/static@7.0.4':
    dependencies:
      '@fastify/accept-negotiator': 1.1.0
      '@fastify/send': 2.1.0
      content-disposition: 0.5.4
      fastify-plugin: 4.5.1
      fastq: 1.19.1
      glob: 10.4.5

  '@humanfs/core@0.19.1': {}

  '@humanfs/node@0.16.7':
    dependencies:
      '@humanfs/core': 0.19.1
      '@humanwhocodes/retry': 0.4.3

  '@humanwhocodes/module-importer@1.0.1': {}

  '@humanwhocodes/retry@0.4.3': {}

  '@img/colour@1.0.0':
    optional: true

  '@img/sharp-darwin-arm64@0.34.4':
    optionalDependencies:
      '@img/sharp-libvips-darwin-arm64': 1.2.3
    optional: true

  '@img/sharp-darwin-x64@0.34.4':
    optionalDependencies:
      '@img/sharp-libvips-darwin-x64': 1.2.3
    optional: true

  '@img/sharp-libvips-darwin-arm64@1.2.3':
    optional: true

  '@img/sharp-libvips-darwin-x64@1.2.3':
    optional: true

  '@img/sharp-libvips-linux-arm64@1.2.3':
    optional: true

  '@img/sharp-libvips-linux-arm@1.2.3':
    optional: true

  '@img/sharp-libvips-linux-ppc64@1.2.3':
    optional: true

  '@img/sharp-libvips-linux-s390x@1.2.3':
    optional: true

  '@img/sharp-libvips-linux-x64@1.2.3':
    optional: true

  '@img/sharp-libvips-linuxmusl-arm64@1.2.3':
    optional: true

  '@img/sharp-libvips-linuxmusl-x64@1.2.3':
    optional: true

  '@img/sharp-linux-arm64@0.34.4':
    optionalDependencies:
      '@img/sharp-libvips-linux-arm64': 1.2.3
    optional: true

  '@img/sharp-linux-arm@0.34.4':
    optionalDependencies:
      '@img/sharp-libvips-linux-arm': 1.2.3
    optional: true

  '@img/sharp-linux-ppc64@0.34.4':
    optionalDependencies:
      '@img/sharp-libvips-linux-ppc64': 1.2.3
    optional: true

  '@img/sharp-linux-s390x@0.34.4':
    optionalDependencies:
      '@img/sharp-libvips-linux-s390x': 1.2.3
    optional: true

  '@img/sharp-linux-x64@0.34.4':
    optionalDependencies:
      '@img/sharp-libvips-linux-x64': 1.2.3
    optional: true

  '@img/sharp-linuxmusl-arm64@0.34.4':
    optionalDependencies:
      '@img/sharp-libvips-linuxmusl-arm64': 1.2.3
    optional: true

  '@img/sharp-linuxmusl-x64@0.34.4':
    optionalDependencies:
      '@img/sharp-libvips-linuxmusl-x64': 1.2.3
    optional: true

  '@img/sharp-wasm32@0.34.4':
    dependencies:
      '@emnapi/runtime': 1.5.0
    optional: true

  '@img/sharp-win32-arm64@0.34.4':
    optional: true

  '@img/sharp-win32-ia32@0.34.4':
    optional: true

  '@img/sharp-win32-x64@0.34.4':
    optional: true

  '@ioredis/commands@1.4.0': {}

  '@isaacs/cliui@8.0.2':
    dependencies:
      string-width: 5.1.2
      string-width-cjs: string-width@4.2.3
      strip-ansi: 7.1.2
      strip-ansi-cjs: strip-ansi@6.0.1
      wrap-ansi: 8.1.0
      wrap-ansi-cjs: wrap-ansi@7.0.0

  '@isaacs/fs-minipass@4.0.1':
    dependencies:
      minipass: 7.1.2

  '@istanbuljs/load-nyc-config@1.1.0':
    dependencies:
      camelcase: 5.3.1
      find-up: 4.1.0
      get-package-type: 0.1.0
      js-yaml: 3.14.1
      resolve-from: 5.0.0

  '@istanbuljs/schema@0.1.3': {}

  '@jest/console@29.7.0':
    dependencies:
      '@jest/types': 29.6.3
      '@types/node': 22.18.7
      chalk: 4.1.2
      jest-message-util: 29.7.0
      jest-util: 29.7.0
      slash: 3.0.0

  '@jest/core@29.7.0(ts-node@10.9.2(@types/node@22.18.7)(typescript@5.9.2))':
    dependencies:
      '@jest/console': 29.7.0
      '@jest/reporters': 29.7.0
      '@jest/test-result': 29.7.0
      '@jest/transform': 29.7.0
      '@jest/types': 29.6.3
      '@types/node': 22.18.7
      ansi-escapes: 4.3.2
      chalk: 4.1.2
      ci-info: 3.9.0
      exit: 0.1.2
      graceful-fs: 4.2.11
      jest-changed-files: 29.7.0
      jest-config: 29.7.0(@types/node@22.18.7)(ts-node@10.9.2(@types/node@22.18.7)(typescript@5.9.2))
      jest-haste-map: 29.7.0
      jest-message-util: 29.7.0
      jest-regex-util: 29.6.3
      jest-resolve: 29.7.0
      jest-resolve-dependencies: 29.7.0
      jest-runner: 29.7.0
      jest-runtime: 29.7.0
      jest-snapshot: 29.7.0
      jest-util: 29.7.0
      jest-validate: 29.7.0
      jest-watcher: 29.7.0
      micromatch: 4.0.8
      pretty-format: 29.7.0
      slash: 3.0.0
      strip-ansi: 6.0.1
    transitivePeerDependencies:
      - babel-plugin-macros
      - supports-color
      - ts-node

  '@jest/environment@29.7.0':
    dependencies:
      '@jest/fake-timers': 29.7.0
      '@jest/types': 29.6.3
      '@types/node': 22.18.7
      jest-mock: 29.7.0

  '@jest/expect-utils@29.7.0':
    dependencies:
      jest-get-type: 29.6.3

  '@jest/expect@29.7.0':
    dependencies:
      expect: 29.7.0
      jest-snapshot: 29.7.0
    transitivePeerDependencies:
      - supports-color

  '@jest/fake-timers@29.7.0':
    dependencies:
      '@jest/types': 29.6.3
      '@sinonjs/fake-timers': 10.3.0
      '@types/node': 22.18.7
      jest-message-util: 29.7.0
      jest-mock: 29.7.0
      jest-util: 29.7.0

  '@jest/globals@29.7.0':
    dependencies:
      '@jest/environment': 29.7.0
      '@jest/expect': 29.7.0
      '@jest/types': 29.6.3
      jest-mock: 29.7.0
    transitivePeerDependencies:
      - supports-color

  '@jest/reporters@29.7.0':
    dependencies:
      '@bcoe/v8-coverage': 0.2.3
      '@jest/console': 29.7.0
      '@jest/test-result': 29.7.0
      '@jest/transform': 29.7.0
      '@jest/types': 29.6.3
      '@jridgewell/trace-mapping': 0.3.31
      '@types/node': 22.18.7
      chalk: 4.1.2
      collect-v8-coverage: 1.0.2
      exit: 0.1.2
      glob: 7.2.3
      graceful-fs: 4.2.11
      istanbul-lib-coverage: 3.2.2
      istanbul-lib-instrument: 6.0.3
      istanbul-lib-report: 3.0.1
      istanbul-lib-source-maps: 4.0.1
      istanbul-reports: 3.2.0
      jest-message-util: 29.7.0
      jest-util: 29.7.0
      jest-worker: 29.7.0
      slash: 3.0.0
      string-length: 4.0.2
      strip-ansi: 6.0.1
      v8-to-istanbul: 9.3.0
    transitivePeerDependencies:
      - supports-color

  '@jest/schemas@29.6.3':
    dependencies:
      '@sinclair/typebox': 0.27.8

  '@jest/source-map@29.6.3':
    dependencies:
      '@jridgewell/trace-mapping': 0.3.31
      callsites: 3.1.0
      graceful-fs: 4.2.11

  '@jest/test-result@29.7.0':
    dependencies:
      '@jest/console': 29.7.0
      '@jest/types': 29.6.3
      '@types/istanbul-lib-coverage': 2.0.6
      collect-v8-coverage: 1.0.2

  '@jest/test-sequencer@29.7.0':
    dependencies:
      '@jest/test-result': 29.7.0
      graceful-fs: 4.2.11
      jest-haste-map: 29.7.0
      slash: 3.0.0

  '@jest/transform@29.7.0':
    dependencies:
      '@babel/core': 7.28.4
      '@jest/types': 29.6.3
      '@jridgewell/trace-mapping': 0.3.31
      babel-plugin-istanbul: 6.1.1
      chalk: 4.1.2
      convert-source-map: 2.0.0
      fast-json-stable-stringify: 2.1.0
      graceful-fs: 4.2.11
      jest-haste-map: 29.7.0
      jest-regex-util: 29.6.3
      jest-util: 29.7.0
      micromatch: 4.0.8
      pirates: 4.0.7
      slash: 3.0.0
      write-file-atomic: 4.0.2
    transitivePeerDependencies:
      - supports-color

  '@jest/types@29.6.3':
    dependencies:
      '@jest/schemas': 29.6.3
      '@types/istanbul-lib-coverage': 2.0.6
      '@types/istanbul-reports': 3.0.4
      '@types/node': 22.18.7
      '@types/yargs': 17.0.33
      chalk: 4.1.2

  '@jridgewell/gen-mapping@0.3.13':
    dependencies:
      '@jridgewell/sourcemap-codec': 1.5.5
      '@jridgewell/trace-mapping': 0.3.31

  '@jridgewell/remapping@2.3.5':
    dependencies:
      '@jridgewell/gen-mapping': 0.3.13
      '@jridgewell/trace-mapping': 0.3.31

  '@jridgewell/resolve-uri@3.1.2': {}

  '@jridgewell/source-map@0.3.11':
    dependencies:
      '@jridgewell/gen-mapping': 0.3.13
      '@jridgewell/trace-mapping': 0.3.31

  '@jridgewell/sourcemap-codec@1.5.5': {}

  '@jridgewell/trace-mapping@0.3.31':
    dependencies:
      '@jridgewell/resolve-uri': 3.1.2
      '@jridgewell/sourcemap-codec': 1.5.5

  '@jridgewell/trace-mapping@0.3.9':
    dependencies:
      '@jridgewell/resolve-uri': 3.1.2
      '@jridgewell/sourcemap-codec': 1.5.5

  '@ljharb/through@2.3.14':
    dependencies:
      call-bind: 1.0.8

  '@lukeed/csprng@1.1.0': {}

  '@lukeed/ms@2.0.2': {}

  '@microsoft/tsdoc@0.15.1': {}

  '@msgpackr-extract/msgpackr-extract-darwin-arm64@3.0.3':
    optional: true

  '@msgpackr-extract/msgpackr-extract-darwin-x64@3.0.3':
    optional: true

  '@msgpackr-extract/msgpackr-extract-linux-arm64@3.0.3':
    optional: true

  '@msgpackr-extract/msgpackr-extract-linux-arm@3.0.3':
    optional: true

  '@msgpackr-extract/msgpackr-extract-linux-x64@3.0.3':
    optional: true

  '@msgpackr-extract/msgpackr-extract-win32-x64@3.0.3':
    optional: true

  '@napi-rs/wasm-runtime@0.2.12':
    dependencies:
      '@emnapi/core': 1.5.0
      '@emnapi/runtime': 1.5.0
      '@tybys/wasm-util': 0.10.1
    optional: true

  '@nestjs/bull-shared@10.2.3(@nestjs/common@10.4.20(reflect-metadata@0.2.2)(rxjs@7.8.2))(@nestjs/core@10.4.20(@nestjs/common@10.4.20(reflect-metadata@0.2.2)(rxjs@7.8.2))(reflect-metadata@0.2.2)(rxjs@7.8.2))':
    dependencies:
      '@nestjs/common': 10.4.20(reflect-metadata@0.2.2)(rxjs@7.8.2)
      '@nestjs/core': 10.4.20(@nestjs/common@10.4.20(reflect-metadata@0.2.2)(rxjs@7.8.2))(reflect-metadata@0.2.2)(rxjs@7.8.2)
      tslib: 2.8.1

  '@nestjs/bullmq@10.2.3(@nestjs/common@10.4.20(reflect-metadata@0.2.2)(rxjs@7.8.2))(@nestjs/core@10.4.20(@nestjs/common@10.4.20(reflect-metadata@0.2.2)(rxjs@7.8.2))(reflect-metadata@0.2.2)(rxjs@7.8.2))(bullmq@5.59.0)':
    dependencies:
      '@nestjs/bull-shared': 10.2.3(@nestjs/common@10.4.20(reflect-metadata@0.2.2)(rxjs@7.8.2))(@nestjs/core@10.4.20(@nestjs/common@10.4.20(reflect-metadata@0.2.2)(rxjs@7.8.2))(reflect-metadata@0.2.2)(rxjs@7.8.2))
      '@nestjs/common': 10.4.20(reflect-metadata@0.2.2)(rxjs@7.8.2)
      '@nestjs/core': 10.4.20(@nestjs/common@10.4.20(reflect-metadata@0.2.2)(rxjs@7.8.2))(reflect-metadata@0.2.2)(rxjs@7.8.2)
      bullmq: 5.59.0
      tslib: 2.8.1

  '@nestjs/cli@10.4.9':
    dependencies:
      '@angular-devkit/core': 17.3.11(chokidar@3.6.0)
      '@angular-devkit/schematics': 17.3.11(chokidar@3.6.0)
      '@angular-devkit/schematics-cli': 17.3.11(chokidar@3.6.0)
      '@nestjs/schematics': 10.2.3(chokidar@3.6.0)(typescript@5.7.2)
      chalk: 4.1.2
      chokidar: 3.6.0
      cli-table3: 0.6.5
      commander: 4.1.1
      fork-ts-checker-webpack-plugin: 9.0.2(typescript@5.7.2)(webpack@5.97.1)
      glob: 10.4.5
      inquirer: 8.2.6
      node-emoji: 1.11.0
      ora: 5.4.1
      tree-kill: 1.2.2
      tsconfig-paths: 4.2.0
      tsconfig-paths-webpack-plugin: 4.2.0
      typescript: 5.7.2
      webpack: 5.97.1
      webpack-node-externals: 3.0.0
    transitivePeerDependencies:
      - esbuild
      - uglify-js
      - webpack-cli

  '@nestjs/common@10.4.20(reflect-metadata@0.2.2)(rxjs@7.8.2)':
    dependencies:
      file-type: 20.4.1
      iterare: 1.2.1
      reflect-metadata: 0.2.2
      rxjs: 7.8.2
      tslib: 2.8.1
      uid: 2.0.2
    transitivePeerDependencies:
      - supports-color

  '@nestjs/config@3.3.0(@nestjs/common@10.4.20(reflect-metadata@0.2.2)(rxjs@7.8.2))(rxjs@7.8.2)':
    dependencies:
      '@nestjs/common': 10.4.20(reflect-metadata@0.2.2)(rxjs@7.8.2)
      dotenv: 16.4.5
      dotenv-expand: 10.0.0
      lodash: 4.17.21
      rxjs: 7.8.2

  '@nestjs/core@10.4.20(@nestjs/common@10.4.20(reflect-metadata@0.2.2)(rxjs@7.8.2))(reflect-metadata@0.2.2)(rxjs@7.8.2)':
    dependencies:
      '@nestjs/common': 10.4.20(reflect-metadata@0.2.2)(rxjs@7.8.2)
      '@nuxtjs/opencollective': 0.3.2
      fast-safe-stringify: 2.1.1
      iterare: 1.2.1
      path-to-regexp: 3.3.0
      reflect-metadata: 0.2.2
      rxjs: 7.8.2
      tslib: 2.8.1
      uid: 2.0.2
    transitivePeerDependencies:
      - encoding

  '@nestjs/jwt@10.2.0(@nestjs/common@10.4.20(reflect-metadata@0.2.2)(rxjs@7.8.2))':
    dependencies:
      '@nestjs/common': 10.4.20(reflect-metadata@0.2.2)(rxjs@7.8.2)
      '@types/jsonwebtoken': 9.0.5
      jsonwebtoken: 9.0.2

  '@nestjs/mapped-types@2.0.6(@nestjs/common@10.4.20(reflect-metadata@0.2.2)(rxjs@7.8.2))(reflect-metadata@0.2.2)':
    dependencies:
      '@nestjs/common': 10.4.20(reflect-metadata@0.2.2)(rxjs@7.8.2)
      reflect-metadata: 0.2.2

  '@nestjs/passport@10.0.3(@nestjs/common@10.4.20(reflect-metadata@0.2.2)(rxjs@7.8.2))(passport@0.7.0)':
    dependencies:
      '@nestjs/common': 10.4.20(reflect-metadata@0.2.2)(rxjs@7.8.2)
      passport: 0.7.0

  '@nestjs/platform-fastify@10.4.20(@fastify/static@7.0.4)(@nestjs/common@10.4.20(reflect-metadata@0.2.2)(rxjs@7.8.2))(@nestjs/core@10.4.20(@nestjs/common@10.4.20(reflect-metadata@0.2.2)(rxjs@7.8.2))(reflect-metadata@0.2.2)(rxjs@7.8.2))':
    dependencies:
      '@fastify/cors': 9.0.1
      '@fastify/formbody': 7.4.0
      '@fastify/middie': 8.3.3
      '@nestjs/common': 10.4.20(reflect-metadata@0.2.2)(rxjs@7.8.2)
      '@nestjs/core': 10.4.20(@nestjs/common@10.4.20(reflect-metadata@0.2.2)(rxjs@7.8.2))(reflect-metadata@0.2.2)(rxjs@7.8.2)
      fastify: 4.28.1
      light-my-request: 6.3.0
      path-to-regexp: 3.3.0
      tslib: 2.8.1
    optionalDependencies:
      '@fastify/static': 7.0.4

  '@nestjs/schematics@10.2.3(chokidar@3.6.0)(typescript@5.7.2)':
    dependencies:
      '@angular-devkit/core': 17.3.11(chokidar@3.6.0)
      '@angular-devkit/schematics': 17.3.11(chokidar@3.6.0)
      comment-json: 4.2.5
      jsonc-parser: 3.3.1
      pluralize: 8.0.0
      typescript: 5.7.2
    transitivePeerDependencies:
      - chokidar

  '@nestjs/schematics@10.2.3(chokidar@3.6.0)(typescript@5.9.2)':
    dependencies:
      '@angular-devkit/core': 17.3.11(chokidar@3.6.0)
      '@angular-devkit/schematics': 17.3.11(chokidar@3.6.0)
      comment-json: 4.2.5
      jsonc-parser: 3.3.1
      pluralize: 8.0.0
      typescript: 5.9.2
    transitivePeerDependencies:
      - chokidar

  '@nestjs/swagger@8.1.1(@fastify/static@7.0.4)(@nestjs/common@10.4.20(reflect-metadata@0.2.2)(rxjs@7.8.2))(@nestjs/core@10.4.20(@nestjs/common@10.4.20(reflect-metadata@0.2.2)(rxjs@7.8.2))(reflect-metadata@0.2.2)(rxjs@7.8.2))(reflect-metadata@0.2.2)':
    dependencies:
      '@microsoft/tsdoc': 0.15.1
      '@nestjs/common': 10.4.20(reflect-metadata@0.2.2)(rxjs@7.8.2)
      '@nestjs/core': 10.4.20(@nestjs/common@10.4.20(reflect-metadata@0.2.2)(rxjs@7.8.2))(reflect-metadata@0.2.2)(rxjs@7.8.2)
      '@nestjs/mapped-types': 2.0.6(@nestjs/common@10.4.20(reflect-metadata@0.2.2)(rxjs@7.8.2))(reflect-metadata@0.2.2)
      js-yaml: 4.1.0
      lodash: 4.17.21
      path-to-regexp: 3.3.0
      reflect-metadata: 0.2.2
      swagger-ui-dist: 5.18.2
    optionalDependencies:
      '@fastify/static': 7.0.4

  '@nestjs/testing@10.4.20(@nestjs/common@10.4.20(reflect-metadata@0.2.2)(rxjs@7.8.2))(@nestjs/core@10.4.20(@nestjs/common@10.4.20(reflect-metadata@0.2.2)(rxjs@7.8.2))(reflect-metadata@0.2.2)(rxjs@7.8.2))':
    dependencies:
      '@nestjs/common': 10.4.20(reflect-metadata@0.2.2)(rxjs@7.8.2)
      '@nestjs/core': 10.4.20(@nestjs/common@10.4.20(reflect-metadata@0.2.2)(rxjs@7.8.2))(reflect-metadata@0.2.2)(rxjs@7.8.2)
      tslib: 2.8.1

  '@next/env@15.5.4': {}

  '@next/eslint-plugin-next@15.5.4':
    dependencies:
      fast-glob: 3.3.1

  '@next/swc-darwin-arm64@15.5.4':
    optional: true

  '@next/swc-darwin-x64@15.5.4':
    optional: true

  '@next/swc-linux-arm64-gnu@15.5.4':
    optional: true

  '@next/swc-linux-arm64-musl@15.5.4':
    optional: true

  '@next/swc-linux-x64-gnu@15.5.4':
    optional: true

  '@next/swc-linux-x64-musl@15.5.4':
    optional: true

  '@next/swc-win32-arm64-msvc@15.5.4':
    optional: true

  '@next/swc-win32-x64-msvc@15.5.4':
    optional: true

  '@noble/hashes@1.8.0': {}

  '@nodelib/fs.scandir@2.1.5':
    dependencies:
      '@nodelib/fs.stat': 2.0.5
      run-parallel: 1.2.0

  '@nodelib/fs.stat@2.0.5': {}

  '@nodelib/fs.walk@1.2.8':
    dependencies:
      '@nodelib/fs.scandir': 2.1.5
      fastq: 1.19.1

  '@nolyfill/is-core-module@1.0.39': {}

  '@nuxtjs/opencollective@0.3.2':
    dependencies:
      chalk: 4.1.2
      consola: 2.15.3
      node-fetch: 2.7.0
    transitivePeerDependencies:
      - encoding

  '@paralleldrive/cuid2@2.2.2':
    dependencies:
      '@noble/hashes': 1.8.0

  '@pkgjs/parseargs@0.11.0':
    optional: true

  '@prisma/client@6.16.2(prisma@6.16.2(typescript@5.9.2))(typescript@5.9.2)':
    optionalDependencies:
      prisma: 6.16.2(typescript@5.9.2)
      typescript: 5.9.2

  '@prisma/config@6.16.2':
    dependencies:
      c12: 3.1.0
      deepmerge-ts: 7.1.5
      effect: 3.16.12
      empathic: 2.0.0
    transitivePeerDependencies:
      - magicast

  '@prisma/debug@6.16.2': {}

  '@prisma/engines-version@6.16.0-7.1c57fdcd7e44b29b9313256c76699e91c3ac3c43': {}

  '@prisma/engines@6.16.2':
    dependencies:
      '@prisma/debug': 6.16.2
      '@prisma/engines-version': 6.16.0-7.1c57fdcd7e44b29b9313256c76699e91c3ac3c43
      '@prisma/fetch-engine': 6.16.2
      '@prisma/get-platform': 6.16.2

  '@prisma/fetch-engine@6.16.2':
    dependencies:
      '@prisma/debug': 6.16.2
      '@prisma/engines-version': 6.16.0-7.1c57fdcd7e44b29b9313256c76699e91c3ac3c43
      '@prisma/get-platform': 6.16.2

  '@prisma/get-platform@6.16.2':
    dependencies:
      '@prisma/debug': 6.16.2

  '@rollup/rollup-android-arm-eabi@4.52.3':
    optional: true

  '@rollup/rollup-android-arm64@4.52.3':
    optional: true

  '@rollup/rollup-darwin-arm64@4.52.3':
    optional: true

  '@rollup/rollup-darwin-x64@4.52.3':
    optional: true

  '@rollup/rollup-freebsd-arm64@4.52.3':
    optional: true

  '@rollup/rollup-freebsd-x64@4.52.3':
    optional: true

  '@rollup/rollup-linux-arm-gnueabihf@4.52.3':
    optional: true

  '@rollup/rollup-linux-arm-musleabihf@4.52.3':
    optional: true

  '@rollup/rollup-linux-arm64-gnu@4.52.3':
    optional: true

  '@rollup/rollup-linux-arm64-musl@4.52.3':
    optional: true

  '@rollup/rollup-linux-loong64-gnu@4.52.3':
    optional: true

  '@rollup/rollup-linux-ppc64-gnu@4.52.3':
    optional: true

  '@rollup/rollup-linux-riscv64-gnu@4.52.3':
    optional: true

  '@rollup/rollup-linux-riscv64-musl@4.52.3':
    optional: true

  '@rollup/rollup-linux-s390x-gnu@4.52.3':
    optional: true

  '@rollup/rollup-linux-x64-gnu@4.52.3':
    optional: true

  '@rollup/rollup-linux-x64-musl@4.52.3':
    optional: true

  '@rollup/rollup-openharmony-arm64@4.52.3':
    optional: true

  '@rollup/rollup-win32-arm64-msvc@4.52.3':
    optional: true

  '@rollup/rollup-win32-ia32-msvc@4.52.3':
    optional: true

  '@rollup/rollup-win32-x64-gnu@4.52.3':
    optional: true

  '@rollup/rollup-win32-x64-msvc@4.52.3':
    optional: true

  '@rtsao/scc@1.1.0': {}

  '@rushstack/eslint-patch@1.12.0': {}

  '@scarf/scarf@1.4.0': {}

  '@sinclair/typebox@0.27.8': {}

  '@sinonjs/commons@3.0.1':
    dependencies:
      type-detect: 4.0.8

  '@sinonjs/fake-timers@10.3.0':
    dependencies:
      '@sinonjs/commons': 3.0.1

  '@smithy/abort-controller@4.2.0':
    dependencies:
      '@smithy/types': 4.6.0
      tslib: 2.8.1

  '@smithy/chunked-blob-reader-native@4.2.0':
    dependencies:
      '@smithy/util-base64': 4.2.0
      tslib: 2.8.1

  '@smithy/chunked-blob-reader@5.2.0':
    dependencies:
      tslib: 2.8.1

  '@smithy/config-resolver@4.3.0':
    dependencies:
      '@smithy/node-config-provider': 4.3.0
      '@smithy/types': 4.6.0
      '@smithy/util-config-provider': 4.2.0
      '@smithy/util-middleware': 4.2.0
      tslib: 2.8.1

  '@smithy/core@3.14.0':
    dependencies:
      '@smithy/middleware-serde': 4.2.0
      '@smithy/protocol-http': 5.3.0
      '@smithy/types': 4.6.0
      '@smithy/util-base64': 4.2.0
      '@smithy/util-body-length-browser': 4.2.0
      '@smithy/util-middleware': 4.2.0
      '@smithy/util-stream': 4.4.0
      '@smithy/util-utf8': 4.2.0
      '@smithy/uuid': 1.1.0
      tslib: 2.8.1

  '@smithy/credential-provider-imds@4.2.0':
    dependencies:
      '@smithy/node-config-provider': 4.3.0
      '@smithy/property-provider': 4.2.0
      '@smithy/types': 4.6.0
      '@smithy/url-parser': 4.2.0
      tslib: 2.8.1

  '@smithy/eventstream-codec@4.2.0':
    dependencies:
      '@aws-crypto/crc32': 5.2.0
      '@smithy/types': 4.6.0
      '@smithy/util-hex-encoding': 4.2.0
      tslib: 2.8.1

  '@smithy/eventstream-serde-browser@4.2.0':
    dependencies:
      '@smithy/eventstream-serde-universal': 4.2.0
      '@smithy/types': 4.6.0
      tslib: 2.8.1

  '@smithy/eventstream-serde-config-resolver@4.3.0':
    dependencies:
      '@smithy/types': 4.6.0
      tslib: 2.8.1

  '@smithy/eventstream-serde-node@4.2.0':
    dependencies:
      '@smithy/eventstream-serde-universal': 4.2.0
      '@smithy/types': 4.6.0
      tslib: 2.8.1

  '@smithy/eventstream-serde-universal@4.2.0':
    dependencies:
      '@smithy/eventstream-codec': 4.2.0
      '@smithy/types': 4.6.0
      tslib: 2.8.1

  '@smithy/fetch-http-handler@5.3.0':
    dependencies:
      '@smithy/protocol-http': 5.3.0
      '@smithy/querystring-builder': 4.2.0
      '@smithy/types': 4.6.0
      '@smithy/util-base64': 4.2.0
      tslib: 2.8.1

  '@smithy/hash-blob-browser@4.2.0':
    dependencies:
      '@smithy/chunked-blob-reader': 5.2.0
      '@smithy/chunked-blob-reader-native': 4.2.0
      '@smithy/types': 4.6.0
      tslib: 2.8.1

  '@smithy/hash-node@4.2.0':
    dependencies:
      '@smithy/types': 4.6.0
      '@smithy/util-buffer-from': 4.2.0
      '@smithy/util-utf8': 4.2.0
      tslib: 2.8.1

  '@smithy/hash-stream-node@4.2.0':
    dependencies:
      '@smithy/types': 4.6.0
      '@smithy/util-utf8': 4.2.0
      tslib: 2.8.1

  '@smithy/invalid-dependency@4.2.0':
    dependencies:
      '@smithy/types': 4.6.0
      tslib: 2.8.1

  '@smithy/is-array-buffer@2.2.0':
    dependencies:
      tslib: 2.8.1

  '@smithy/is-array-buffer@4.2.0':
    dependencies:
      tslib: 2.8.1

  '@smithy/md5-js@4.2.0':
    dependencies:
      '@smithy/types': 4.6.0
      '@smithy/util-utf8': 4.2.0
      tslib: 2.8.1

  '@smithy/middleware-content-length@4.2.0':
    dependencies:
      '@smithy/protocol-http': 5.3.0
      '@smithy/types': 4.6.0
      tslib: 2.8.1

  '@smithy/middleware-endpoint@4.3.0':
    dependencies:
      '@smithy/core': 3.14.0
      '@smithy/middleware-serde': 4.2.0
      '@smithy/node-config-provider': 4.3.0
      '@smithy/shared-ini-file-loader': 4.3.0
      '@smithy/types': 4.6.0
      '@smithy/url-parser': 4.2.0
      '@smithy/util-middleware': 4.2.0
      tslib: 2.8.1

  '@smithy/middleware-retry@4.4.0':
    dependencies:
      '@smithy/node-config-provider': 4.3.0
      '@smithy/protocol-http': 5.3.0
      '@smithy/service-error-classification': 4.2.0
      '@smithy/smithy-client': 4.7.0
      '@smithy/types': 4.6.0
      '@smithy/util-middleware': 4.2.0
      '@smithy/util-retry': 4.2.0
      '@smithy/uuid': 1.1.0
      tslib: 2.8.1

  '@smithy/middleware-serde@4.2.0':
    dependencies:
      '@smithy/protocol-http': 5.3.0
      '@smithy/types': 4.6.0
      tslib: 2.8.1

  '@smithy/middleware-stack@4.2.0':
    dependencies:
      '@smithy/types': 4.6.0
      tslib: 2.8.1

  '@smithy/node-config-provider@4.3.0':
    dependencies:
      '@smithy/property-provider': 4.2.0
      '@smithy/shared-ini-file-loader': 4.3.0
      '@smithy/types': 4.6.0
      tslib: 2.8.1

  '@smithy/node-http-handler@4.3.0':
    dependencies:
      '@smithy/abort-controller': 4.2.0
      '@smithy/protocol-http': 5.3.0
      '@smithy/querystring-builder': 4.2.0
      '@smithy/types': 4.6.0
      tslib: 2.8.1

  '@smithy/property-provider@4.2.0':
    dependencies:
      '@smithy/types': 4.6.0
      tslib: 2.8.1

  '@smithy/protocol-http@5.3.0':
    dependencies:
      '@smithy/types': 4.6.0
      tslib: 2.8.1

  '@smithy/querystring-builder@4.2.0':
    dependencies:
      '@smithy/types': 4.6.0
      '@smithy/util-uri-escape': 4.2.0
      tslib: 2.8.1

  '@smithy/querystring-parser@4.2.0':
    dependencies:
      '@smithy/types': 4.6.0
      tslib: 2.8.1

  '@smithy/service-error-classification@4.2.0':
    dependencies:
      '@smithy/types': 4.6.0

  '@smithy/shared-ini-file-loader@4.3.0':
    dependencies:
      '@smithy/types': 4.6.0
      tslib: 2.8.1

  '@smithy/signature-v4@5.3.0':
    dependencies:
      '@smithy/is-array-buffer': 4.2.0
      '@smithy/protocol-http': 5.3.0
      '@smithy/types': 4.6.0
      '@smithy/util-hex-encoding': 4.2.0
      '@smithy/util-middleware': 4.2.0
      '@smithy/util-uri-escape': 4.2.0
      '@smithy/util-utf8': 4.2.0
      tslib: 2.8.1

  '@smithy/smithy-client@4.7.0':
    dependencies:
      '@smithy/core': 3.14.0
      '@smithy/middleware-endpoint': 4.3.0
      '@smithy/middleware-stack': 4.2.0
      '@smithy/protocol-http': 5.3.0
      '@smithy/types': 4.6.0
      '@smithy/util-stream': 4.4.0
      tslib: 2.8.1

  '@smithy/types@4.6.0':
    dependencies:
      tslib: 2.8.1

  '@smithy/url-parser@4.2.0':
    dependencies:
      '@smithy/querystring-parser': 4.2.0
      '@smithy/types': 4.6.0
      tslib: 2.8.1

  '@smithy/util-base64@4.2.0':
    dependencies:
      '@smithy/util-buffer-from': 4.2.0
      '@smithy/util-utf8': 4.2.0
      tslib: 2.8.1

  '@smithy/util-body-length-browser@4.2.0':
    dependencies:
      tslib: 2.8.1

  '@smithy/util-body-length-node@4.2.0':
    dependencies:
      tslib: 2.8.1

  '@smithy/util-buffer-from@2.2.0':
    dependencies:
      '@smithy/is-array-buffer': 2.2.0
      tslib: 2.8.1

  '@smithy/util-buffer-from@4.2.0':
    dependencies:
      '@smithy/is-array-buffer': 4.2.0
      tslib: 2.8.1

  '@smithy/util-config-provider@4.2.0':
    dependencies:
      tslib: 2.8.1

  '@smithy/util-defaults-mode-browser@4.2.0':
    dependencies:
      '@smithy/property-provider': 4.2.0
      '@smithy/smithy-client': 4.7.0
      '@smithy/types': 4.6.0
      bowser: 2.12.1
      tslib: 2.8.1

  '@smithy/util-defaults-mode-node@4.2.0':
    dependencies:
      '@smithy/config-resolver': 4.3.0
      '@smithy/credential-provider-imds': 4.2.0
      '@smithy/node-config-provider': 4.3.0
      '@smithy/property-provider': 4.2.0
      '@smithy/smithy-client': 4.7.0
      '@smithy/types': 4.6.0
      tslib: 2.8.1

  '@smithy/util-endpoints@3.2.0':
    dependencies:
      '@smithy/node-config-provider': 4.3.0
      '@smithy/types': 4.6.0
      tslib: 2.8.1

  '@smithy/util-hex-encoding@4.2.0':
    dependencies:
      tslib: 2.8.1

  '@smithy/util-middleware@4.2.0':
    dependencies:
      '@smithy/types': 4.6.0
      tslib: 2.8.1

  '@smithy/util-retry@4.2.0':
    dependencies:
      '@smithy/service-error-classification': 4.2.0
      '@smithy/types': 4.6.0
      tslib: 2.8.1

  '@smithy/util-stream@4.4.0':
    dependencies:
      '@smithy/fetch-http-handler': 5.3.0
      '@smithy/node-http-handler': 4.3.0
      '@smithy/types': 4.6.0
      '@smithy/util-base64': 4.2.0
      '@smithy/util-buffer-from': 4.2.0
      '@smithy/util-hex-encoding': 4.2.0
      '@smithy/util-utf8': 4.2.0
      tslib: 2.8.1

  '@smithy/util-uri-escape@4.2.0':
    dependencies:
      tslib: 2.8.1

  '@smithy/util-utf8@2.3.0':
    dependencies:
      '@smithy/util-buffer-from': 2.2.0
      tslib: 2.8.1

  '@smithy/util-utf8@4.2.0':
    dependencies:
      '@smithy/util-buffer-from': 4.2.0
      tslib: 2.8.1

  '@smithy/util-waiter@4.2.0':
    dependencies:
      '@smithy/abort-controller': 4.2.0
      '@smithy/types': 4.6.0
      tslib: 2.8.1

  '@smithy/uuid@1.1.0':
    dependencies:
      tslib: 2.8.1

  '@standard-schema/spec@1.0.0': {}

  '@swc/helpers@0.5.15':
    dependencies:
      tslib: 2.8.1

  '@tailwindcss/node@4.1.13':
    dependencies:
      '@jridgewell/remapping': 2.3.5
      enhanced-resolve: 5.18.3
      jiti: 2.6.0
      lightningcss: 1.30.1
      magic-string: 0.30.19
      source-map-js: 1.2.1
      tailwindcss: 4.1.13

  '@tailwindcss/oxide-android-arm64@4.1.13':
    optional: true

  '@tailwindcss/oxide-darwin-arm64@4.1.13':
    optional: true

  '@tailwindcss/oxide-darwin-x64@4.1.13':
    optional: true

  '@tailwindcss/oxide-freebsd-x64@4.1.13':
    optional: true

  '@tailwindcss/oxide-linux-arm-gnueabihf@4.1.13':
    optional: true

  '@tailwindcss/oxide-linux-arm64-gnu@4.1.13':
    optional: true

  '@tailwindcss/oxide-linux-arm64-musl@4.1.13':
    optional: true

  '@tailwindcss/oxide-linux-x64-gnu@4.1.13':
    optional: true

  '@tailwindcss/oxide-linux-x64-musl@4.1.13':
    optional: true

  '@tailwindcss/oxide-wasm32-wasi@4.1.13':
    optional: true

  '@tailwindcss/oxide-win32-arm64-msvc@4.1.13':
    optional: true

  '@tailwindcss/oxide-win32-x64-msvc@4.1.13':
    optional: true

  '@tailwindcss/oxide@4.1.13':
    dependencies:
      detect-libc: 2.1.1
      tar: 7.5.1
    optionalDependencies:
      '@tailwindcss/oxide-android-arm64': 4.1.13
      '@tailwindcss/oxide-darwin-arm64': 4.1.13
      '@tailwindcss/oxide-darwin-x64': 4.1.13
      '@tailwindcss/oxide-freebsd-x64': 4.1.13
      '@tailwindcss/oxide-linux-arm-gnueabihf': 4.1.13
      '@tailwindcss/oxide-linux-arm64-gnu': 4.1.13
      '@tailwindcss/oxide-linux-arm64-musl': 4.1.13
      '@tailwindcss/oxide-linux-x64-gnu': 4.1.13
      '@tailwindcss/oxide-linux-x64-musl': 4.1.13
      '@tailwindcss/oxide-wasm32-wasi': 4.1.13
      '@tailwindcss/oxide-win32-arm64-msvc': 4.1.13
      '@tailwindcss/oxide-win32-x64-msvc': 4.1.13

  '@tailwindcss/postcss@4.1.13':
    dependencies:
      '@alloc/quick-lru': 5.2.0
      '@tailwindcss/node': 4.1.13
      '@tailwindcss/oxide': 4.1.13
      postcss: 8.5.6
      tailwindcss: 4.1.13

  '@tanstack/query-core@5.90.2': {}

  '@tanstack/react-query@5.90.2(react@19.1.1)':
    dependencies:
      '@tanstack/query-core': 5.90.2
      react: 19.1.1

  '@testing-library/dom@10.4.1':
    dependencies:
      '@babel/code-frame': 7.27.1
      '@babel/runtime': 7.28.4
      '@types/aria-query': 5.0.4
      aria-query: 5.3.0
      dom-accessibility-api: 0.5.16
      lz-string: 1.5.0
      picocolors: 1.1.1
      pretty-format: 27.5.1

  '@testing-library/jest-dom@6.9.0':
    dependencies:
      '@adobe/css-tools': 4.4.4
      aria-query: 5.3.2
      css.escape: 1.5.1
      dom-accessibility-api: 0.6.3
      picocolors: 1.1.1
      redent: 3.0.0

  '@testing-library/react@16.3.0(@testing-library/dom@10.4.1)(@types/react-dom@19.1.9(@types/react@19.1.15))(@types/react@19.1.15)(react-dom@19.1.1(react@19.1.1))(react@19.1.1)':
    dependencies:
      '@babel/runtime': 7.28.4
      '@testing-library/dom': 10.4.1
      react: 19.1.1
      react-dom: 19.1.1(react@19.1.1)
    optionalDependencies:
      '@types/react': 19.1.15
      '@types/react-dom': 19.1.9(@types/react@19.1.15)

  '@testing-library/user-event@14.6.1(@testing-library/dom@10.4.1)':
    dependencies:
      '@testing-library/dom': 10.4.1

  '@tokenizer/inflate@0.2.7':
    dependencies:
      debug: 4.4.3
      fflate: 0.8.2
      token-types: 6.1.1
    transitivePeerDependencies:
      - supports-color

  '@tokenizer/token@0.3.0': {}

  '@tsconfig/node10@1.0.11': {}

  '@tsconfig/node12@1.0.11': {}

  '@tsconfig/node14@1.0.3': {}

  '@tsconfig/node16@1.0.4': {}

  '@tybys/wasm-util@0.10.1':
    dependencies:
      tslib: 2.8.1
    optional: true

  '@types/aria-query@5.0.4': {}

  '@types/babel__core@7.20.5':
    dependencies:
      '@babel/parser': 7.28.4
      '@babel/types': 7.28.4
      '@types/babel__generator': 7.27.0
      '@types/babel__template': 7.4.4
      '@types/babel__traverse': 7.28.0

  '@types/babel__generator@7.27.0':
    dependencies:
      '@babel/types': 7.28.4

  '@types/babel__template@7.4.4':
    dependencies:
      '@babel/parser': 7.28.4
      '@babel/types': 7.28.4

  '@types/babel__traverse@7.28.0':
    dependencies:
      '@babel/types': 7.28.4

  '@types/bcryptjs@2.4.6': {}

  '@types/cookiejar@2.1.5': {}

  '@types/eslint-scope@3.7.7':
    dependencies:
      '@types/eslint': 9.6.1
      '@types/estree': 1.0.8

  '@types/eslint@9.6.1':
    dependencies:
      '@types/estree': 1.0.8
      '@types/json-schema': 7.0.15

  '@types/estree@1.0.8': {}

  '@types/graceful-fs@4.1.9':
    dependencies:
      '@types/node': 22.18.7

  '@types/istanbul-lib-coverage@2.0.6': {}

  '@types/istanbul-lib-report@3.0.3':
    dependencies:
      '@types/istanbul-lib-coverage': 2.0.6

  '@types/istanbul-reports@3.0.4':
    dependencies:
      '@types/istanbul-lib-report': 3.0.3

  '@types/jest@29.5.14':
    dependencies:
      expect: 29.7.0
      pretty-format: 29.7.0

  '@types/json-schema@7.0.15': {}

  '@types/json5@0.0.29': {}

  '@types/jsonwebtoken@9.0.5':
    dependencies:
      '@types/node': 22.18.7

  '@types/methods@1.1.4': {}

  '@types/node@22.18.7':
    dependencies:
      undici-types: 6.21.0

  '@types/react-dom@19.1.9(@types/react@19.1.15)':
    dependencies:
      '@types/react': 19.1.15

  '@types/react@19.1.15':
    dependencies:
      csstype: 3.1.3

  '@types/stack-utils@2.0.3': {}

  '@types/superagent@8.1.9':
    dependencies:
      '@types/cookiejar': 2.1.5
      '@types/methods': 1.1.4
      '@types/node': 22.18.7
      form-data: 4.0.4

  '@types/supertest@2.0.16':
    dependencies:
      '@types/superagent': 8.1.9

  '@types/yargs-parser@21.0.3': {}

  '@types/yargs@17.0.33':
    dependencies:
      '@types/yargs-parser': 21.0.3

  '@typescript-eslint/eslint-plugin@8.45.0(@typescript-eslint/parser@8.45.0(eslint@9.36.0(jiti@2.6.0))(typescript@5.9.2))(eslint@9.36.0(jiti@2.6.0))(typescript@5.9.2)':
    dependencies:
      '@eslint-community/regexpp': 4.12.1
      '@typescript-eslint/parser': 8.45.0(eslint@9.36.0(jiti@2.6.0))(typescript@5.9.2)
      '@typescript-eslint/scope-manager': 8.45.0
      '@typescript-eslint/type-utils': 8.45.0(eslint@9.36.0(jiti@2.6.0))(typescript@5.9.2)
      '@typescript-eslint/utils': 8.45.0(eslint@9.36.0(jiti@2.6.0))(typescript@5.9.2)
      '@typescript-eslint/visitor-keys': 8.45.0
      eslint: 9.36.0(jiti@2.6.0)
      graphemer: 1.4.0
      ignore: 7.0.5
      natural-compare: 1.4.0
      ts-api-utils: 2.1.0(typescript@5.9.2)
      typescript: 5.9.2
    transitivePeerDependencies:
      - supports-color

  '@typescript-eslint/parser@8.45.0(eslint@9.36.0(jiti@2.6.0))(typescript@5.9.2)':
    dependencies:
      '@typescript-eslint/scope-manager': 8.45.0
      '@typescript-eslint/types': 8.45.0
      '@typescript-eslint/typescript-estree': 8.45.0(typescript@5.9.2)
      '@typescript-eslint/visitor-keys': 8.45.0
      debug: 4.4.3
      eslint: 9.36.0(jiti@2.6.0)
      typescript: 5.9.2
    transitivePeerDependencies:
      - supports-color

  '@typescript-eslint/project-service@8.45.0(typescript@5.9.2)':
    dependencies:
      '@typescript-eslint/tsconfig-utils': 8.45.0(typescript@5.9.2)
      '@typescript-eslint/types': 8.45.0
      debug: 4.4.3
      typescript: 5.9.2
    transitivePeerDependencies:
      - supports-color

  '@typescript-eslint/scope-manager@8.45.0':
    dependencies:
      '@typescript-eslint/types': 8.45.0
      '@typescript-eslint/visitor-keys': 8.45.0

  '@typescript-eslint/tsconfig-utils@8.45.0(typescript@5.9.2)':
    dependencies:
      typescript: 5.9.2

  '@typescript-eslint/type-utils@8.45.0(eslint@9.36.0(jiti@2.6.0))(typescript@5.9.2)':
    dependencies:
      '@typescript-eslint/types': 8.45.0
      '@typescript-eslint/typescript-estree': 8.45.0(typescript@5.9.2)
      '@typescript-eslint/utils': 8.45.0(eslint@9.36.0(jiti@2.6.0))(typescript@5.9.2)
      debug: 4.4.3
      eslint: 9.36.0(jiti@2.6.0)
      ts-api-utils: 2.1.0(typescript@5.9.2)
      typescript: 5.9.2
    transitivePeerDependencies:
      - supports-color

  '@typescript-eslint/types@8.45.0': {}

  '@typescript-eslint/typescript-estree@8.45.0(typescript@5.9.2)':
    dependencies:
      '@typescript-eslint/project-service': 8.45.0(typescript@5.9.2)
      '@typescript-eslint/tsconfig-utils': 8.45.0(typescript@5.9.2)
      '@typescript-eslint/types': 8.45.0
      '@typescript-eslint/visitor-keys': 8.45.0
      debug: 4.4.3
      fast-glob: 3.3.3
      is-glob: 4.0.3
      minimatch: 9.0.5
      semver: 7.7.2
      ts-api-utils: 2.1.0(typescript@5.9.2)
      typescript: 5.9.2
    transitivePeerDependencies:
      - supports-color

  '@typescript-eslint/utils@8.45.0(eslint@9.36.0(jiti@2.6.0))(typescript@5.9.2)':
    dependencies:
      '@eslint-community/eslint-utils': 4.9.0(eslint@9.36.0(jiti@2.6.0))
      '@typescript-eslint/scope-manager': 8.45.0
      '@typescript-eslint/types': 8.45.0
      '@typescript-eslint/typescript-estree': 8.45.0(typescript@5.9.2)
      eslint: 9.36.0(jiti@2.6.0)
      typescript: 5.9.2
    transitivePeerDependencies:
      - supports-color

  '@typescript-eslint/visitor-keys@8.45.0':
    dependencies:
      '@typescript-eslint/types': 8.45.0
      eslint-visitor-keys: 4.2.1

  '@unrs/resolver-binding-android-arm-eabi@1.11.1':
    optional: true

  '@unrs/resolver-binding-android-arm64@1.11.1':
    optional: true

  '@unrs/resolver-binding-darwin-arm64@1.11.1':
    optional: true

  '@unrs/resolver-binding-darwin-x64@1.11.1':
    optional: true

  '@unrs/resolver-binding-freebsd-x64@1.11.1':
    optional: true

  '@unrs/resolver-binding-linux-arm-gnueabihf@1.11.1':
    optional: true

  '@unrs/resolver-binding-linux-arm-musleabihf@1.11.1':
    optional: true

  '@unrs/resolver-binding-linux-arm64-gnu@1.11.1':
    optional: true

  '@unrs/resolver-binding-linux-arm64-musl@1.11.1':
    optional: true

  '@unrs/resolver-binding-linux-ppc64-gnu@1.11.1':
    optional: true

  '@unrs/resolver-binding-linux-riscv64-gnu@1.11.1':
    optional: true

  '@unrs/resolver-binding-linux-riscv64-musl@1.11.1':
    optional: true

  '@unrs/resolver-binding-linux-s390x-gnu@1.11.1':
    optional: true

  '@unrs/resolver-binding-linux-x64-gnu@1.11.1':
    optional: true

  '@unrs/resolver-binding-linux-x64-musl@1.11.1':
    optional: true

  '@unrs/resolver-binding-wasm32-wasi@1.11.1':
    dependencies:
      '@napi-rs/wasm-runtime': 0.2.12
    optional: true

  '@unrs/resolver-binding-win32-arm64-msvc@1.11.1':
    optional: true

  '@unrs/resolver-binding-win32-ia32-msvc@1.11.1':
    optional: true

  '@unrs/resolver-binding-win32-x64-msvc@1.11.1':
    optional: true

  '@vitest/expect@2.1.9':
    dependencies:
      '@vitest/spy': 2.1.9
      '@vitest/utils': 2.1.9
      chai: 5.3.3
      tinyrainbow: 1.2.0

  '@vitest/mocker@2.1.9(vite@5.4.20(@types/node@22.18.7)(lightningcss@1.30.1)(terser@5.44.0))':
    dependencies:
      '@vitest/spy': 2.1.9
      estree-walker: 3.0.3
      magic-string: 0.30.19
    optionalDependencies:
      vite: 5.4.20(@types/node@22.18.7)(lightningcss@1.30.1)(terser@5.44.0)

  '@vitest/pretty-format@2.1.9':
    dependencies:
      tinyrainbow: 1.2.0

  '@vitest/runner@2.1.9':
    dependencies:
      '@vitest/utils': 2.1.9
      pathe: 1.1.2

  '@vitest/snapshot@2.1.9':
    dependencies:
      '@vitest/pretty-format': 2.1.9
      magic-string: 0.30.19
      pathe: 1.1.2

  '@vitest/spy@2.1.9':
    dependencies:
      tinyspy: 3.0.2

  '@vitest/utils@2.1.9':
    dependencies:
      '@vitest/pretty-format': 2.1.9
      loupe: 3.2.1
      tinyrainbow: 1.2.0

  '@webassemblyjs/ast@1.14.1':
    dependencies:
      '@webassemblyjs/helper-numbers': 1.13.2
      '@webassemblyjs/helper-wasm-bytecode': 1.13.2

  '@webassemblyjs/floating-point-hex-parser@1.13.2': {}

  '@webassemblyjs/helper-api-error@1.13.2': {}

  '@webassemblyjs/helper-buffer@1.14.1': {}

  '@webassemblyjs/helper-numbers@1.13.2':
    dependencies:
      '@webassemblyjs/floating-point-hex-parser': 1.13.2
      '@webassemblyjs/helper-api-error': 1.13.2
      '@xtuc/long': 4.2.2

  '@webassemblyjs/helper-wasm-bytecode@1.13.2': {}

  '@webassemblyjs/helper-wasm-section@1.14.1':
    dependencies:
      '@webassemblyjs/ast': 1.14.1
      '@webassemblyjs/helper-buffer': 1.14.1
      '@webassemblyjs/helper-wasm-bytecode': 1.13.2
      '@webassemblyjs/wasm-gen': 1.14.1

  '@webassemblyjs/ieee754@1.13.2':
    dependencies:
      '@xtuc/ieee754': 1.2.0

  '@webassemblyjs/leb128@1.13.2':
    dependencies:
      '@xtuc/long': 4.2.2

  '@webassemblyjs/utf8@1.13.2': {}

  '@webassemblyjs/wasm-edit@1.14.1':
    dependencies:
      '@webassemblyjs/ast': 1.14.1
      '@webassemblyjs/helper-buffer': 1.14.1
      '@webassemblyjs/helper-wasm-bytecode': 1.13.2
      '@webassemblyjs/helper-wasm-section': 1.14.1
      '@webassemblyjs/wasm-gen': 1.14.1
      '@webassemblyjs/wasm-opt': 1.14.1
      '@webassemblyjs/wasm-parser': 1.14.1
      '@webassemblyjs/wast-printer': 1.14.1

  '@webassemblyjs/wasm-gen@1.14.1':
    dependencies:
      '@webassemblyjs/ast': 1.14.1
      '@webassemblyjs/helper-wasm-bytecode': 1.13.2
      '@webassemblyjs/ieee754': 1.13.2
      '@webassemblyjs/leb128': 1.13.2
      '@webassemblyjs/utf8': 1.13.2

  '@webassemblyjs/wasm-opt@1.14.1':
    dependencies:
      '@webassemblyjs/ast': 1.14.1
      '@webassemblyjs/helper-buffer': 1.14.1
      '@webassemblyjs/wasm-gen': 1.14.1
      '@webassemblyjs/wasm-parser': 1.14.1

  '@webassemblyjs/wasm-parser@1.14.1':
    dependencies:
      '@webassemblyjs/ast': 1.14.1
      '@webassemblyjs/helper-api-error': 1.13.2
      '@webassemblyjs/helper-wasm-bytecode': 1.13.2
      '@webassemblyjs/ieee754': 1.13.2
      '@webassemblyjs/leb128': 1.13.2
      '@webassemblyjs/utf8': 1.13.2

  '@webassemblyjs/wast-printer@1.14.1':
    dependencies:
      '@webassemblyjs/ast': 1.14.1
      '@xtuc/long': 4.2.2

  '@xtuc/ieee754@1.2.0': {}

  '@xtuc/long@4.2.2': {}

  abort-controller@3.0.0:
    dependencies:
      event-target-shim: 5.0.1

  abstract-logging@2.0.1: {}

  acorn-jsx@5.3.2(acorn@8.15.0):
    dependencies:
      acorn: 8.15.0

  acorn-walk@8.3.4:
    dependencies:
      acorn: 8.15.0

  acorn@8.15.0: {}

  agent-base@7.1.4: {}

  ajv-formats@2.1.1(ajv@8.12.0):
    optionalDependencies:
      ajv: 8.12.0

  ajv-formats@2.1.1(ajv@8.17.1):
    optionalDependencies:
      ajv: 8.17.1

  ajv-formats@3.0.1(ajv@8.17.1):
    optionalDependencies:
      ajv: 8.17.1

  ajv-keywords@3.5.2(ajv@6.12.6):
    dependencies:
      ajv: 6.12.6

  ajv-keywords@5.1.0(ajv@8.17.1):
    dependencies:
      ajv: 8.17.1
      fast-deep-equal: 3.1.3

  ajv@6.12.6:
    dependencies:
      fast-deep-equal: 3.1.3
      fast-json-stable-stringify: 2.1.0
      json-schema-traverse: 0.4.1
      uri-js: 4.4.1

  ajv@8.12.0:
    dependencies:
      fast-deep-equal: 3.1.3
      json-schema-traverse: 1.0.0
      require-from-string: 2.0.2
      uri-js: 4.4.1

  ajv@8.17.1:
    dependencies:
      fast-deep-equal: 3.1.3
      fast-uri: 3.1.0
      json-schema-traverse: 1.0.0
      require-from-string: 2.0.2

  ansi-colors@4.1.3: {}

  ansi-escapes@4.3.2:
    dependencies:
      type-fest: 0.21.3

  ansi-regex@5.0.1: {}

  ansi-regex@6.2.2: {}

  ansi-styles@4.3.0:
    dependencies:
      color-convert: 2.0.1

  ansi-styles@5.2.0: {}

  ansi-styles@6.2.3: {}

  anymatch@3.1.3:
    dependencies:
      normalize-path: 3.0.0
      picomatch: 2.3.1

  arg@4.1.3: {}

  argparse@1.0.10:
    dependencies:
      sprintf-js: 1.0.3

  argparse@2.0.1: {}

  aria-query@5.3.0:
    dependencies:
      dequal: 2.0.3

  aria-query@5.3.2: {}

  array-buffer-byte-length@1.0.2:
    dependencies:
      call-bound: 1.0.4
      is-array-buffer: 3.0.5

  array-includes@3.1.9:
    dependencies:
      call-bind: 1.0.8
      call-bound: 1.0.4
      define-properties: 1.2.1
      es-abstract: 1.24.0
      es-object-atoms: 1.1.1
      get-intrinsic: 1.3.0
      is-string: 1.1.1
      math-intrinsics: 1.1.0

  array-timsort@1.0.3: {}

  array.prototype.findlast@1.2.5:
    dependencies:
      call-bind: 1.0.8
      define-properties: 1.2.1
      es-abstract: 1.24.0
      es-errors: 1.3.0
      es-object-atoms: 1.1.1
      es-shim-unscopables: 1.1.0

  array.prototype.findlastindex@1.2.6:
    dependencies:
      call-bind: 1.0.8
      call-bound: 1.0.4
      define-properties: 1.2.1
      es-abstract: 1.24.0
      es-errors: 1.3.0
      es-object-atoms: 1.1.1
      es-shim-unscopables: 1.1.0

  array.prototype.flat@1.3.3:
    dependencies:
      call-bind: 1.0.8
      define-properties: 1.2.1
      es-abstract: 1.24.0
      es-shim-unscopables: 1.1.0

  array.prototype.flatmap@1.3.3:
    dependencies:
      call-bind: 1.0.8
      define-properties: 1.2.1
      es-abstract: 1.24.0
      es-shim-unscopables: 1.1.0

  array.prototype.tosorted@1.1.4:
    dependencies:
      call-bind: 1.0.8
      define-properties: 1.2.1
      es-abstract: 1.24.0
      es-errors: 1.3.0
      es-shim-unscopables: 1.1.0

  arraybuffer.prototype.slice@1.0.4:
    dependencies:
      array-buffer-byte-length: 1.0.2
      call-bind: 1.0.8
      define-properties: 1.2.1
      es-abstract: 1.24.0
      es-errors: 1.3.0
      get-intrinsic: 1.3.0
      is-array-buffer: 3.0.5

  asap@2.0.6: {}

  assertion-error@2.0.1: {}

  ast-types-flow@0.0.8: {}

  async-function@1.0.0: {}

  asynckit@0.4.0: {}

  atomic-sleep@1.0.0: {}

  autoprefixer@10.4.21(postcss@8.5.6):
    dependencies:
      browserslist: 4.26.2
      caniuse-lite: 1.0.30001745
      fraction.js: 4.3.7
      normalize-range: 0.1.2
      picocolors: 1.1.1
      postcss: 8.5.6
      postcss-value-parser: 4.2.0

  available-typed-arrays@1.0.7:
    dependencies:
      possible-typed-array-names: 1.1.0

  avvio@8.4.0:
    dependencies:
      '@fastify/error': 3.4.1
      fastq: 1.19.1

  avvio@9.1.0:
    dependencies:
      '@fastify/error': 4.2.0
      fastq: 1.19.1

  axe-core@4.10.3: {}

  axobject-query@4.1.0: {}

  babel-jest@29.7.0(@babel/core@7.28.4):
    dependencies:
      '@babel/core': 7.28.4
      '@jest/transform': 29.7.0
      '@types/babel__core': 7.20.5
      babel-plugin-istanbul: 6.1.1
      babel-preset-jest: 29.6.3(@babel/core@7.28.4)
      chalk: 4.1.2
      graceful-fs: 4.2.11
      slash: 3.0.0
    transitivePeerDependencies:
      - supports-color

  babel-plugin-istanbul@6.1.1:
    dependencies:
      '@babel/helper-plugin-utils': 7.27.1
      '@istanbuljs/load-nyc-config': 1.1.0
      '@istanbuljs/schema': 0.1.3
      istanbul-lib-instrument: 5.2.1
      test-exclude: 6.0.0
    transitivePeerDependencies:
      - supports-color

  babel-plugin-jest-hoist@29.6.3:
    dependencies:
      '@babel/template': 7.27.2
      '@babel/types': 7.28.4
      '@types/babel__core': 7.20.5
      '@types/babel__traverse': 7.28.0

  babel-preset-current-node-syntax@1.2.0(@babel/core@7.28.4):
    dependencies:
      '@babel/core': 7.28.4
      '@babel/plugin-syntax-async-generators': 7.8.4(@babel/core@7.28.4)
      '@babel/plugin-syntax-bigint': 7.8.3(@babel/core@7.28.4)
      '@babel/plugin-syntax-class-properties': 7.12.13(@babel/core@7.28.4)
      '@babel/plugin-syntax-class-static-block': 7.14.5(@babel/core@7.28.4)
      '@babel/plugin-syntax-import-attributes': 7.27.1(@babel/core@7.28.4)
      '@babel/plugin-syntax-import-meta': 7.10.4(@babel/core@7.28.4)
      '@babel/plugin-syntax-json-strings': 7.8.3(@babel/core@7.28.4)
      '@babel/plugin-syntax-logical-assignment-operators': 7.10.4(@babel/core@7.28.4)
      '@babel/plugin-syntax-nullish-coalescing-operator': 7.8.3(@babel/core@7.28.4)
      '@babel/plugin-syntax-numeric-separator': 7.10.4(@babel/core@7.28.4)
      '@babel/plugin-syntax-object-rest-spread': 7.8.3(@babel/core@7.28.4)
      '@babel/plugin-syntax-optional-catch-binding': 7.8.3(@babel/core@7.28.4)
      '@babel/plugin-syntax-optional-chaining': 7.8.3(@babel/core@7.28.4)
      '@babel/plugin-syntax-private-property-in-object': 7.14.5(@babel/core@7.28.4)
      '@babel/plugin-syntax-top-level-await': 7.14.5(@babel/core@7.28.4)

  babel-preset-jest@29.6.3(@babel/core@7.28.4):
    dependencies:
      '@babel/core': 7.28.4
      babel-plugin-jest-hoist: 29.6.3
      babel-preset-current-node-syntax: 1.2.0(@babel/core@7.28.4)

  balanced-match@1.0.2: {}

  base64-js@1.5.1: {}

  baseline-browser-mapping@2.8.9: {}

  bcryptjs@2.4.3: {}

  binary-extensions@2.3.0: {}

  bl@4.1.0:
    dependencies:
      buffer: 5.7.1
      inherits: 2.0.4
      readable-stream: 3.6.2

  bowser@2.12.1: {}

  brace-expansion@1.1.12:
    dependencies:
      balanced-match: 1.0.2
      concat-map: 0.0.1

  brace-expansion@2.0.2:
    dependencies:
      balanced-match: 1.0.2

  braces@3.0.3:
    dependencies:
      fill-range: 7.1.1

  browserslist@4.26.2:
    dependencies:
      baseline-browser-mapping: 2.8.9
      caniuse-lite: 1.0.30001745
      electron-to-chromium: 1.5.227
      node-releases: 2.0.21
      update-browserslist-db: 1.1.3(browserslist@4.26.2)

  bs-logger@0.2.6:
    dependencies:
      fast-json-stable-stringify: 2.1.0

  bser@2.1.1:
    dependencies:
      node-int64: 0.4.0

  buffer-equal-constant-time@1.0.1: {}

  buffer-from@1.1.2: {}

  buffer@5.7.1:
    dependencies:
      base64-js: 1.5.1
      ieee754: 1.2.1

  buffer@6.0.3:
    dependencies:
      base64-js: 1.5.1
      ieee754: 1.2.1

  bullmq@5.59.0:
    dependencies:
      cron-parser: 4.9.0
      ioredis: 5.8.0
      msgpackr: 1.11.5
      node-abort-controller: 3.1.1
      semver: 7.7.2
      tslib: 2.8.1
      uuid: 11.1.0
    transitivePeerDependencies:
      - supports-color

  c12@3.1.0:
    dependencies:
      chokidar: 4.0.3
      confbox: 0.2.2
      defu: 6.1.4
      dotenv: 16.6.1
      exsolve: 1.0.7
      giget: 2.0.0
      jiti: 2.6.0
      ohash: 2.0.11
      pathe: 2.0.3
      perfect-debounce: 1.0.0
      pkg-types: 2.3.0
      rc9: 2.1.2

  cac@6.7.14: {}

  call-bind-apply-helpers@1.0.2:
    dependencies:
      es-errors: 1.3.0
      function-bind: 1.1.2

  call-bind@1.0.8:
    dependencies:
      call-bind-apply-helpers: 1.0.2
      es-define-property: 1.0.1
      get-intrinsic: 1.3.0
      set-function-length: 1.2.2

  call-bound@1.0.4:
    dependencies:
      call-bind-apply-helpers: 1.0.2
      get-intrinsic: 1.3.0

  callsites@3.1.0: {}

  camelcase@5.3.1: {}

  camelcase@6.3.0: {}

  caniuse-lite@1.0.30001745: {}

  chai@5.3.3:
    dependencies:
      assertion-error: 2.0.1
      check-error: 2.1.1
      deep-eql: 5.0.2
      loupe: 3.2.1
      pathval: 2.0.1

  chalk@4.1.2:
    dependencies:
      ansi-styles: 4.3.0
      supports-color: 7.2.0

  chalk@5.6.2: {}

  char-regex@1.0.2: {}

  chardet@0.7.0: {}

  check-error@2.1.1: {}

  chokidar@3.6.0:
    dependencies:
      anymatch: 3.1.3
      braces: 3.0.3
      glob-parent: 5.1.2
      is-binary-path: 2.1.0
      is-glob: 4.0.3
      normalize-path: 3.0.0
      readdirp: 3.6.0
    optionalDependencies:
      fsevents: 2.3.3

  chokidar@4.0.3:
    dependencies:
      readdirp: 4.1.2

  chownr@3.0.0: {}

  chrome-trace-event@1.0.4: {}

  ci-info@3.9.0: {}

  citty@0.1.6:
    dependencies:
      consola: 3.4.2

  cjs-module-lexer@1.4.3: {}

  cli-cursor@3.1.0:
    dependencies:
      restore-cursor: 3.1.0

  cli-spinners@2.9.2: {}

  cli-table3@0.6.5:
    dependencies:
      string-width: 4.2.3
    optionalDependencies:
      '@colors/colors': 1.5.0

  cli-width@3.0.0: {}

  cli-width@4.1.0: {}

  client-only@0.0.1: {}

  cliui@8.0.1:
    dependencies:
      string-width: 4.2.3
      strip-ansi: 6.0.1
      wrap-ansi: 7.0.0

  clone@1.0.4: {}

  cluster-key-slot@1.1.2: {}

  co@4.6.0: {}

  collect-v8-coverage@1.0.2: {}

  color-convert@2.0.1:
    dependencies:
      color-name: 1.1.4

  color-name@1.1.4: {}

  colorette@2.0.20: {}

  combined-stream@1.0.8:
    dependencies:
      delayed-stream: 1.0.0

  commander@2.20.3: {}

  commander@4.1.1: {}

  comment-json@4.2.5:
    dependencies:
      array-timsort: 1.0.3
      core-util-is: 1.0.3
      esprima: 4.0.1
      has-own-prop: 2.0.0
      repeat-string: 1.6.1

  component-emitter@1.3.1: {}

  concat-map@0.0.1: {}

  confbox@0.2.2: {}

  consola@2.15.3: {}

  consola@3.4.2: {}

  content-disposition@0.5.4:
    dependencies:
      safe-buffer: 5.2.1

  convert-source-map@2.0.0: {}

  cookie@0.7.2: {}

  cookie@1.0.2: {}

  cookiejar@2.1.4: {}

  core-util-is@1.0.3: {}

  cosmiconfig@8.3.6(typescript@5.7.2):
    dependencies:
      import-fresh: 3.3.1
      js-yaml: 4.1.0
      parse-json: 5.2.0
      path-type: 4.0.0
    optionalDependencies:
      typescript: 5.7.2

  create-jest@29.7.0(@types/node@22.18.7)(ts-node@10.9.2(@types/node@22.18.7)(typescript@5.9.2)):
    dependencies:
      '@jest/types': 29.6.3
      chalk: 4.1.2
      exit: 0.1.2
      graceful-fs: 4.2.11
      jest-config: 29.7.0(@types/node@22.18.7)(ts-node@10.9.2(@types/node@22.18.7)(typescript@5.9.2))
      jest-util: 29.7.0
      prompts: 2.4.2
    transitivePeerDependencies:
      - '@types/node'
      - babel-plugin-macros
      - supports-color
      - ts-node

  create-require@1.1.1: {}

  cron-parser@4.9.0:
    dependencies:
      luxon: 3.7.2

  cross-spawn@7.0.6:
    dependencies:
      path-key: 3.1.1
      shebang-command: 2.0.0
      which: 2.0.2

  css.escape@1.5.1: {}

  cssstyle@4.6.0:
    dependencies:
      '@asamuzakjp/css-color': 3.2.0
      rrweb-cssom: 0.8.0

  csstype@3.1.3: {}

  damerau-levenshtein@1.0.8: {}

  data-uri-to-buffer@4.0.1: {}

  data-urls@5.0.0:
    dependencies:
      whatwg-mimetype: 4.0.0
      whatwg-url: 14.2.0

  data-view-buffer@1.0.2:
    dependencies:
      call-bound: 1.0.4
      es-errors: 1.3.0
      is-data-view: 1.0.2

  data-view-byte-length@1.0.2:
    dependencies:
      call-bound: 1.0.4
      es-errors: 1.3.0
      is-data-view: 1.0.2

  data-view-byte-offset@1.0.1:
    dependencies:
      call-bound: 1.0.4
      es-errors: 1.3.0
      is-data-view: 1.0.2

  dateformat@4.6.3: {}

  debug@3.2.7:
    dependencies:
      ms: 2.1.3

  debug@4.4.3:
    dependencies:
      ms: 2.1.3

  decimal.js@10.6.0: {}

  dedent@1.7.0: {}

  deep-eql@5.0.2: {}

  deep-is@0.1.4: {}

  deepmerge-ts@7.1.5: {}

  deepmerge@4.3.1: {}

  defaults@1.0.4:
    dependencies:
      clone: 1.0.4

  define-data-property@1.1.4:
    dependencies:
      es-define-property: 1.0.1
      es-errors: 1.3.0
      gopd: 1.2.0

  define-properties@1.2.1:
    dependencies:
      define-data-property: 1.1.4
      has-property-descriptors: 1.0.2
      object-keys: 1.1.1

  defu@6.1.4: {}

  delayed-stream@1.0.0: {}

  denque@2.1.0: {}

  depd@2.0.0: {}

  dequal@2.0.3: {}

  destr@2.0.5: {}

  detect-libc@2.1.1: {}

  detect-newline@3.1.0: {}

  dezalgo@1.0.4:
    dependencies:
      asap: 2.0.6
      wrappy: 1.0.2

  diff-sequences@29.6.3: {}

  diff@4.0.2: {}

  doctrine@2.1.0:
    dependencies:
      esutils: 2.0.3

  dom-accessibility-api@0.5.16: {}

  dom-accessibility-api@0.6.3: {}

  dotenv-expand@10.0.0: {}

  dotenv@16.4.5: {}

  dotenv@16.6.1: {}

  dunder-proto@1.0.1:
    dependencies:
      call-bind-apply-helpers: 1.0.2
      es-errors: 1.3.0
      gopd: 1.2.0

  eastasianwidth@0.2.0: {}

  ecdsa-sig-formatter@1.0.11:
    dependencies:
      safe-buffer: 5.2.1

  effect@3.16.12:
    dependencies:
      '@standard-schema/spec': 1.0.0
      fast-check: 3.23.2

  electron-to-chromium@1.5.227: {}

  emittery@0.13.1: {}

  emoji-regex@8.0.0: {}

  emoji-regex@9.2.2: {}

  empathic@2.0.0: {}

  end-of-stream@1.4.5:
    dependencies:
      once: 1.4.0

  enhanced-resolve@5.18.3:
    dependencies:
      graceful-fs: 4.2.11
      tapable: 2.2.3

  entities@6.0.1: {}

  error-ex@1.3.4:
    dependencies:
      is-arrayish: 0.2.1

  es-abstract@1.24.0:
    dependencies:
      array-buffer-byte-length: 1.0.2
      arraybuffer.prototype.slice: 1.0.4
      available-typed-arrays: 1.0.7
      call-bind: 1.0.8
      call-bound: 1.0.4
      data-view-buffer: 1.0.2
      data-view-byte-length: 1.0.2
      data-view-byte-offset: 1.0.1
      es-define-property: 1.0.1
      es-errors: 1.3.0
      es-object-atoms: 1.1.1
      es-set-tostringtag: 2.1.0
      es-to-primitive: 1.3.0
      function.prototype.name: 1.1.8
      get-intrinsic: 1.3.0
      get-proto: 1.0.1
      get-symbol-description: 1.1.0
      globalthis: 1.0.4
      gopd: 1.2.0
      has-property-descriptors: 1.0.2
      has-proto: 1.2.0
      has-symbols: 1.1.0
      hasown: 2.0.2
      internal-slot: 1.1.0
      is-array-buffer: 3.0.5
      is-callable: 1.2.7
      is-data-view: 1.0.2
      is-negative-zero: 2.0.3
      is-regex: 1.2.1
      is-set: 2.0.3
      is-shared-array-buffer: 1.0.4
      is-string: 1.1.1
      is-typed-array: 1.1.15
      is-weakref: 1.1.1
      math-intrinsics: 1.1.0
      object-inspect: 1.13.4
      object-keys: 1.1.1
      object.assign: 4.1.7
      own-keys: 1.0.1
      regexp.prototype.flags: 1.5.4
      safe-array-concat: 1.1.3
      safe-push-apply: 1.0.0
      safe-regex-test: 1.1.0
      set-proto: 1.0.0
      stop-iteration-iterator: 1.1.0
      string.prototype.trim: 1.2.10
      string.prototype.trimend: 1.0.9
      string.prototype.trimstart: 1.0.8
      typed-array-buffer: 1.0.3
      typed-array-byte-length: 1.0.3
      typed-array-byte-offset: 1.0.4
      typed-array-length: 1.0.7
      unbox-primitive: 1.1.0
      which-typed-array: 1.1.19

  es-define-property@1.0.1: {}

  es-errors@1.3.0: {}

  es-iterator-helpers@1.2.1:
    dependencies:
      call-bind: 1.0.8
      call-bound: 1.0.4
      define-properties: 1.2.1
      es-abstract: 1.24.0
      es-errors: 1.3.0
      es-set-tostringtag: 2.1.0
      function-bind: 1.1.2
      get-intrinsic: 1.3.0
      globalthis: 1.0.4
      gopd: 1.2.0
      has-property-descriptors: 1.0.2
      has-proto: 1.2.0
      has-symbols: 1.1.0
      internal-slot: 1.1.0
      iterator.prototype: 1.1.5
      safe-array-concat: 1.1.3

  es-module-lexer@1.7.0: {}

  es-object-atoms@1.1.1:
    dependencies:
      es-errors: 1.3.0

  es-set-tostringtag@2.1.0:
    dependencies:
      es-errors: 1.3.0
      get-intrinsic: 1.3.0
      has-tostringtag: 1.0.2
      hasown: 2.0.2

  es-shim-unscopables@1.1.0:
    dependencies:
      hasown: 2.0.2

  es-to-primitive@1.3.0:
    dependencies:
      is-callable: 1.2.7
      is-date-object: 1.1.0
      is-symbol: 1.1.1

  esbuild@0.21.5:
    optionalDependencies:
      '@esbuild/aix-ppc64': 0.21.5
      '@esbuild/android-arm': 0.21.5
      '@esbuild/android-arm64': 0.21.5
      '@esbuild/android-x64': 0.21.5
      '@esbuild/darwin-arm64': 0.21.5
      '@esbuild/darwin-x64': 0.21.5
      '@esbuild/freebsd-arm64': 0.21.5
      '@esbuild/freebsd-x64': 0.21.5
      '@esbuild/linux-arm': 0.21.5
      '@esbuild/linux-arm64': 0.21.5
      '@esbuild/linux-ia32': 0.21.5
      '@esbuild/linux-loong64': 0.21.5
      '@esbuild/linux-mips64el': 0.21.5
      '@esbuild/linux-ppc64': 0.21.5
      '@esbuild/linux-riscv64': 0.21.5
      '@esbuild/linux-s390x': 0.21.5
      '@esbuild/linux-x64': 0.21.5
      '@esbuild/netbsd-x64': 0.21.5
      '@esbuild/openbsd-x64': 0.21.5
      '@esbuild/sunos-x64': 0.21.5
      '@esbuild/win32-arm64': 0.21.5
      '@esbuild/win32-ia32': 0.21.5
      '@esbuild/win32-x64': 0.21.5

  esbuild@0.25.10:
    optionalDependencies:
      '@esbuild/aix-ppc64': 0.25.10
      '@esbuild/android-arm': 0.25.10
      '@esbuild/android-arm64': 0.25.10
      '@esbuild/android-x64': 0.25.10
      '@esbuild/darwin-arm64': 0.25.10
      '@esbuild/darwin-x64': 0.25.10
      '@esbuild/freebsd-arm64': 0.25.10
      '@esbuild/freebsd-x64': 0.25.10
      '@esbuild/linux-arm': 0.25.10
      '@esbuild/linux-arm64': 0.25.10
      '@esbuild/linux-ia32': 0.25.10
      '@esbuild/linux-loong64': 0.25.10
      '@esbuild/linux-mips64el': 0.25.10
      '@esbuild/linux-ppc64': 0.25.10
      '@esbuild/linux-riscv64': 0.25.10
      '@esbuild/linux-s390x': 0.25.10
      '@esbuild/linux-x64': 0.25.10
      '@esbuild/netbsd-arm64': 0.25.10
      '@esbuild/netbsd-x64': 0.25.10
      '@esbuild/openbsd-arm64': 0.25.10
      '@esbuild/openbsd-x64': 0.25.10
      '@esbuild/openharmony-arm64': 0.25.10
      '@esbuild/sunos-x64': 0.25.10
      '@esbuild/win32-arm64': 0.25.10
      '@esbuild/win32-ia32': 0.25.10
      '@esbuild/win32-x64': 0.25.10

  escalade@3.2.0: {}

  escape-html@1.0.3: {}

  escape-string-regexp@1.0.5: {}

  escape-string-regexp@2.0.0: {}

  escape-string-regexp@4.0.0: {}

  eslint-config-next@15.5.4(eslint@9.36.0(jiti@2.6.0))(typescript@5.9.2):
    dependencies:
      '@next/eslint-plugin-next': 15.5.4
      '@rushstack/eslint-patch': 1.12.0
      '@typescript-eslint/eslint-plugin': 8.45.0(@typescript-eslint/parser@8.45.0(eslint@9.36.0(jiti@2.6.0))(typescript@5.9.2))(eslint@9.36.0(jiti@2.6.0))(typescript@5.9.2)
      '@typescript-eslint/parser': 8.45.0(eslint@9.36.0(jiti@2.6.0))(typescript@5.9.2)
      eslint: 9.36.0(jiti@2.6.0)
      eslint-import-resolver-node: 0.3.9
      eslint-import-resolver-typescript: 3.10.1(eslint-plugin-import@2.32.0(@typescript-eslint/parser@8.45.0(eslint@9.36.0(jiti@2.6.0))(typescript@5.9.2))(eslint@9.36.0(jiti@2.6.0)))(eslint@9.36.0(jiti@2.6.0))
      eslint-plugin-import: 2.32.0(@typescript-eslint/parser@8.45.0(eslint@9.36.0(jiti@2.6.0))(typescript@5.9.2))(eslint-import-resolver-typescript@3.10.1)(eslint@9.36.0(jiti@2.6.0))
      eslint-plugin-jsx-a11y: 6.10.2(eslint@9.36.0(jiti@2.6.0))
      eslint-plugin-react: 7.37.5(eslint@9.36.0(jiti@2.6.0))
      eslint-plugin-react-hooks: 5.2.0(eslint@9.36.0(jiti@2.6.0))
    optionalDependencies:
      typescript: 5.9.2
    transitivePeerDependencies:
      - eslint-import-resolver-webpack
      - eslint-plugin-import-x
      - supports-color

  eslint-import-resolver-node@0.3.9:
    dependencies:
      debug: 3.2.7
      is-core-module: 2.16.1
      resolve: 1.22.10
    transitivePeerDependencies:
      - supports-color

  eslint-import-resolver-typescript@3.10.1(eslint-plugin-import@2.32.0(@typescript-eslint/parser@8.45.0(eslint@9.36.0(jiti@2.6.0))(typescript@5.9.2))(eslint@9.36.0(jiti@2.6.0)))(eslint@9.36.0(jiti@2.6.0)):
    dependencies:
      '@nolyfill/is-core-module': 1.0.39
      debug: 4.4.3
      eslint: 9.36.0(jiti@2.6.0)
      get-tsconfig: 4.10.1
      is-bun-module: 2.0.0
      stable-hash: 0.0.5
      tinyglobby: 0.2.15
      unrs-resolver: 1.11.1
    optionalDependencies:
      eslint-plugin-import: 2.32.0(@typescript-eslint/parser@8.45.0(eslint@9.36.0(jiti@2.6.0))(typescript@5.9.2))(eslint-import-resolver-typescript@3.10.1)(eslint@9.36.0(jiti@2.6.0))
    transitivePeerDependencies:
      - supports-color

  eslint-module-utils@2.12.1(@typescript-eslint/parser@8.45.0(eslint@9.36.0(jiti@2.6.0))(typescript@5.9.2))(eslint-import-resolver-node@0.3.9)(eslint-import-resolver-typescript@3.10.1(eslint-plugin-import@2.32.0(@typescript-eslint/parser@8.45.0(eslint@9.36.0(jiti@2.6.0))(typescript@5.9.2))(eslint@9.36.0(jiti@2.6.0)))(eslint@9.36.0(jiti@2.6.0)))(eslint@9.36.0(jiti@2.6.0)):
    dependencies:
      debug: 3.2.7
    optionalDependencies:
      '@typescript-eslint/parser': 8.45.0(eslint@9.36.0(jiti@2.6.0))(typescript@5.9.2)
      eslint: 9.36.0(jiti@2.6.0)
      eslint-import-resolver-node: 0.3.9
      eslint-import-resolver-typescript: 3.10.1(eslint-plugin-import@2.32.0(@typescript-eslint/parser@8.45.0(eslint@9.36.0(jiti@2.6.0))(typescript@5.9.2))(eslint@9.36.0(jiti@2.6.0)))(eslint@9.36.0(jiti@2.6.0))
    transitivePeerDependencies:
      - supports-color

  eslint-plugin-import@2.32.0(@typescript-eslint/parser@8.45.0(eslint@9.36.0(jiti@2.6.0))(typescript@5.9.2))(eslint-import-resolver-typescript@3.10.1)(eslint@9.36.0(jiti@2.6.0)):
    dependencies:
      '@rtsao/scc': 1.1.0
      array-includes: 3.1.9
      array.prototype.findlastindex: 1.2.6
      array.prototype.flat: 1.3.3
      array.prototype.flatmap: 1.3.3
      debug: 3.2.7
      doctrine: 2.1.0
      eslint: 9.36.0(jiti@2.6.0)
      eslint-import-resolver-node: 0.3.9
      eslint-module-utils: 2.12.1(@typescript-eslint/parser@8.45.0(eslint@9.36.0(jiti@2.6.0))(typescript@5.9.2))(eslint-import-resolver-node@0.3.9)(eslint-import-resolver-typescript@3.10.1(eslint-plugin-import@2.32.0(@typescript-eslint/parser@8.45.0(eslint@9.36.0(jiti@2.6.0))(typescript@5.9.2))(eslint@9.36.0(jiti@2.6.0)))(eslint@9.36.0(jiti@2.6.0)))(eslint@9.36.0(jiti@2.6.0))
      hasown: 2.0.2
      is-core-module: 2.16.1
      is-glob: 4.0.3
      minimatch: 3.1.2
      object.fromentries: 2.0.8
      object.groupby: 1.0.3
      object.values: 1.2.1
      semver: 6.3.1
      string.prototype.trimend: 1.0.9
      tsconfig-paths: 3.15.0
    optionalDependencies:
      '@typescript-eslint/parser': 8.45.0(eslint@9.36.0(jiti@2.6.0))(typescript@5.9.2)
    transitivePeerDependencies:
      - eslint-import-resolver-typescript
      - eslint-import-resolver-webpack
      - supports-color

  eslint-plugin-jsx-a11y@6.10.2(eslint@9.36.0(jiti@2.6.0)):
    dependencies:
      aria-query: 5.3.2
      array-includes: 3.1.9
      array.prototype.flatmap: 1.3.3
      ast-types-flow: 0.0.8
      axe-core: 4.10.3
      axobject-query: 4.1.0
      damerau-levenshtein: 1.0.8
      emoji-regex: 9.2.2
      eslint: 9.36.0(jiti@2.6.0)
      hasown: 2.0.2
      jsx-ast-utils: 3.3.5
      language-tags: 1.0.9
      minimatch: 3.1.2
      object.fromentries: 2.0.8
      safe-regex-test: 1.1.0
      string.prototype.includes: 2.0.1

  eslint-plugin-react-hooks@5.2.0(eslint@9.36.0(jiti@2.6.0)):
    dependencies:
      eslint: 9.36.0(jiti@2.6.0)

  eslint-plugin-react@7.37.5(eslint@9.36.0(jiti@2.6.0)):
    dependencies:
      array-includes: 3.1.9
      array.prototype.findlast: 1.2.5
      array.prototype.flatmap: 1.3.3
      array.prototype.tosorted: 1.1.4
      doctrine: 2.1.0
      es-iterator-helpers: 1.2.1
      eslint: 9.36.0(jiti@2.6.0)
      estraverse: 5.3.0
      hasown: 2.0.2
      jsx-ast-utils: 3.3.5
      minimatch: 3.1.2
      object.entries: 1.1.9
      object.fromentries: 2.0.8
      object.values: 1.2.1
      prop-types: 15.8.1
      resolve: 2.0.0-next.5
      semver: 6.3.1
      string.prototype.matchall: 4.0.12
      string.prototype.repeat: 1.0.0

  eslint-scope@5.1.1:
    dependencies:
      esrecurse: 4.3.0
      estraverse: 4.3.0

  eslint-scope@8.4.0:
    dependencies:
      esrecurse: 4.3.0
      estraverse: 5.3.0

  eslint-visitor-keys@3.4.3: {}

  eslint-visitor-keys@4.2.1: {}

  eslint@9.36.0(jiti@2.6.0):
    dependencies:
      '@eslint-community/eslint-utils': 4.9.0(eslint@9.36.0(jiti@2.6.0))
      '@eslint-community/regexpp': 4.12.1
      '@eslint/config-array': 0.21.0
      '@eslint/config-helpers': 0.3.1
      '@eslint/core': 0.15.2
      '@eslint/eslintrc': 3.3.1
      '@eslint/js': 9.36.0
      '@eslint/plugin-kit': 0.3.5
      '@humanfs/node': 0.16.7
      '@humanwhocodes/module-importer': 1.0.1
      '@humanwhocodes/retry': 0.4.3
      '@types/estree': 1.0.8
      '@types/json-schema': 7.0.15
      ajv: 6.12.6
      chalk: 4.1.2
      cross-spawn: 7.0.6
      debug: 4.4.3
      escape-string-regexp: 4.0.0
      eslint-scope: 8.4.0
      eslint-visitor-keys: 4.2.1
      espree: 10.4.0
      esquery: 1.6.0
      esutils: 2.0.3
      fast-deep-equal: 3.1.3
      file-entry-cache: 8.0.0
      find-up: 5.0.0
      glob-parent: 6.0.2
      ignore: 5.3.2
      imurmurhash: 0.1.4
      is-glob: 4.0.3
      json-stable-stringify-without-jsonify: 1.0.1
      lodash.merge: 4.6.2
      minimatch: 3.1.2
      natural-compare: 1.4.0
      optionator: 0.9.4
    optionalDependencies:
      jiti: 2.6.0
    transitivePeerDependencies:
      - supports-color

  espree@10.4.0:
    dependencies:
      acorn: 8.15.0
      acorn-jsx: 5.3.2(acorn@8.15.0)
      eslint-visitor-keys: 4.2.1

  esprima@4.0.1: {}

  esquery@1.6.0:
    dependencies:
      estraverse: 5.3.0

  esrecurse@4.3.0:
    dependencies:
      estraverse: 5.3.0

  estraverse@4.3.0: {}

  estraverse@5.3.0: {}

  estree-walker@3.0.3:
    dependencies:
      '@types/estree': 1.0.8

  esutils@2.0.3: {}

  event-target-shim@5.0.1: {}

  eventemitter3@5.0.1: {}

  events@3.3.0: {}

  execa@5.1.1:
    dependencies:
      cross-spawn: 7.0.6
      get-stream: 6.0.1
      human-signals: 2.1.0
      is-stream: 2.0.1
      merge-stream: 2.0.0
      npm-run-path: 4.0.1
      onetime: 5.1.2
      signal-exit: 3.0.7
      strip-final-newline: 2.0.0

  exit@0.1.2: {}

  expect-type@1.2.2: {}

  expect@29.7.0:
    dependencies:
      '@jest/expect-utils': 29.7.0
      jest-get-type: 29.6.3
      jest-matcher-utils: 29.7.0
      jest-message-util: 29.7.0
      jest-util: 29.7.0

  exsolve@1.0.7: {}

  external-editor@3.1.0:
    dependencies:
      chardet: 0.7.0
      iconv-lite: 0.4.24
      tmp: 0.0.33

  fast-check@3.23.2:
    dependencies:
      pure-rand: 6.1.0

  fast-content-type-parse@1.1.0: {}

  fast-copy@3.0.2: {}

  fast-decode-uri-component@1.0.1: {}

  fast-deep-equal@3.1.3: {}

  fast-glob@3.3.1:
    dependencies:
      '@nodelib/fs.stat': 2.0.5
      '@nodelib/fs.walk': 1.2.8
      glob-parent: 5.1.2
      merge2: 1.4.1
      micromatch: 4.0.8

  fast-glob@3.3.3:
    dependencies:
      '@nodelib/fs.stat': 2.0.5
      '@nodelib/fs.walk': 1.2.8
      glob-parent: 5.1.2
      merge2: 1.4.1
      micromatch: 4.0.8

  fast-json-stable-stringify@2.1.0: {}

  fast-json-stringify@5.16.1:
    dependencies:
      '@fastify/merge-json-schemas': 0.1.1
      ajv: 8.17.1
      ajv-formats: 3.0.1(ajv@8.17.1)
      fast-deep-equal: 3.1.3
      fast-uri: 2.4.0
      json-schema-ref-resolver: 1.0.1
      rfdc: 1.4.1

  fast-json-stringify@6.1.1:
    dependencies:
      '@fastify/merge-json-schemas': 0.2.1
      ajv: 8.17.1
      ajv-formats: 3.0.1(ajv@8.17.1)
      fast-uri: 3.1.0
      json-schema-ref-resolver: 3.0.0
      rfdc: 1.4.1

  fast-levenshtein@2.0.6: {}

  fast-querystring@1.1.2:
    dependencies:
      fast-decode-uri-component: 1.0.1

  fast-safe-stringify@2.1.1: {}

  fast-uri@2.4.0: {}

  fast-uri@3.1.0: {}

  fast-xml-parser@5.2.5:
    dependencies:
      strnum: 2.1.1

  fastify-plugin@4.5.1: {}

  fastify@4.28.1:
    dependencies:
      '@fastify/ajv-compiler': 3.6.0
      '@fastify/error': 3.4.1
      '@fastify/fast-json-stringify-compiler': 4.3.0
      abstract-logging: 2.0.1
      avvio: 8.4.0
      fast-content-type-parse: 1.1.0
      fast-json-stringify: 5.16.1
      find-my-way: 8.2.2
      light-my-request: 5.14.0
      pino: 9.12.0
      process-warning: 3.0.0
      proxy-addr: 2.0.7
      rfdc: 1.4.1
      secure-json-parse: 2.7.0
      semver: 7.7.2
      toad-cache: 3.7.0

  fastify@5.6.1:
    dependencies:
      '@fastify/ajv-compiler': 4.0.2
      '@fastify/error': 4.2.0
      '@fastify/fast-json-stringify-compiler': 5.0.3
      '@fastify/proxy-addr': 5.1.0
      abstract-logging: 2.0.1
      avvio: 9.1.0
      fast-json-stringify: 6.1.1
      find-my-way: 9.3.0
      light-my-request: 6.6.0
      pino: 9.12.0
      process-warning: 5.0.0
      rfdc: 1.4.1
      secure-json-parse: 4.0.0
      semver: 7.7.2
      toad-cache: 3.7.0

  fastq@1.19.1:
    dependencies:
      reusify: 1.1.0

  fb-watchman@2.0.2:
    dependencies:
      bser: 2.1.1

  fdir@6.5.0(picomatch@4.0.3):
    optionalDependencies:
      picomatch: 4.0.3

  fetch-blob@3.2.0:
    dependencies:
      node-domexception: 1.0.0
      web-streams-polyfill: 3.3.3

  fflate@0.8.2: {}

  figures@3.2.0:
    dependencies:
      escape-string-regexp: 1.0.5

  file-entry-cache@8.0.0:
    dependencies:
      flat-cache: 4.0.1

  file-type@20.4.1:
    dependencies:
      '@tokenizer/inflate': 0.2.7
      strtok3: 10.3.4
      token-types: 6.1.1
      uint8array-extras: 1.5.0
    transitivePeerDependencies:
      - supports-color

  fill-range@7.1.1:
    dependencies:
      to-regex-range: 5.0.1

  find-my-way@8.2.2:
    dependencies:
      fast-deep-equal: 3.1.3
      fast-querystring: 1.1.2
      safe-regex2: 3.1.0

  find-my-way@9.3.0:
    dependencies:
      fast-deep-equal: 3.1.3
      fast-querystring: 1.1.2
      safe-regex2: 5.0.0

  find-up@4.1.0:
    dependencies:
      locate-path: 5.0.0
      path-exists: 4.0.0

  find-up@5.0.0:
    dependencies:
      locate-path: 6.0.0
      path-exists: 4.0.0

  flat-cache@4.0.1:
    dependencies:
      flatted: 3.3.3
      keyv: 4.5.4

  flatted@3.3.3: {}

  for-each@0.3.5:
    dependencies:
      is-callable: 1.2.7

  foreground-child@3.3.1:
    dependencies:
      cross-spawn: 7.0.6
      signal-exit: 4.1.0

  fork-ts-checker-webpack-plugin@9.0.2(typescript@5.7.2)(webpack@5.97.1):
    dependencies:
      '@babel/code-frame': 7.27.1
      chalk: 4.1.2
      chokidar: 3.6.0
      cosmiconfig: 8.3.6(typescript@5.7.2)
      deepmerge: 4.3.1
      fs-extra: 10.1.0
      memfs: 3.5.3
      minimatch: 3.1.2
      node-abort-controller: 3.1.1
      schema-utils: 3.3.0
      semver: 7.7.2
      tapable: 2.2.3
      typescript: 5.7.2
      webpack: 5.97.1

  form-data@4.0.4:
    dependencies:
      asynckit: 0.4.0
      combined-stream: 1.0.8
      es-set-tostringtag: 2.1.0
      hasown: 2.0.2
      mime-types: 2.1.35

  formdata-polyfill@4.0.10:
    dependencies:
      fetch-blob: 3.2.0

  formidable@3.5.4:
    dependencies:
      '@paralleldrive/cuid2': 2.2.2
      dezalgo: 1.0.4
      once: 1.4.0

  forwarded@0.2.0: {}

  fraction.js@4.3.7: {}

  fs-extra@10.1.0:
    dependencies:
      graceful-fs: 4.2.11
      jsonfile: 6.2.0
      universalify: 2.0.1

  fs-monkey@1.1.0: {}

  fs.realpath@1.0.0: {}

  fsevents@2.3.3:
    optional: true

  function-bind@1.1.2: {}

  function.prototype.name@1.1.8:
    dependencies:
      call-bind: 1.0.8
      call-bound: 1.0.4
      define-properties: 1.2.1
      functions-have-names: 1.2.3
      hasown: 2.0.2
      is-callable: 1.2.7

  functions-have-names@1.2.3: {}

  generator-function@2.0.0: {}

  gensync@1.0.0-beta.2: {}

  get-caller-file@2.0.5: {}

  get-intrinsic@1.3.0:
    dependencies:
      call-bind-apply-helpers: 1.0.2
      es-define-property: 1.0.1
      es-errors: 1.3.0
      es-object-atoms: 1.1.1
      function-bind: 1.1.2
      get-proto: 1.0.1
      gopd: 1.2.0
      has-symbols: 1.1.0
      hasown: 2.0.2
      math-intrinsics: 1.1.0

  get-package-type@0.1.0: {}

  get-proto@1.0.1:
    dependencies:
      dunder-proto: 1.0.1
      es-object-atoms: 1.1.1

  get-stream@6.0.1: {}

  get-symbol-description@1.1.0:
    dependencies:
      call-bound: 1.0.4
      es-errors: 1.3.0
      get-intrinsic: 1.3.0

  get-tsconfig@4.10.1:
    dependencies:
      resolve-pkg-maps: 1.0.0

  giget@2.0.0:
    dependencies:
      citty: 0.1.6
      consola: 3.4.2
      defu: 6.1.4
      node-fetch-native: 1.6.7
      nypm: 0.6.2
      pathe: 2.0.3

  glob-parent@5.1.2:
    dependencies:
      is-glob: 4.0.3

  glob-parent@6.0.2:
    dependencies:
      is-glob: 4.0.3

  glob-to-regexp@0.4.1: {}

  glob@10.4.5:
    dependencies:
      foreground-child: 3.3.1
      jackspeak: 3.4.3
      minimatch: 9.0.5
      minipass: 7.1.2
      package-json-from-dist: 1.0.1
      path-scurry: 1.11.1

  glob@7.2.3:
    dependencies:
      fs.realpath: 1.0.0
      inflight: 1.0.6
      inherits: 2.0.4
      minimatch: 3.1.2
      once: 1.4.0
      path-is-absolute: 1.0.1

  globals@14.0.0: {}

  globalthis@1.0.4:
    dependencies:
      define-properties: 1.2.1
      gopd: 1.2.0

  gopd@1.2.0: {}

  graceful-fs@4.2.11: {}

  graphemer@1.4.0: {}

  handlebars@4.7.8:
    dependencies:
      minimist: 1.2.8
      neo-async: 2.6.2
      source-map: 0.6.1
      wordwrap: 1.0.0
    optionalDependencies:
      uglify-js: 3.19.3

  has-bigints@1.1.0: {}

  has-flag@4.0.0: {}

  has-own-prop@2.0.0: {}

  has-property-descriptors@1.0.2:
    dependencies:
      es-define-property: 1.0.1

  has-proto@1.2.0:
    dependencies:
      dunder-proto: 1.0.1

  has-symbols@1.1.0: {}

  has-tostringtag@1.0.2:
    dependencies:
      has-symbols: 1.1.0

  hasown@2.0.2:
    dependencies:
      function-bind: 1.1.2

  help-me@5.0.0: {}

  html-encoding-sniffer@4.0.0:
    dependencies:
      whatwg-encoding: 3.1.1

  html-escaper@2.0.2: {}

  http-errors@2.0.0:
    dependencies:
      depd: 2.0.0
      inherits: 2.0.4
      setprototypeof: 1.2.0
      statuses: 2.0.1
      toidentifier: 1.0.1

  http-proxy-agent@7.0.2:
    dependencies:
      agent-base: 7.1.4
      debug: 4.4.3
    transitivePeerDependencies:
      - supports-color

  https-proxy-agent@7.0.6:
    dependencies:
      agent-base: 7.1.4
      debug: 4.4.3
    transitivePeerDependencies:
      - supports-color

  human-signals@2.1.0: {}

  iconv-lite@0.4.24:
    dependencies:
      safer-buffer: 2.1.2

  iconv-lite@0.6.3:
    dependencies:
      safer-buffer: 2.1.2

  ieee754@1.2.1: {}

  ignore@5.3.2: {}

  ignore@7.0.5: {}

  import-fresh@3.3.1:
    dependencies:
      parent-module: 1.0.1
      resolve-from: 4.0.0

  import-local@3.2.0:
    dependencies:
      pkg-dir: 4.2.0
      resolve-cwd: 3.0.0

  imurmurhash@0.1.4: {}

  indent-string@4.0.0: {}

  inflight@1.0.6:
    dependencies:
      once: 1.4.0
      wrappy: 1.0.2

  inherits@2.0.4: {}

  inquirer@8.2.6:
    dependencies:
      ansi-escapes: 4.3.2
      chalk: 4.1.2
      cli-cursor: 3.1.0
      cli-width: 3.0.0
      external-editor: 3.1.0
      figures: 3.2.0
      lodash: 4.17.21
      mute-stream: 0.0.8
      ora: 5.4.1
      run-async: 2.4.1
      rxjs: 7.8.2
      string-width: 4.2.3
      strip-ansi: 6.0.1
      through: 2.3.8
      wrap-ansi: 6.2.0

  inquirer@9.2.15:
    dependencies:
      '@ljharb/through': 2.3.14
      ansi-escapes: 4.3.2
      chalk: 5.6.2
      cli-cursor: 3.1.0
      cli-width: 4.1.0
      external-editor: 3.1.0
      figures: 3.2.0
      lodash: 4.17.21
      mute-stream: 1.0.0
      ora: 5.4.1
      run-async: 3.0.0
      rxjs: 7.8.2
      string-width: 4.2.3
      strip-ansi: 6.0.1
      wrap-ansi: 6.2.0

  internal-slot@1.1.0:
    dependencies:
      es-errors: 1.3.0
      hasown: 2.0.2
      side-channel: 1.1.0

  ioredis@5.8.0:
    dependencies:
      '@ioredis/commands': 1.4.0
      cluster-key-slot: 1.1.2
      debug: 4.4.3
      denque: 2.1.0
      lodash.defaults: 4.2.0
      lodash.isarguments: 3.1.0
      redis-errors: 1.2.0
      redis-parser: 3.0.0
      standard-as-callback: 2.1.0
    transitivePeerDependencies:
      - supports-color

  ipaddr.js@1.9.1: {}

  ipaddr.js@2.2.0: {}

  is-array-buffer@3.0.5:
    dependencies:
      call-bind: 1.0.8
      call-bound: 1.0.4
      get-intrinsic: 1.3.0

  is-arrayish@0.2.1: {}

  is-async-function@2.1.1:
    dependencies:
      async-function: 1.0.0
      call-bound: 1.0.4
      get-proto: 1.0.1
      has-tostringtag: 1.0.2
      safe-regex-test: 1.1.0

  is-bigint@1.1.0:
    dependencies:
      has-bigints: 1.1.0

  is-binary-path@2.1.0:
    dependencies:
      binary-extensions: 2.3.0

  is-boolean-object@1.2.2:
    dependencies:
      call-bound: 1.0.4
      has-tostringtag: 1.0.2

  is-bun-module@2.0.0:
    dependencies:
      semver: 7.7.2

  is-callable@1.2.7: {}

  is-core-module@2.16.1:
    dependencies:
      hasown: 2.0.2

  is-data-view@1.0.2:
    dependencies:
      call-bound: 1.0.4
      get-intrinsic: 1.3.0
      is-typed-array: 1.1.15

  is-date-object@1.1.0:
    dependencies:
      call-bound: 1.0.4
      has-tostringtag: 1.0.2

  is-extglob@2.1.1: {}

  is-finalizationregistry@1.1.1:
    dependencies:
      call-bound: 1.0.4

  is-fullwidth-code-point@3.0.0: {}

  is-generator-fn@2.1.0: {}

  is-generator-function@1.1.1:
    dependencies:
      call-bound: 1.0.4
      generator-function: 2.0.0
      get-proto: 1.0.1
      has-tostringtag: 1.0.2
      safe-regex-test: 1.1.0

  is-glob@4.0.3:
    dependencies:
      is-extglob: 2.1.1

  is-interactive@1.0.0: {}

  is-map@2.0.3: {}

  is-negative-zero@2.0.3: {}

  is-number-object@1.1.1:
    dependencies:
      call-bound: 1.0.4
      has-tostringtag: 1.0.2

  is-number@7.0.0: {}

  is-potential-custom-element-name@1.0.1: {}

  is-regex@1.2.1:
    dependencies:
      call-bound: 1.0.4
      gopd: 1.2.0
      has-tostringtag: 1.0.2
      hasown: 2.0.2

  is-set@2.0.3: {}

  is-shared-array-buffer@1.0.4:
    dependencies:
      call-bound: 1.0.4

  is-stream@2.0.1: {}

  is-string@1.1.1:
    dependencies:
      call-bound: 1.0.4
      has-tostringtag: 1.0.2

  is-symbol@1.1.1:
    dependencies:
      call-bound: 1.0.4
      has-symbols: 1.1.0
      safe-regex-test: 1.1.0

  is-typed-array@1.1.15:
    dependencies:
      which-typed-array: 1.1.19

  is-unicode-supported@0.1.0: {}

  is-weakmap@2.0.2: {}

  is-weakref@1.1.1:
    dependencies:
      call-bound: 1.0.4

  is-weakset@2.0.4:
    dependencies:
      call-bound: 1.0.4
      get-intrinsic: 1.3.0

  isarray@2.0.5: {}

  isexe@2.0.0: {}

  istanbul-lib-coverage@3.2.2: {}

  istanbul-lib-instrument@5.2.1:
    dependencies:
      '@babel/core': 7.28.4
      '@babel/parser': 7.28.4
      '@istanbuljs/schema': 0.1.3
      istanbul-lib-coverage: 3.2.2
      semver: 6.3.1
    transitivePeerDependencies:
      - supports-color

  istanbul-lib-instrument@6.0.3:
    dependencies:
      '@babel/core': 7.28.4
      '@babel/parser': 7.28.4
      '@istanbuljs/schema': 0.1.3
      istanbul-lib-coverage: 3.2.2
      semver: 7.7.2
    transitivePeerDependencies:
      - supports-color

  istanbul-lib-report@3.0.1:
    dependencies:
      istanbul-lib-coverage: 3.2.2
      make-dir: 4.0.0
      supports-color: 7.2.0

  istanbul-lib-source-maps@4.0.1:
    dependencies:
      debug: 4.4.3
      istanbul-lib-coverage: 3.2.2
      source-map: 0.6.1
    transitivePeerDependencies:
      - supports-color

  istanbul-reports@3.2.0:
    dependencies:
      html-escaper: 2.0.2
      istanbul-lib-report: 3.0.1

  iterare@1.2.1: {}

  iterator.prototype@1.1.5:
    dependencies:
      define-data-property: 1.1.4
      es-object-atoms: 1.1.1
      get-intrinsic: 1.3.0
      get-proto: 1.0.1
      has-symbols: 1.1.0
      set-function-name: 2.0.2

  jackspeak@3.4.3:
    dependencies:
      '@isaacs/cliui': 8.0.2
    optionalDependencies:
      '@pkgjs/parseargs': 0.11.0

  jest-changed-files@29.7.0:
    dependencies:
      execa: 5.1.1
      jest-util: 29.7.0
      p-limit: 3.1.0

  jest-circus@29.7.0:
    dependencies:
      '@jest/environment': 29.7.0
      '@jest/expect': 29.7.0
      '@jest/test-result': 29.7.0
      '@jest/types': 29.6.3
      '@types/node': 22.18.7
      chalk: 4.1.2
      co: 4.6.0
      dedent: 1.7.0
      is-generator-fn: 2.1.0
      jest-each: 29.7.0
      jest-matcher-utils: 29.7.0
      jest-message-util: 29.7.0
      jest-runtime: 29.7.0
      jest-snapshot: 29.7.0
      jest-util: 29.7.0
      p-limit: 3.1.0
      pretty-format: 29.7.0
      pure-rand: 6.1.0
      slash: 3.0.0
      stack-utils: 2.0.6
    transitivePeerDependencies:
      - babel-plugin-macros
      - supports-color

  jest-cli@29.7.0(@types/node@22.18.7)(ts-node@10.9.2(@types/node@22.18.7)(typescript@5.9.2)):
    dependencies:
      '@jest/core': 29.7.0(ts-node@10.9.2(@types/node@22.18.7)(typescript@5.9.2))
      '@jest/test-result': 29.7.0
      '@jest/types': 29.6.3
      chalk: 4.1.2
      create-jest: 29.7.0(@types/node@22.18.7)(ts-node@10.9.2(@types/node@22.18.7)(typescript@5.9.2))
      exit: 0.1.2
      import-local: 3.2.0
      jest-config: 29.7.0(@types/node@22.18.7)(ts-node@10.9.2(@types/node@22.18.7)(typescript@5.9.2))
      jest-util: 29.7.0
      jest-validate: 29.7.0
      yargs: 17.7.2
    transitivePeerDependencies:
      - '@types/node'
      - babel-plugin-macros
      - supports-color
      - ts-node

  jest-config@29.7.0(@types/node@22.18.7)(ts-node@10.9.2(@types/node@22.18.7)(typescript@5.9.2)):
    dependencies:
      '@babel/core': 7.28.4
      '@jest/test-sequencer': 29.7.0
      '@jest/types': 29.6.3
      babel-jest: 29.7.0(@babel/core@7.28.4)
      chalk: 4.1.2
      ci-info: 3.9.0
      deepmerge: 4.3.1
      glob: 7.2.3
      graceful-fs: 4.2.11
      jest-circus: 29.7.0
      jest-environment-node: 29.7.0
      jest-get-type: 29.6.3
      jest-regex-util: 29.6.3
      jest-resolve: 29.7.0
      jest-runner: 29.7.0
      jest-util: 29.7.0
      jest-validate: 29.7.0
      micromatch: 4.0.8
      parse-json: 5.2.0
      pretty-format: 29.7.0
      slash: 3.0.0
      strip-json-comments: 3.1.1
    optionalDependencies:
      '@types/node': 22.18.7
      ts-node: 10.9.2(@types/node@22.18.7)(typescript@5.9.2)
    transitivePeerDependencies:
      - babel-plugin-macros
      - supports-color

  jest-diff@29.7.0:
    dependencies:
      chalk: 4.1.2
      diff-sequences: 29.6.3
      jest-get-type: 29.6.3
      pretty-format: 29.7.0

  jest-docblock@29.7.0:
    dependencies:
      detect-newline: 3.1.0

  jest-each@29.7.0:
    dependencies:
      '@jest/types': 29.6.3
      chalk: 4.1.2
      jest-get-type: 29.6.3
      jest-util: 29.7.0
      pretty-format: 29.7.0

  jest-environment-node@29.7.0:
    dependencies:
      '@jest/environment': 29.7.0
      '@jest/fake-timers': 29.7.0
      '@jest/types': 29.6.3
      '@types/node': 22.18.7
      jest-mock: 29.7.0
      jest-util: 29.7.0

  jest-get-type@29.6.3: {}

  jest-haste-map@29.7.0:
    dependencies:
      '@jest/types': 29.6.3
      '@types/graceful-fs': 4.1.9
      '@types/node': 22.18.7
      anymatch: 3.1.3
      fb-watchman: 2.0.2
      graceful-fs: 4.2.11
      jest-regex-util: 29.6.3
      jest-util: 29.7.0
      jest-worker: 29.7.0
      micromatch: 4.0.8
      walker: 1.0.8
    optionalDependencies:
      fsevents: 2.3.3

  jest-leak-detector@29.7.0:
    dependencies:
      jest-get-type: 29.6.3
      pretty-format: 29.7.0

  jest-matcher-utils@29.7.0:
    dependencies:
      chalk: 4.1.2
      jest-diff: 29.7.0
      jest-get-type: 29.6.3
      pretty-format: 29.7.0

  jest-message-util@29.7.0:
    dependencies:
      '@babel/code-frame': 7.27.1
      '@jest/types': 29.6.3
      '@types/stack-utils': 2.0.3
      chalk: 4.1.2
      graceful-fs: 4.2.11
      micromatch: 4.0.8
      pretty-format: 29.7.0
      slash: 3.0.0
      stack-utils: 2.0.6

  jest-mock@29.7.0:
    dependencies:
      '@jest/types': 29.6.3
      '@types/node': 22.18.7
      jest-util: 29.7.0

  jest-pnp-resolver@1.2.3(jest-resolve@29.7.0):
    optionalDependencies:
      jest-resolve: 29.7.0

  jest-regex-util@29.6.3: {}

  jest-resolve-dependencies@29.7.0:
    dependencies:
      jest-regex-util: 29.6.3
      jest-snapshot: 29.7.0
    transitivePeerDependencies:
      - supports-color

  jest-resolve@29.7.0:
    dependencies:
      chalk: 4.1.2
      graceful-fs: 4.2.11
      jest-haste-map: 29.7.0
      jest-pnp-resolver: 1.2.3(jest-resolve@29.7.0)
      jest-util: 29.7.0
      jest-validate: 29.7.0
      resolve: 1.22.10
      resolve.exports: 2.0.3
      slash: 3.0.0

  jest-runner@29.7.0:
    dependencies:
      '@jest/console': 29.7.0
      '@jest/environment': 29.7.0
      '@jest/test-result': 29.7.0
      '@jest/transform': 29.7.0
      '@jest/types': 29.6.3
      '@types/node': 22.18.7
      chalk: 4.1.2
      emittery: 0.13.1
      graceful-fs: 4.2.11
      jest-docblock: 29.7.0
      jest-environment-node: 29.7.0
      jest-haste-map: 29.7.0
      jest-leak-detector: 29.7.0
      jest-message-util: 29.7.0
      jest-resolve: 29.7.0
      jest-runtime: 29.7.0
      jest-util: 29.7.0
      jest-watcher: 29.7.0
      jest-worker: 29.7.0
      p-limit: 3.1.0
      source-map-support: 0.5.13
    transitivePeerDependencies:
      - supports-color

  jest-runtime@29.7.0:
    dependencies:
      '@jest/environment': 29.7.0
      '@jest/fake-timers': 29.7.0
      '@jest/globals': 29.7.0
      '@jest/source-map': 29.6.3
      '@jest/test-result': 29.7.0
      '@jest/transform': 29.7.0
      '@jest/types': 29.6.3
      '@types/node': 22.18.7
      chalk: 4.1.2
      cjs-module-lexer: 1.4.3
      collect-v8-coverage: 1.0.2
      glob: 7.2.3
      graceful-fs: 4.2.11
      jest-haste-map: 29.7.0
      jest-message-util: 29.7.0
      jest-mock: 29.7.0
      jest-regex-util: 29.6.3
      jest-resolve: 29.7.0
      jest-snapshot: 29.7.0
      jest-util: 29.7.0
      slash: 3.0.0
      strip-bom: 4.0.0
    transitivePeerDependencies:
      - supports-color

  jest-snapshot@29.7.0:
    dependencies:
      '@babel/core': 7.28.4
      '@babel/generator': 7.28.3
      '@babel/plugin-syntax-jsx': 7.27.1(@babel/core@7.28.4)
      '@babel/plugin-syntax-typescript': 7.27.1(@babel/core@7.28.4)
      '@babel/types': 7.28.4
      '@jest/expect-utils': 29.7.0
      '@jest/transform': 29.7.0
      '@jest/types': 29.6.3
      babel-preset-current-node-syntax: 1.2.0(@babel/core@7.28.4)
      chalk: 4.1.2
      expect: 29.7.0
      graceful-fs: 4.2.11
      jest-diff: 29.7.0
      jest-get-type: 29.6.3
      jest-matcher-utils: 29.7.0
      jest-message-util: 29.7.0
      jest-util: 29.7.0
      natural-compare: 1.4.0
      pretty-format: 29.7.0
      semver: 7.7.2
    transitivePeerDependencies:
      - supports-color

  jest-util@29.7.0:
    dependencies:
      '@jest/types': 29.6.3
      '@types/node': 22.18.7
      chalk: 4.1.2
      ci-info: 3.9.0
      graceful-fs: 4.2.11
      picomatch: 2.3.1

  jest-validate@29.7.0:
    dependencies:
      '@jest/types': 29.6.3
      camelcase: 6.3.0
      chalk: 4.1.2
      jest-get-type: 29.6.3
      leven: 3.1.0
      pretty-format: 29.7.0

  jest-watcher@29.7.0:
    dependencies:
      '@jest/test-result': 29.7.0
      '@jest/types': 29.6.3
      '@types/node': 22.18.7
      ansi-escapes: 4.3.2
      chalk: 4.1.2
      emittery: 0.13.1
      jest-util: 29.7.0
      string-length: 4.0.2

  jest-worker@27.5.1:
    dependencies:
      '@types/node': 22.18.7
      merge-stream: 2.0.0
      supports-color: 8.1.1

  jest-worker@29.7.0:
    dependencies:
      '@types/node': 22.18.7
      jest-util: 29.7.0
      merge-stream: 2.0.0
      supports-color: 8.1.1

  jest@29.7.0(@types/node@22.18.7)(ts-node@10.9.2(@types/node@22.18.7)(typescript@5.9.2)):
    dependencies:
      '@jest/core': 29.7.0(ts-node@10.9.2(@types/node@22.18.7)(typescript@5.9.2))
      '@jest/types': 29.6.3
      import-local: 3.2.0
      jest-cli: 29.7.0(@types/node@22.18.7)(ts-node@10.9.2(@types/node@22.18.7)(typescript@5.9.2))
    transitivePeerDependencies:
      - '@types/node'
      - babel-plugin-macros
      - supports-color
      - ts-node

  jiti@2.6.0: {}

  joycon@3.1.1: {}

  js-tokens@4.0.0: {}

  js-yaml@3.14.1:
    dependencies:
      argparse: 1.0.10
      esprima: 4.0.1

  js-yaml@4.1.0:
    dependencies:
      argparse: 2.0.1

  jsdom@24.1.3:
    dependencies:
      cssstyle: 4.6.0
      data-urls: 5.0.0
      decimal.js: 10.6.0
      form-data: 4.0.4
      html-encoding-sniffer: 4.0.0
      http-proxy-agent: 7.0.2
      https-proxy-agent: 7.0.6
      is-potential-custom-element-name: 1.0.1
      nwsapi: 2.2.22
      parse5: 7.3.0
      rrweb-cssom: 0.7.1
      saxes: 6.0.0
      symbol-tree: 3.2.4
      tough-cookie: 4.1.4
      w3c-xmlserializer: 5.0.0
      webidl-conversions: 7.0.0
      whatwg-encoding: 3.1.1
      whatwg-mimetype: 4.0.0
      whatwg-url: 14.2.0
      ws: 8.18.3
      xml-name-validator: 5.0.0
    transitivePeerDependencies:
      - bufferutil
      - supports-color
      - utf-8-validate

  jsesc@3.1.0: {}

  json-buffer@3.0.1: {}

  json-parse-even-better-errors@2.3.1: {}

  json-schema-ref-resolver@1.0.1:
    dependencies:
      fast-deep-equal: 3.1.3

  json-schema-ref-resolver@3.0.0:
    dependencies:
      dequal: 2.0.3

  json-schema-traverse@0.4.1: {}

  json-schema-traverse@1.0.0: {}

  json-stable-stringify-without-jsonify@1.0.1: {}

  json-stringify-safe@5.0.1: {}

  json5@1.0.2:
    dependencies:
      minimist: 1.2.8

  json5@2.2.3: {}

  jsonc-parser@3.2.1: {}

  jsonc-parser@3.3.1: {}

  jsonfile@6.2.0:
    dependencies:
      universalify: 2.0.1
    optionalDependencies:
      graceful-fs: 4.2.11

  jsonwebtoken@9.0.2:
    dependencies:
      jws: 3.2.2
      lodash.includes: 4.3.0
      lodash.isboolean: 3.0.3
      lodash.isinteger: 4.0.4
      lodash.isnumber: 3.0.3
      lodash.isplainobject: 4.0.6
      lodash.isstring: 4.0.1
      lodash.once: 4.1.1
      ms: 2.1.3
      semver: 7.7.2

  jsx-ast-utils@3.3.5:
    dependencies:
      array-includes: 3.1.9
      array.prototype.flat: 1.3.3
      object.assign: 4.1.7
      object.values: 1.2.1

  jwa@1.4.2:
    dependencies:
      buffer-equal-constant-time: 1.0.1
      ecdsa-sig-formatter: 1.0.11
      safe-buffer: 5.2.1

  jws@3.2.2:
    dependencies:
      jwa: 1.4.2
      safe-buffer: 5.2.1

  keyv@4.5.4:
    dependencies:
      json-buffer: 3.0.1

  kleur@3.0.3: {}

  language-subtag-registry@0.3.23: {}

  language-tags@1.0.9:
    dependencies:
      language-subtag-registry: 0.3.23

  leven@3.1.0: {}

  levn@0.4.1:
    dependencies:
      prelude-ls: 1.2.1
      type-check: 0.4.0

  light-my-request@5.14.0:
    dependencies:
      cookie: 0.7.2
      process-warning: 3.0.0
      set-cookie-parser: 2.7.1

  light-my-request@6.3.0:
    dependencies:
      cookie: 1.0.2
      process-warning: 4.0.1
      set-cookie-parser: 2.7.1

  light-my-request@6.6.0:
    dependencies:
      cookie: 1.0.2
      process-warning: 4.0.1
      set-cookie-parser: 2.7.1

  lightningcss-darwin-arm64@1.30.1:
    optional: true

  lightningcss-darwin-x64@1.30.1:
    optional: true

  lightningcss-freebsd-x64@1.30.1:
    optional: true

  lightningcss-linux-arm-gnueabihf@1.30.1:
    optional: true

  lightningcss-linux-arm64-gnu@1.30.1:
    optional: true

  lightningcss-linux-arm64-musl@1.30.1:
    optional: true

  lightningcss-linux-x64-gnu@1.30.1:
    optional: true

  lightningcss-linux-x64-musl@1.30.1:
    optional: true

  lightningcss-win32-arm64-msvc@1.30.1:
    optional: true

  lightningcss-win32-x64-msvc@1.30.1:
    optional: true

  lightningcss@1.30.1:
    dependencies:
      detect-libc: 2.1.1
    optionalDependencies:
      lightningcss-darwin-arm64: 1.30.1
      lightningcss-darwin-x64: 1.30.1
      lightningcss-freebsd-x64: 1.30.1
      lightningcss-linux-arm-gnueabihf: 1.30.1
      lightningcss-linux-arm64-gnu: 1.30.1
      lightningcss-linux-arm64-musl: 1.30.1
      lightningcss-linux-x64-gnu: 1.30.1
      lightningcss-linux-x64-musl: 1.30.1
      lightningcss-win32-arm64-msvc: 1.30.1
      lightningcss-win32-x64-msvc: 1.30.1

  lines-and-columns@1.2.4: {}

  loader-runner@4.3.0: {}

  locate-path@5.0.0:
    dependencies:
      p-locate: 4.1.0

  locate-path@6.0.0:
    dependencies:
      p-locate: 5.0.0

  lodash.defaults@4.2.0: {}

  lodash.includes@4.3.0: {}

  lodash.isarguments@3.1.0: {}

  lodash.isboolean@3.0.3: {}

  lodash.isinteger@4.0.4: {}

  lodash.isnumber@3.0.3: {}

  lodash.isplainobject@4.0.6: {}

  lodash.isstring@4.0.1: {}

  lodash.memoize@4.1.2: {}

  lodash.merge@4.6.2: {}

  lodash.once@4.1.1: {}

  lodash@4.17.21: {}

  log-symbols@4.1.0:
    dependencies:
      chalk: 4.1.2
      is-unicode-supported: 0.1.0

  loose-envify@1.4.0:
    dependencies:
      js-tokens: 4.0.0

  loupe@3.2.1: {}

  lru-cache@10.4.3: {}

  lru-cache@5.1.1:
    dependencies:
      yallist: 3.1.1

  luxon@3.7.2: {}

  lz-string@1.5.0: {}

  magic-string@0.30.19:
    dependencies:
      '@jridgewell/sourcemap-codec': 1.5.5

  magic-string@0.30.8:
    dependencies:
      '@jridgewell/sourcemap-codec': 1.5.5

  make-dir@4.0.0:
    dependencies:
      semver: 7.7.2

  make-error@1.3.6: {}

  makeerror@1.0.12:
    dependencies:
      tmpl: 1.0.5

  math-intrinsics@1.1.0: {}

  memfs@3.5.3:
    dependencies:
      fs-monkey: 1.1.0

  merge-stream@2.0.0: {}

  merge2@1.4.1: {}

  methods@1.1.2: {}

  micromatch@4.0.8:
    dependencies:
      braces: 3.0.3
      picomatch: 2.3.1

  mime-db@1.52.0: {}

  mime-types@2.1.35:
    dependencies:
      mime-db: 1.52.0

  mime@2.6.0: {}

  mime@3.0.0: {}

  mimic-fn@2.1.0: {}

  min-indent@1.0.1: {}

  minimatch@3.1.2:
    dependencies:
      brace-expansion: 1.1.12

  minimatch@9.0.5:
    dependencies:
      brace-expansion: 2.0.2

  minimist@1.2.8: {}

  minipass@7.1.2: {}

  minizlib@3.1.0:
    dependencies:
      minipass: 7.1.2

  mnemonist@0.39.6:
    dependencies:
      obliterator: 2.0.5

  ms@2.1.3: {}

  msgpackr-extract@3.0.3:
    dependencies:
      node-gyp-build-optional-packages: 5.2.2
    optionalDependencies:
      '@msgpackr-extract/msgpackr-extract-darwin-arm64': 3.0.3
      '@msgpackr-extract/msgpackr-extract-darwin-x64': 3.0.3
      '@msgpackr-extract/msgpackr-extract-linux-arm': 3.0.3
      '@msgpackr-extract/msgpackr-extract-linux-arm64': 3.0.3
      '@msgpackr-extract/msgpackr-extract-linux-x64': 3.0.3
      '@msgpackr-extract/msgpackr-extract-win32-x64': 3.0.3
    optional: true

  msgpackr@1.11.5:
    optionalDependencies:
      msgpackr-extract: 3.0.3

  mute-stream@0.0.8: {}

  mute-stream@1.0.0: {}

  nanoid@3.3.11: {}

  napi-postinstall@0.3.3: {}

  natural-compare@1.4.0: {}

  neo-async@2.6.2: {}

  nestjs-pino@4.4.1(@nestjs/common@10.4.20(reflect-metadata@0.2.2)(rxjs@7.8.2))(pino-http@10.5.0)(pino@9.12.0)(rxjs@7.8.2):
    dependencies:
      '@nestjs/common': 10.4.20(reflect-metadata@0.2.2)(rxjs@7.8.2)
      pino: 9.12.0
      pino-http: 10.5.0
      rxjs: 7.8.2

  next@15.5.4(react-dom@19.1.1(react@19.1.1))(react@19.1.1):
    dependencies:
      '@next/env': 15.5.4
      '@swc/helpers': 0.5.15
      caniuse-lite: 1.0.30001745
      postcss: 8.4.31
      react: 19.1.1
      react-dom: 19.1.1(react@19.1.1)
      styled-jsx: 5.1.6(react@19.1.1)
    optionalDependencies:
      '@next/swc-darwin-arm64': 15.5.4
      '@next/swc-darwin-x64': 15.5.4
      '@next/swc-linux-arm64-gnu': 15.5.4
      '@next/swc-linux-arm64-musl': 15.5.4
      '@next/swc-linux-x64-gnu': 15.5.4
      '@next/swc-linux-x64-musl': 15.5.4
      '@next/swc-win32-arm64-msvc': 15.5.4
      '@next/swc-win32-x64-msvc': 15.5.4
      sharp: 0.34.4
    transitivePeerDependencies:
      - '@babel/core'
      - babel-plugin-macros

  nock@13.5.6:
    dependencies:
      debug: 4.4.3
      json-stringify-safe: 5.0.1
      propagate: 2.0.1
    transitivePeerDependencies:
      - supports-color

  node-abort-controller@3.1.1: {}

  node-domexception@1.0.0: {}

  node-emoji@1.11.0:
    dependencies:
      lodash: 4.17.21

  node-fetch-native@1.6.7: {}

  node-fetch@2.7.0:
    dependencies:
      whatwg-url: 5.0.0

  node-fetch@3.3.2:
    dependencies:
      data-uri-to-buffer: 4.0.1
      fetch-blob: 3.2.0
      formdata-polyfill: 4.0.10

  node-gyp-build-optional-packages@5.2.2:
    dependencies:
      detect-libc: 2.1.1
    optional: true

  node-int64@0.4.0: {}

  node-releases@2.0.21: {}

  normalize-path@3.0.0: {}

  normalize-range@0.1.2: {}

  npm-run-path@4.0.1:
    dependencies:
      path-key: 3.1.1

  nwsapi@2.2.22: {}

  nypm@0.6.2:
    dependencies:
      citty: 0.1.6
      consola: 3.4.2
      pathe: 2.0.3
      pkg-types: 2.3.0
      tinyexec: 1.0.1

  object-assign@4.1.1: {}

  object-inspect@1.13.4: {}

  object-keys@1.1.1: {}

  object.assign@4.1.7:
    dependencies:
      call-bind: 1.0.8
      call-bound: 1.0.4
      define-properties: 1.2.1
      es-object-atoms: 1.1.1
      has-symbols: 1.1.0
      object-keys: 1.1.1

  object.entries@1.1.9:
    dependencies:
      call-bind: 1.0.8
      call-bound: 1.0.4
      define-properties: 1.2.1
      es-object-atoms: 1.1.1

  object.fromentries@2.0.8:
    dependencies:
      call-bind: 1.0.8
      define-properties: 1.2.1
      es-abstract: 1.24.0
      es-object-atoms: 1.1.1

  object.groupby@1.0.3:
    dependencies:
      call-bind: 1.0.8
      define-properties: 1.2.1
      es-abstract: 1.24.0

  object.values@1.2.1:
    dependencies:
      call-bind: 1.0.8
      call-bound: 1.0.4
      define-properties: 1.2.1
      es-object-atoms: 1.1.1

  obliterator@2.0.5: {}

  ohash@2.0.11: {}

  on-exit-leak-free@2.1.2: {}

  once@1.4.0:
    dependencies:
      wrappy: 1.0.2

  onetime@5.1.2:
    dependencies:
      mimic-fn: 2.1.0

  optionator@0.9.4:
    dependencies:
      deep-is: 0.1.4
      fast-levenshtein: 2.0.6
      levn: 0.4.1
      prelude-ls: 1.2.1
      type-check: 0.4.0
      word-wrap: 1.2.5

  ora@5.4.1:
    dependencies:
      bl: 4.1.0
      chalk: 4.1.2
      cli-cursor: 3.1.0
      cli-spinners: 2.9.2
      is-interactive: 1.0.0
      is-unicode-supported: 0.1.0
      log-symbols: 4.1.0
      strip-ansi: 6.0.1
      wcwidth: 1.0.1

  os-tmpdir@1.0.2: {}

  own-keys@1.0.1:
    dependencies:
      get-intrinsic: 1.3.0
      object-keys: 1.1.1
      safe-push-apply: 1.0.0

  p-limit@2.3.0:
    dependencies:
      p-try: 2.2.0

  p-limit@3.1.0:
    dependencies:
      yocto-queue: 0.1.0

  p-locate@4.1.0:
    dependencies:
      p-limit: 2.3.0

  p-locate@5.0.0:
    dependencies:
      p-limit: 3.1.0

  p-queue@8.1.1:
    dependencies:
      eventemitter3: 5.0.1
      p-timeout: 6.1.4

  p-timeout@6.1.4: {}

  p-try@2.2.0: {}

  package-json-from-dist@1.0.1: {}

  parent-module@1.0.1:
    dependencies:
      callsites: 3.1.0

  parse-json@5.2.0:
    dependencies:
      '@babel/code-frame': 7.27.1
      error-ex: 1.3.4
      json-parse-even-better-errors: 2.3.1
      lines-and-columns: 1.2.4

  parse5@7.3.0:
    dependencies:
      entities: 6.0.1

  passport-jwt@4.0.1:
    dependencies:
      jsonwebtoken: 9.0.2
      passport-strategy: 1.0.0

  passport-strategy@1.0.0: {}

  passport@0.7.0:
    dependencies:
      passport-strategy: 1.0.0
      pause: 0.0.1
      utils-merge: 1.0.1

  path-exists@4.0.0: {}

  path-is-absolute@1.0.1: {}

  path-key@3.1.1: {}

  path-parse@1.0.7: {}

  path-scurry@1.11.1:
    dependencies:
      lru-cache: 10.4.3
      minipass: 7.1.2

  path-to-regexp@3.3.0: {}

  path-to-regexp@6.3.0: {}

  path-type@4.0.0: {}

  pathe@1.1.2: {}

  pathe@2.0.3: {}

  pathval@2.0.1: {}

  pause@0.0.1: {}

  perfect-debounce@1.0.0: {}

  picocolors@1.1.1: {}

  picomatch@2.3.1: {}

  picomatch@4.0.1: {}

  picomatch@4.0.3: {}

  pino-abstract-transport@2.0.0:
    dependencies:
      split2: 4.2.0

  pino-http@10.5.0:
    dependencies:
      get-caller-file: 2.0.5
      pino: 9.13.0
      pino-std-serializers: 7.0.0
      process-warning: 5.0.0

  pino-pretty@11.3.0:
    dependencies:
      colorette: 2.0.20
      dateformat: 4.6.3
      fast-copy: 3.0.2
      fast-safe-stringify: 2.1.1
      help-me: 5.0.0
      joycon: 3.1.1
      minimist: 1.2.8
      on-exit-leak-free: 2.1.2
      pino-abstract-transport: 2.0.0
      pump: 3.0.3
      readable-stream: 4.7.0
      secure-json-parse: 2.7.0
      sonic-boom: 4.2.0
      strip-json-comments: 3.1.1

  pino-std-serializers@7.0.0: {}

  pino@9.12.0:
    dependencies:
      atomic-sleep: 1.0.0
      on-exit-leak-free: 2.1.2
      pino-abstract-transport: 2.0.0
      pino-std-serializers: 7.0.0
      process-warning: 5.0.0
      quick-format-unescaped: 4.0.4
      real-require: 0.2.0
      safe-stable-stringify: 2.5.0
      slow-redact: 0.3.0
      sonic-boom: 4.2.0
      thread-stream: 3.1.0

  pino@9.13.0:
    dependencies:
      atomic-sleep: 1.0.0
      on-exit-leak-free: 2.1.2
      pino-abstract-transport: 2.0.0
      pino-std-serializers: 7.0.0
      process-warning: 5.0.0
      quick-format-unescaped: 4.0.4
      real-require: 0.2.0
      safe-stable-stringify: 2.5.0
      slow-redact: 0.3.0
      sonic-boom: 4.2.0
      thread-stream: 3.1.0

  pirates@4.0.7: {}

  pkg-dir@4.2.0:
    dependencies:
      find-up: 4.1.0

  pkg-types@2.3.0:
    dependencies:
      confbox: 0.2.2
      exsolve: 1.0.7
      pathe: 2.0.3

  pluralize@8.0.0: {}

  possible-typed-array-names@1.1.0: {}

  postcss-value-parser@4.2.0: {}

  postcss@8.4.31:
    dependencies:
      nanoid: 3.3.11
      picocolors: 1.1.1
      source-map-js: 1.2.1

  postcss@8.5.6:
    dependencies:
      nanoid: 3.3.11
      picocolors: 1.1.1
      source-map-js: 1.2.1

  prelude-ls@1.2.1: {}

  prettier@3.6.2: {}

  pretty-format@27.5.1:
    dependencies:
      ansi-regex: 5.0.1
      ansi-styles: 5.2.0
      react-is: 17.0.2

  pretty-format@29.7.0:
    dependencies:
      '@jest/schemas': 29.6.3
      ansi-styles: 5.2.0
      react-is: 18.3.1

  prisma@6.16.2(typescript@5.9.2):
    dependencies:
      '@prisma/config': 6.16.2
      '@prisma/engines': 6.16.2
    optionalDependencies:
      typescript: 5.9.2
    transitivePeerDependencies:
      - magicast

  process-warning@3.0.0: {}

  process-warning@4.0.1: {}

  process-warning@5.0.0: {}

  process@0.11.10: {}

  prompts@2.4.2:
    dependencies:
      kleur: 3.0.3
      sisteransi: 1.0.5

  prop-types@15.8.1:
    dependencies:
      loose-envify: 1.4.0
      object-assign: 4.1.1
      react-is: 16.13.1

  propagate@2.0.1: {}

  proxy-addr@2.0.7:
    dependencies:
      forwarded: 0.2.0
      ipaddr.js: 1.9.1

  psl@1.15.0:
    dependencies:
      punycode: 2.3.1

  pump@3.0.3:
    dependencies:
      end-of-stream: 1.4.5
      once: 1.4.0

  punycode@2.3.1: {}

  pure-rand@6.1.0: {}

  qs@6.14.0:
    dependencies:
      side-channel: 1.1.0

  querystringify@2.2.0: {}

  queue-microtask@1.2.3: {}

  quick-format-unescaped@4.0.4: {}

  randombytes@2.1.0:
    dependencies:
      safe-buffer: 5.2.1

  rc9@2.1.2:
    dependencies:
      defu: 6.1.4
      destr: 2.0.5

  react-dom@19.1.1(react@19.1.1):
    dependencies:
      react: 19.1.1
      scheduler: 0.26.0

  react-is@16.13.1: {}

  react-is@17.0.2: {}

  react-is@18.3.1: {}

  react@19.1.1: {}

  readable-stream@3.6.2:
    dependencies:
      inherits: 2.0.4
      string_decoder: 1.3.0
      util-deprecate: 1.0.2

  readable-stream@4.7.0:
    dependencies:
      abort-controller: 3.0.0
      buffer: 6.0.3
      events: 3.3.0
      process: 0.11.10
      string_decoder: 1.3.0

  readdirp@3.6.0:
    dependencies:
      picomatch: 2.3.1

  readdirp@4.1.2: {}

  real-require@0.2.0: {}

  redent@3.0.0:
    dependencies:
      indent-string: 4.0.0
      strip-indent: 3.0.0

  redis-errors@1.2.0: {}

  redis-parser@3.0.0:
    dependencies:
      redis-errors: 1.2.0

  reflect-metadata@0.2.2: {}

  reflect.getprototypeof@1.0.10:
    dependencies:
      call-bind: 1.0.8
      define-properties: 1.2.1
      es-abstract: 1.24.0
      es-errors: 1.3.0
      es-object-atoms: 1.1.1
      get-intrinsic: 1.3.0
      get-proto: 1.0.1
      which-builtin-type: 1.2.1

  regexp.prototype.flags@1.5.4:
    dependencies:
      call-bind: 1.0.8
      define-properties: 1.2.1
      es-errors: 1.3.0
      get-proto: 1.0.1
      gopd: 1.2.0
      set-function-name: 2.0.2

  repeat-string@1.6.1: {}

  require-directory@2.1.1: {}

  require-from-string@2.0.2: {}

  requires-port@1.0.0: {}

  resolve-cwd@3.0.0:
    dependencies:
      resolve-from: 5.0.0

  resolve-from@4.0.0: {}

  resolve-from@5.0.0: {}

  resolve-pkg-maps@1.0.0: {}

  resolve.exports@2.0.3: {}

  resolve@1.22.10:
    dependencies:
      is-core-module: 2.16.1
      path-parse: 1.0.7
      supports-preserve-symlinks-flag: 1.0.0

  resolve@2.0.0-next.5:
    dependencies:
      is-core-module: 2.16.1
      path-parse: 1.0.7
      supports-preserve-symlinks-flag: 1.0.0

  restore-cursor@3.1.0:
    dependencies:
      onetime: 5.1.2
      signal-exit: 3.0.7

  ret@0.4.3: {}

  ret@0.5.0: {}

  reusify@1.1.0: {}

  rfdc@1.4.1: {}

  rollup@4.52.3:
    dependencies:
      '@types/estree': 1.0.8
    optionalDependencies:
      '@rollup/rollup-android-arm-eabi': 4.52.3
      '@rollup/rollup-android-arm64': 4.52.3
      '@rollup/rollup-darwin-arm64': 4.52.3
      '@rollup/rollup-darwin-x64': 4.52.3
      '@rollup/rollup-freebsd-arm64': 4.52.3
      '@rollup/rollup-freebsd-x64': 4.52.3
      '@rollup/rollup-linux-arm-gnueabihf': 4.52.3
      '@rollup/rollup-linux-arm-musleabihf': 4.52.3
      '@rollup/rollup-linux-arm64-gnu': 4.52.3
      '@rollup/rollup-linux-arm64-musl': 4.52.3
      '@rollup/rollup-linux-loong64-gnu': 4.52.3
      '@rollup/rollup-linux-ppc64-gnu': 4.52.3
      '@rollup/rollup-linux-riscv64-gnu': 4.52.3
      '@rollup/rollup-linux-riscv64-musl': 4.52.3
      '@rollup/rollup-linux-s390x-gnu': 4.52.3
      '@rollup/rollup-linux-x64-gnu': 4.52.3
      '@rollup/rollup-linux-x64-musl': 4.52.3
      '@rollup/rollup-openharmony-arm64': 4.52.3
      '@rollup/rollup-win32-arm64-msvc': 4.52.3
      '@rollup/rollup-win32-ia32-msvc': 4.52.3
      '@rollup/rollup-win32-x64-gnu': 4.52.3
      '@rollup/rollup-win32-x64-msvc': 4.52.3
      fsevents: 2.3.3

  rrweb-cssom@0.7.1: {}

  rrweb-cssom@0.8.0: {}

  run-async@2.4.1: {}

  run-async@3.0.0: {}

  run-parallel@1.2.0:
    dependencies:
      queue-microtask: 1.2.3

  rxjs@7.8.1:
    dependencies:
      tslib: 2.8.1

  rxjs@7.8.2:
    dependencies:
      tslib: 2.8.1

  safe-array-concat@1.1.3:
    dependencies:
      call-bind: 1.0.8
      call-bound: 1.0.4
      get-intrinsic: 1.3.0
      has-symbols: 1.1.0
      isarray: 2.0.5

  safe-buffer@5.2.1: {}

  safe-push-apply@1.0.0:
    dependencies:
      es-errors: 1.3.0
      isarray: 2.0.5

  safe-regex-test@1.1.0:
    dependencies:
      call-bound: 1.0.4
      es-errors: 1.3.0
      is-regex: 1.2.1

  safe-regex2@3.1.0:
    dependencies:
      ret: 0.4.3

  safe-regex2@5.0.0:
    dependencies:
      ret: 0.5.0

  safe-stable-stringify@2.5.0: {}

  safer-buffer@2.1.2: {}

  saxes@6.0.0:
    dependencies:
      xmlchars: 2.2.0

  scheduler@0.26.0: {}

  schema-utils@3.3.0:
    dependencies:
      '@types/json-schema': 7.0.15
      ajv: 6.12.6
      ajv-keywords: 3.5.2(ajv@6.12.6)

  schema-utils@4.3.2:
    dependencies:
      '@types/json-schema': 7.0.15
      ajv: 8.17.1
      ajv-formats: 2.1.1(ajv@8.17.1)
      ajv-keywords: 5.1.0(ajv@8.17.1)

  secure-json-parse@2.7.0: {}

  secure-json-parse@4.0.0: {}

  semver@6.3.1: {}

  semver@7.7.2: {}

  serialize-javascript@6.0.2:
    dependencies:
      randombytes: 2.1.0

  set-cookie-parser@2.7.1: {}

  set-function-length@1.2.2:
    dependencies:
      define-data-property: 1.1.4
      es-errors: 1.3.0
      function-bind: 1.1.2
      get-intrinsic: 1.3.0
      gopd: 1.2.0
      has-property-descriptors: 1.0.2

  set-function-name@2.0.2:
    dependencies:
      define-data-property: 1.1.4
      es-errors: 1.3.0
      functions-have-names: 1.2.3
      has-property-descriptors: 1.0.2

  set-proto@1.0.0:
    dependencies:
      dunder-proto: 1.0.1
      es-errors: 1.3.0
      es-object-atoms: 1.1.1

  setprototypeof@1.2.0: {}

  sharp@0.34.4:
    dependencies:
      '@img/colour': 1.0.0
      detect-libc: 2.1.1
      semver: 7.7.2
    optionalDependencies:
      '@img/sharp-darwin-arm64': 0.34.4
      '@img/sharp-darwin-x64': 0.34.4
      '@img/sharp-libvips-darwin-arm64': 1.2.3
      '@img/sharp-libvips-darwin-x64': 1.2.3
      '@img/sharp-libvips-linux-arm': 1.2.3
      '@img/sharp-libvips-linux-arm64': 1.2.3
      '@img/sharp-libvips-linux-ppc64': 1.2.3
      '@img/sharp-libvips-linux-s390x': 1.2.3
      '@img/sharp-libvips-linux-x64': 1.2.3
      '@img/sharp-libvips-linuxmusl-arm64': 1.2.3
      '@img/sharp-libvips-linuxmusl-x64': 1.2.3
      '@img/sharp-linux-arm': 0.34.4
      '@img/sharp-linux-arm64': 0.34.4
      '@img/sharp-linux-ppc64': 0.34.4
      '@img/sharp-linux-s390x': 0.34.4
      '@img/sharp-linux-x64': 0.34.4
      '@img/sharp-linuxmusl-arm64': 0.34.4
      '@img/sharp-linuxmusl-x64': 0.34.4
      '@img/sharp-wasm32': 0.34.4
      '@img/sharp-win32-arm64': 0.34.4
      '@img/sharp-win32-ia32': 0.34.4
      '@img/sharp-win32-x64': 0.34.4
    optional: true

  shebang-command@2.0.0:
    dependencies:
      shebang-regex: 3.0.0

  shebang-regex@3.0.0: {}

  side-channel-list@1.0.0:
    dependencies:
      es-errors: 1.3.0
      object-inspect: 1.13.4

  side-channel-map@1.0.1:
    dependencies:
      call-bound: 1.0.4
      es-errors: 1.3.0
      get-intrinsic: 1.3.0
      object-inspect: 1.13.4

  side-channel-weakmap@1.0.2:
    dependencies:
      call-bound: 1.0.4
      es-errors: 1.3.0
      get-intrinsic: 1.3.0
      object-inspect: 1.13.4
      side-channel-map: 1.0.1

  side-channel@1.1.0:
    dependencies:
      es-errors: 1.3.0
      object-inspect: 1.13.4
      side-channel-list: 1.0.0
      side-channel-map: 1.0.1
      side-channel-weakmap: 1.0.2

  siginfo@2.0.0: {}

  signal-exit@3.0.7: {}

  signal-exit@4.1.0: {}

  sisteransi@1.0.5: {}

  slash@3.0.0: {}

  slow-redact@0.3.0: {}

  sonic-boom@4.2.0:
    dependencies:
      atomic-sleep: 1.0.0

  source-map-js@1.2.1: {}

  source-map-support@0.5.13:
    dependencies:
      buffer-from: 1.1.2
      source-map: 0.6.1

  source-map-support@0.5.21:
    dependencies:
      buffer-from: 1.1.2
      source-map: 0.6.1

  source-map@0.6.1: {}

  source-map@0.7.4: {}

  split2@4.2.0: {}

  sprintf-js@1.0.3: {}

  stable-hash@0.0.5: {}

  stack-utils@2.0.6:
    dependencies:
      escape-string-regexp: 2.0.0

  stackback@0.0.2: {}

  standard-as-callback@2.1.0: {}

  statuses@2.0.1: {}

  std-env@3.9.0: {}

  stop-iteration-iterator@1.1.0:
    dependencies:
      es-errors: 1.3.0
      internal-slot: 1.1.0

  string-length@4.0.2:
    dependencies:
      char-regex: 1.0.2
      strip-ansi: 6.0.1

  string-width@4.2.3:
    dependencies:
      emoji-regex: 8.0.0
      is-fullwidth-code-point: 3.0.0
      strip-ansi: 6.0.1

  string-width@5.1.2:
    dependencies:
      eastasianwidth: 0.2.0
      emoji-regex: 9.2.2
      strip-ansi: 7.1.2

  string.prototype.includes@2.0.1:
    dependencies:
      call-bind: 1.0.8
      define-properties: 1.2.1
      es-abstract: 1.24.0

  string.prototype.matchall@4.0.12:
    dependencies:
      call-bind: 1.0.8
      call-bound: 1.0.4
      define-properties: 1.2.1
      es-abstract: 1.24.0
      es-errors: 1.3.0
      es-object-atoms: 1.1.1
      get-intrinsic: 1.3.0
      gopd: 1.2.0
      has-symbols: 1.1.0
      internal-slot: 1.1.0
      regexp.prototype.flags: 1.5.4
      set-function-name: 2.0.2
      side-channel: 1.1.0

  string.prototype.repeat@1.0.0:
    dependencies:
      define-properties: 1.2.1
      es-abstract: 1.24.0

  string.prototype.trim@1.2.10:
    dependencies:
      call-bind: 1.0.8
      call-bound: 1.0.4
      define-data-property: 1.1.4
      define-properties: 1.2.1
      es-abstract: 1.24.0
      es-object-atoms: 1.1.1
      has-property-descriptors: 1.0.2

  string.prototype.trimend@1.0.9:
    dependencies:
      call-bind: 1.0.8
      call-bound: 1.0.4
      define-properties: 1.2.1
      es-object-atoms: 1.1.1

  string.prototype.trimstart@1.0.8:
    dependencies:
      call-bind: 1.0.8
      define-properties: 1.2.1
      es-object-atoms: 1.1.1

  string_decoder@1.3.0:
    dependencies:
      safe-buffer: 5.2.1

  strip-ansi@6.0.1:
    dependencies:
      ansi-regex: 5.0.1

  strip-ansi@7.1.2:
    dependencies:
      ansi-regex: 6.2.2

  strip-bom@3.0.0: {}

  strip-bom@4.0.0: {}

  strip-final-newline@2.0.0: {}

  strip-indent@3.0.0:
    dependencies:
      min-indent: 1.0.1

  strip-json-comments@3.1.1: {}

  strnum@2.1.1: {}

  strtok3@10.3.4:
    dependencies:
      '@tokenizer/token': 0.3.0

  styled-jsx@5.1.6(react@19.1.1):
    dependencies:
      client-only: 0.0.1
      react: 19.1.1

  superagent@10.2.3:
    dependencies:
      component-emitter: 1.3.1
      cookiejar: 2.1.4
      debug: 4.4.3
      fast-safe-stringify: 2.1.1
      form-data: 4.0.4
      formidable: 3.5.4
      methods: 1.1.2
      mime: 2.6.0
      qs: 6.14.0
    transitivePeerDependencies:
      - supports-color

  supertest@7.1.4:
    dependencies:
      methods: 1.1.2
      superagent: 10.2.3
    transitivePeerDependencies:
      - supports-color

  supports-color@7.2.0:
    dependencies:
      has-flag: 4.0.0

  supports-color@8.1.1:
    dependencies:
      has-flag: 4.0.0

  supports-preserve-symlinks-flag@1.0.0: {}

  swagger-ui-dist@5.18.2:
    dependencies:
      '@scarf/scarf': 1.4.0

  symbol-observable@4.0.0: {}

  symbol-tree@3.2.4: {}

  tailwindcss@4.1.13: {}

  tapable@2.2.3: {}

  tar@7.5.1:
    dependencies:
      '@isaacs/fs-minipass': 4.0.1
      chownr: 3.0.0
      minipass: 7.1.2
      minizlib: 3.1.0
      yallist: 5.0.0

  terser-webpack-plugin@5.3.14(webpack@5.97.1):
    dependencies:
      '@jridgewell/trace-mapping': 0.3.31
      jest-worker: 27.5.1
      schema-utils: 4.3.2
      serialize-javascript: 6.0.2
      terser: 5.44.0
      webpack: 5.97.1

  terser@5.44.0:
    dependencies:
      '@jridgewell/source-map': 0.3.11
      acorn: 8.15.0
      commander: 2.20.3
      source-map-support: 0.5.21

  test-exclude@6.0.0:
    dependencies:
      '@istanbuljs/schema': 0.1.3
      glob: 7.2.3
      minimatch: 3.1.2

  thread-stream@3.1.0:
    dependencies:
      real-require: 0.2.0

  through@2.3.8: {}

  tinybench@2.9.0: {}

  tinyexec@0.3.2: {}

  tinyexec@1.0.1: {}

  tinyglobby@0.2.15:
    dependencies:
      fdir: 6.5.0(picomatch@4.0.3)
      picomatch: 4.0.3

  tinypool@1.1.1: {}

  tinyrainbow@1.2.0: {}

  tinyspy@3.0.2: {}

  tmp@0.0.33:
    dependencies:
      os-tmpdir: 1.0.2

  tmpl@1.0.5: {}

  to-regex-range@5.0.1:
    dependencies:
      is-number: 7.0.0

  toad-cache@3.7.0: {}

  toidentifier@1.0.1: {}

  token-types@6.1.1:
    dependencies:
      '@borewit/text-codec': 0.1.1
      '@tokenizer/token': 0.3.0
      ieee754: 1.2.1

  tough-cookie@4.1.4:
    dependencies:
      psl: 1.15.0
      punycode: 2.3.1
      universalify: 0.2.0
      url-parse: 1.5.10

  tr46@0.0.3: {}

  tr46@5.1.1:
    dependencies:
      punycode: 2.3.1

  tree-kill@1.2.2: {}

  ts-api-utils@2.1.0(typescript@5.9.2):
    dependencies:
      typescript: 5.9.2

  ts-jest@29.4.4(@babel/core@7.28.4)(@jest/transform@29.7.0)(@jest/types@29.6.3)(babel-jest@29.7.0(@babel/core@7.28.4))(jest-util@29.7.0)(jest@29.7.0(@types/node@22.18.7)(ts-node@10.9.2(@types/node@22.18.7)(typescript@5.9.2)))(typescript@5.9.2):
    dependencies:
      bs-logger: 0.2.6
      fast-json-stable-stringify: 2.1.0
      handlebars: 4.7.8
      jest: 29.7.0(@types/node@22.18.7)(ts-node@10.9.2(@types/node@22.18.7)(typescript@5.9.2))
      json5: 2.2.3
      lodash.memoize: 4.1.2
      make-error: 1.3.6
      semver: 7.7.2
      type-fest: 4.41.0
      typescript: 5.9.2
      yargs-parser: 21.1.1
    optionalDependencies:
      '@babel/core': 7.28.4
      '@jest/transform': 29.7.0
      '@jest/types': 29.6.3
      babel-jest: 29.7.0(@babel/core@7.28.4)
      jest-util: 29.7.0

  ts-node@10.9.2(@types/node@22.18.7)(typescript@5.9.2):
    dependencies:
      '@cspotcode/source-map-support': 0.8.1
      '@tsconfig/node10': 1.0.11
      '@tsconfig/node12': 1.0.11
      '@tsconfig/node14': 1.0.3
      '@tsconfig/node16': 1.0.4
      '@types/node': 22.18.7
      acorn: 8.15.0
      acorn-walk: 8.3.4
      arg: 4.1.3
      create-require: 1.1.1
      diff: 4.0.2
      make-error: 1.3.6
      typescript: 5.9.2
      v8-compile-cache-lib: 3.0.1
      yn: 3.1.1

  tsconfig-paths-webpack-plugin@4.2.0:
    dependencies:
      chalk: 4.1.2
      enhanced-resolve: 5.18.3
      tapable: 2.2.3
      tsconfig-paths: 4.2.0

  tsconfig-paths@3.15.0:
    dependencies:
      '@types/json5': 0.0.29
      json5: 1.0.2
      minimist: 1.2.8
      strip-bom: 3.0.0

  tsconfig-paths@4.2.0:
    dependencies:
      json5: 2.2.3
      minimist: 1.2.8
      strip-bom: 3.0.0

  tslib@2.8.1: {}

  tsx@4.20.6:
    dependencies:
      esbuild: 0.25.10
      get-tsconfig: 4.10.1
    optionalDependencies:
      fsevents: 2.3.3

  turbo-darwin-64@2.5.8:
    optional: true

  turbo-darwin-arm64@2.5.8:
    optional: true

  turbo-linux-64@2.5.8:
    optional: true

  turbo-linux-arm64@2.5.8:
    optional: true

  turbo-windows-64@2.5.8:
    optional: true

  turbo-windows-arm64@2.5.8:
    optional: true

  turbo@2.5.8:
    optionalDependencies:
      turbo-darwin-64: 2.5.8
      turbo-darwin-arm64: 2.5.8
      turbo-linux-64: 2.5.8
      turbo-linux-arm64: 2.5.8
      turbo-windows-64: 2.5.8
      turbo-windows-arm64: 2.5.8

  type-check@0.4.0:
    dependencies:
      prelude-ls: 1.2.1

  type-detect@4.0.8: {}

  type-fest@0.21.3: {}

  type-fest@4.41.0: {}

  typed-array-buffer@1.0.3:
    dependencies:
      call-bound: 1.0.4
      es-errors: 1.3.0
      is-typed-array: 1.1.15

  typed-array-byte-length@1.0.3:
    dependencies:
      call-bind: 1.0.8
      for-each: 0.3.5
      gopd: 1.2.0
      has-proto: 1.2.0
      is-typed-array: 1.1.15

  typed-array-byte-offset@1.0.4:
    dependencies:
      available-typed-arrays: 1.0.7
      call-bind: 1.0.8
      for-each: 0.3.5
      gopd: 1.2.0
      has-proto: 1.2.0
      is-typed-array: 1.1.15
      reflect.getprototypeof: 1.0.10

  typed-array-length@1.0.7:
    dependencies:
      call-bind: 1.0.8
      for-each: 0.3.5
      gopd: 1.2.0
      is-typed-array: 1.1.15
      possible-typed-array-names: 1.1.0
      reflect.getprototypeof: 1.0.10

  typescript@5.7.2: {}

  typescript@5.9.2: {}

  uglify-js@3.19.3:
    optional: true

  uid@2.0.2:
    dependencies:
      '@lukeed/csprng': 1.1.0

  uint8array-extras@1.5.0: {}

  unbox-primitive@1.1.0:
    dependencies:
      call-bound: 1.0.4
      has-bigints: 1.1.0
      has-symbols: 1.1.0
      which-boxed-primitive: 1.1.1

  undici-types@6.21.0: {}

  undici@6.21.3: {}

  undici@7.16.0: {}

  universalify@0.2.0: {}

  universalify@2.0.1: {}

  unrs-resolver@1.11.1:
    dependencies:
      napi-postinstall: 0.3.3
    optionalDependencies:
      '@unrs/resolver-binding-android-arm-eabi': 1.11.1
      '@unrs/resolver-binding-android-arm64': 1.11.1
      '@unrs/resolver-binding-darwin-arm64': 1.11.1
      '@unrs/resolver-binding-darwin-x64': 1.11.1
      '@unrs/resolver-binding-freebsd-x64': 1.11.1
      '@unrs/resolver-binding-linux-arm-gnueabihf': 1.11.1
      '@unrs/resolver-binding-linux-arm-musleabihf': 1.11.1
      '@unrs/resolver-binding-linux-arm64-gnu': 1.11.1
      '@unrs/resolver-binding-linux-arm64-musl': 1.11.1
      '@unrs/resolver-binding-linux-ppc64-gnu': 1.11.1
      '@unrs/resolver-binding-linux-riscv64-gnu': 1.11.1
      '@unrs/resolver-binding-linux-riscv64-musl': 1.11.1
      '@unrs/resolver-binding-linux-s390x-gnu': 1.11.1
      '@unrs/resolver-binding-linux-x64-gnu': 1.11.1
      '@unrs/resolver-binding-linux-x64-musl': 1.11.1
      '@unrs/resolver-binding-wasm32-wasi': 1.11.1
      '@unrs/resolver-binding-win32-arm64-msvc': 1.11.1
      '@unrs/resolver-binding-win32-ia32-msvc': 1.11.1
      '@unrs/resolver-binding-win32-x64-msvc': 1.11.1

  update-browserslist-db@1.1.3(browserslist@4.26.2):
    dependencies:
      browserslist: 4.26.2
      escalade: 3.2.0
      picocolors: 1.1.1

  uri-js@4.4.1:
    dependencies:
      punycode: 2.3.1

  url-parse@1.5.10:
    dependencies:
      querystringify: 2.2.0
      requires-port: 1.0.0

  util-deprecate@1.0.2: {}

  utils-merge@1.0.1: {}

  uuid@11.1.0: {}

  v8-compile-cache-lib@3.0.1: {}

  v8-to-istanbul@9.3.0:
    dependencies:
      '@jridgewell/trace-mapping': 0.3.31
      '@types/istanbul-lib-coverage': 2.0.6
      convert-source-map: 2.0.0

  vite-node@2.1.9(@types/node@22.18.7)(lightningcss@1.30.1)(terser@5.44.0):
    dependencies:
      cac: 6.7.14
      debug: 4.4.3
      es-module-lexer: 1.7.0
      pathe: 1.1.2
      vite: 5.4.20(@types/node@22.18.7)(lightningcss@1.30.1)(terser@5.44.0)
    transitivePeerDependencies:
      - '@types/node'
      - less
      - lightningcss
      - sass
      - sass-embedded
      - stylus
      - sugarss
      - supports-color
      - terser

  vite@5.4.20(@types/node@22.18.7)(lightningcss@1.30.1)(terser@5.44.0):
    dependencies:
      esbuild: 0.21.5
      postcss: 8.5.6
      rollup: 4.52.3
    optionalDependencies:
      '@types/node': 22.18.7
      fsevents: 2.3.3
      lightningcss: 1.30.1
      terser: 5.44.0

  vitest@2.1.9(@types/node@22.18.7)(jsdom@24.1.3)(lightningcss@1.30.1)(terser@5.44.0):
    dependencies:
      '@vitest/expect': 2.1.9
      '@vitest/mocker': 2.1.9(vite@5.4.20(@types/node@22.18.7)(lightningcss@1.30.1)(terser@5.44.0))
      '@vitest/pretty-format': 2.1.9
      '@vitest/runner': 2.1.9
      '@vitest/snapshot': 2.1.9
      '@vitest/spy': 2.1.9
      '@vitest/utils': 2.1.9
      chai: 5.3.3
      debug: 4.4.3
      expect-type: 1.2.2
      magic-string: 0.30.19
      pathe: 1.1.2
      std-env: 3.9.0
      tinybench: 2.9.0
      tinyexec: 0.3.2
      tinypool: 1.1.1
      tinyrainbow: 1.2.0
      vite: 5.4.20(@types/node@22.18.7)(lightningcss@1.30.1)(terser@5.44.0)
      vite-node: 2.1.9(@types/node@22.18.7)(lightningcss@1.30.1)(terser@5.44.0)
      why-is-node-running: 2.3.0
    optionalDependencies:
      '@types/node': 22.18.7
      jsdom: 24.1.3
    transitivePeerDependencies:
      - less
      - lightningcss
      - msw
      - sass
      - sass-embedded
      - stylus
      - sugarss
      - supports-color
      - terser

  w3c-xmlserializer@5.0.0:
    dependencies:
      xml-name-validator: 5.0.0

  walker@1.0.8:
    dependencies:
      makeerror: 1.0.12

  watchpack@2.4.4:
    dependencies:
      glob-to-regexp: 0.4.1
      graceful-fs: 4.2.11

  wcwidth@1.0.1:
    dependencies:
      defaults: 1.0.4

  web-streams-polyfill@3.3.3: {}

  webidl-conversions@3.0.1: {}

  webidl-conversions@7.0.0: {}

  webpack-node-externals@3.0.0: {}

  webpack-sources@3.3.3: {}

  webpack@5.97.1:
    dependencies:
      '@types/eslint-scope': 3.7.7
      '@types/estree': 1.0.8
      '@webassemblyjs/ast': 1.14.1
      '@webassemblyjs/wasm-edit': 1.14.1
      '@webassemblyjs/wasm-parser': 1.14.1
      acorn: 8.15.0
      browserslist: 4.26.2
      chrome-trace-event: 1.0.4
      enhanced-resolve: 5.18.3
      es-module-lexer: 1.7.0
      eslint-scope: 5.1.1
      events: 3.3.0
      glob-to-regexp: 0.4.1
      graceful-fs: 4.2.11
      json-parse-even-better-errors: 2.3.1
      loader-runner: 4.3.0
      mime-types: 2.1.35
      neo-async: 2.6.2
      schema-utils: 3.3.0
      tapable: 2.2.3
      terser-webpack-plugin: 5.3.14(webpack@5.97.1)
      watchpack: 2.4.4
      webpack-sources: 3.3.3
    transitivePeerDependencies:
      - '@swc/core'
      - esbuild
      - uglify-js

  whatwg-encoding@3.1.1:
    dependencies:
      iconv-lite: 0.6.3

  whatwg-mimetype@4.0.0: {}

  whatwg-url@14.2.0:
    dependencies:
      tr46: 5.1.1
      webidl-conversions: 7.0.0

  whatwg-url@5.0.0:
    dependencies:
      tr46: 0.0.3
      webidl-conversions: 3.0.1

  which-boxed-primitive@1.1.1:
    dependencies:
      is-bigint: 1.1.0
      is-boolean-object: 1.2.2
      is-number-object: 1.1.1
      is-string: 1.1.1
      is-symbol: 1.1.1

  which-builtin-type@1.2.1:
    dependencies:
      call-bound: 1.0.4
      function.prototype.name: 1.1.8
      has-tostringtag: 1.0.2
      is-async-function: 2.1.1
      is-date-object: 1.1.0
      is-finalizationregistry: 1.1.1
      is-generator-function: 1.1.1
      is-regex: 1.2.1
      is-weakref: 1.1.1
      isarray: 2.0.5
      which-boxed-primitive: 1.1.1
      which-collection: 1.0.2
      which-typed-array: 1.1.19

  which-collection@1.0.2:
    dependencies:
      is-map: 2.0.3
      is-set: 2.0.3
      is-weakmap: 2.0.2
      is-weakset: 2.0.4

  which-typed-array@1.1.19:
    dependencies:
      available-typed-arrays: 1.0.7
      call-bind: 1.0.8
      call-bound: 1.0.4
      for-each: 0.3.5
      get-proto: 1.0.1
      gopd: 1.2.0
      has-tostringtag: 1.0.2

  which@2.0.2:
    dependencies:
      isexe: 2.0.0

  why-is-node-running@2.3.0:
    dependencies:
      siginfo: 2.0.0
      stackback: 0.0.2

  word-wrap@1.2.5: {}

  wordwrap@1.0.0: {}

  wrap-ansi@6.2.0:
    dependencies:
      ansi-styles: 4.3.0
      string-width: 4.2.3
      strip-ansi: 6.0.1

  wrap-ansi@7.0.0:
    dependencies:
      ansi-styles: 4.3.0
      string-width: 4.2.3
      strip-ansi: 6.0.1

  wrap-ansi@8.1.0:
    dependencies:
      ansi-styles: 6.2.3
      string-width: 5.1.2
      strip-ansi: 7.1.2

  wrappy@1.0.2: {}

  write-file-atomic@4.0.2:
    dependencies:
      imurmurhash: 0.1.4
      signal-exit: 3.0.7

  ws@8.18.3: {}

  xml-name-validator@5.0.0: {}

  xmlchars@2.2.0: {}

  y18n@5.0.8: {}

  yallist@3.1.1: {}

  yallist@5.0.0: {}

  yargs-parser@21.1.1: {}

  yargs@17.7.2:
    dependencies:
      cliui: 8.0.1
      escalade: 3.2.0
      get-caller-file: 2.0.5
      require-directory: 2.1.1
      string-width: 4.2.3
      y18n: 5.0.8
      yargs-parser: 21.1.1

  yn@3.1.1: {}

  yocto-queue@0.1.0: {}

  zod@3.25.76: {}<|MERGE_RESOLUTION|>--- conflicted
+++ resolved
@@ -30,12 +30,6 @@
       '@aws-sdk/client-s3':
         specifier: ^3.899.0
         version: 3.899.0
-<<<<<<< HEAD
-      '@aws-sdk/s3-request-presigner':
-        specifier: ^3.899.0
-        version: 3.901.0
-=======
->>>>>>> 841b974f
       '@fastify/static':
         specifier: ^7.0.4
         version: 7.0.4
@@ -381,281 +375,102 @@
     resolution: {integrity: sha512-m/XQT0Rew4ff1Xmug+8n7f3uwom2DhbPwKWjUpluKo8JNCJJTIlfFSe1tnSimeE7RdLcIigK0YpvE50OjZZHGw==}
     engines: {node: '>=18.0.0'}
 
-<<<<<<< HEAD
-  '@aws-sdk/client-s3@3.901.0':
-    resolution: {integrity: sha512-wyKhZ51ur1tFuguZ6PgrUsot9KopqD0Tmxw8O8P/N3suQDxFPr0Yo7Y77ezDRDZQ95Ml3C0jlvx79HCo8VxdWA==}
-    engines: {node: '>=18.0.0'}
-
-=======
->>>>>>> 841b974f
   '@aws-sdk/client-sso@3.899.0':
     resolution: {integrity: sha512-EKz/iiVDv2OC8/3ONcXG3+rhphx9Heh7KXQdsZzsAXGVn6mWtrHQLrWjgONckmK4LrD07y4+5WlJlGkMxSMA5A==}
     engines: {node: '>=18.0.0'}
 
-<<<<<<< HEAD
-  '@aws-sdk/client-sso@3.901.0':
-    resolution: {integrity: sha512-sGyDjjkJ7ppaE+bAKL/Q5IvVCxtoyBIzN+7+hWTS/mUxWJ9EOq9238IqmVIIK6sYNIzEf9yhobfMARasPYVTNg==}
-    engines: {node: '>=18.0.0'}
-
-=======
->>>>>>> 841b974f
   '@aws-sdk/core@3.899.0':
     resolution: {integrity: sha512-Enp5Zw37xaRlnscyaelaUZNxVqyE3CTS8gjahFbW2bbzVtRD2itHBVgq8A3lvKiFb7Feoxa71aTe0fQ1I6AhQQ==}
     engines: {node: '>=18.0.0'}
 
-<<<<<<< HEAD
-  '@aws-sdk/core@3.901.0':
-    resolution: {integrity: sha512-brKAc3y64tdhyuEf+OPIUln86bRTqkLgb9xkd6kUdIeA5+qmp/N6amItQz+RN4k4O3kqkCPYnAd3LonTKluobw==}
-    engines: {node: '>=18.0.0'}
-
-=======
->>>>>>> 841b974f
   '@aws-sdk/credential-provider-env@3.899.0':
     resolution: {integrity: sha512-wXQ//KQ751EFhUbdfoL/e2ZDaM8l2Cff+hVwFcj32yiZyeCMhnoLRMQk2euAaUOugqPY5V5qesFbHhISbIedtw==}
     engines: {node: '>=18.0.0'}
 
-<<<<<<< HEAD
-  '@aws-sdk/credential-provider-env@3.901.0':
-    resolution: {integrity: sha512-5hAdVl3tBuARh3zX5MLJ1P/d+Kr5kXtDU3xm1pxUEF4xt2XkEEpwiX5fbkNkz2rbh3BCt2gOHsAbh6b3M7n+DA==}
-    engines: {node: '>=18.0.0'}
-
-=======
->>>>>>> 841b974f
   '@aws-sdk/credential-provider-http@3.899.0':
     resolution: {integrity: sha512-/rRHyJFdnPrupjt/1q/PxaO6O26HFsguVUJSUeMeGUWLy0W8OC3slLFDNh89CgTqnplCyt1aLFMCagRM20HjNQ==}
     engines: {node: '>=18.0.0'}
 
-<<<<<<< HEAD
-  '@aws-sdk/credential-provider-http@3.901.0':
-    resolution: {integrity: sha512-Ggr7+0M6QZEsrqRkK7iyJLf4LkIAacAxHz9c4dm9hnDdU7vqrlJm6g73IxMJXWN1bIV7IxfpzB11DsRrB/oNjQ==}
-    engines: {node: '>=18.0.0'}
-
-=======
->>>>>>> 841b974f
   '@aws-sdk/credential-provider-ini@3.899.0':
     resolution: {integrity: sha512-B8oFNFTDV0j1yiJiqzkC2ybml+theNnmsLrTLBhJbnBLWkxEcmVGKVIMnATW9BUCBhHmEtDiogdNIzSwP8tbMw==}
     engines: {node: '>=18.0.0'}
 
-<<<<<<< HEAD
-  '@aws-sdk/credential-provider-ini@3.901.0':
-    resolution: {integrity: sha512-zxadcDS0hNJgv8n4hFYJNOXyfjaNE1vvqIiF/JzZSQpSSYXzCd+WxXef5bQh+W3giDtRUmkvP5JLbamEFjZKyw==}
-    engines: {node: '>=18.0.0'}
-
-=======
->>>>>>> 841b974f
   '@aws-sdk/credential-provider-node@3.899.0':
     resolution: {integrity: sha512-nHBnZ2ZCOqTGJ2A9xpVj8iK6+WV+j0JNv3XGEkIuL4mqtGEPJlEex/0mD/hqc1VF8wZzojji2OQ3892m1mUOSA==}
     engines: {node: '>=18.0.0'}
 
-<<<<<<< HEAD
-  '@aws-sdk/credential-provider-node@3.901.0':
-    resolution: {integrity: sha512-dPuFzMF7L1s/lQyT3wDxqLe82PyTH+5o1jdfseTEln64LJMl0ZMWaKX/C1UFNDxaTd35Cgt1bDbjjAWHMiKSFQ==}
-    engines: {node: '>=18.0.0'}
-
-=======
->>>>>>> 841b974f
   '@aws-sdk/credential-provider-process@3.899.0':
     resolution: {integrity: sha512-1PWSejKcJQUKBNPIqSHlEW4w8vSjmb+3kNJqCinJybjp5uP5BJgBp6QNcb8Nv30VBM0bn3ajVd76LCq4ZshQAw==}
     engines: {node: '>=18.0.0'}
 
-<<<<<<< HEAD
-  '@aws-sdk/credential-provider-process@3.901.0':
-    resolution: {integrity: sha512-/IWgmgM3Cl1wTdJA5HqKMAojxLkYchh5kDuphApxKhupLu6Pu0JBOHU8A5GGeFvOycyaVwosod6zDduINZxe+A==}
-    engines: {node: '>=18.0.0'}
-
-=======
->>>>>>> 841b974f
   '@aws-sdk/credential-provider-sso@3.899.0':
     resolution: {integrity: sha512-URlMbo74CAhIGrhzEP2fw5F5Tt6MRUctA8aa88MomlEHCEbJDsMD3nh6qoXxwR3LyvEBFmCWOZ/1TWmAjMsSdA==}
     engines: {node: '>=18.0.0'}
 
-<<<<<<< HEAD
-  '@aws-sdk/credential-provider-sso@3.901.0':
-    resolution: {integrity: sha512-SjmqZQHmqFSET7+6xcZgtH7yEyh5q53LN87GqwYlJZ6KJ5oNw11acUNEhUOL1xTSJEvaWqwTIkS2zqrzLcM9bw==}
-    engines: {node: '>=18.0.0'}
-
-=======
->>>>>>> 841b974f
   '@aws-sdk/credential-provider-web-identity@3.899.0':
     resolution: {integrity: sha512-UEn5o5FMcbeFPRRkJI6VCrgdyR9qsLlGA7+AKCYuYADsKbvJGIIQk6A2oD82vIVvLYD3TtbTLDLsF7haF9mpbw==}
     engines: {node: '>=18.0.0'}
 
-<<<<<<< HEAD
-  '@aws-sdk/credential-provider-web-identity@3.901.0':
-    resolution: {integrity: sha512-NYjy/6NLxH9m01+pfpB4ql8QgAorJcu8tw69kzHwUd/ql6wUDTbC7HcXqtKlIwWjzjgj2BKL7j6SyFapgCuafA==}
-    engines: {node: '>=18.0.0'}
-
-=======
->>>>>>> 841b974f
   '@aws-sdk/middleware-bucket-endpoint@3.893.0':
     resolution: {integrity: sha512-H+wMAoFC73T7M54OFIezdHXR9/lH8TZ3Cx1C3MEBb2ctlzQrVCd8LX8zmOtcGYC8plrRwV+8rNPe0FMqecLRew==}
     engines: {node: '>=18.0.0'}
 
-<<<<<<< HEAD
-  '@aws-sdk/middleware-bucket-endpoint@3.901.0':
-    resolution: {integrity: sha512-mPF3N6eZlVs9G8aBSzvtoxR1RZqMo1aIwR+X8BAZSkhfj55fVF2no4IfPXfdFO3I66N+zEQ8nKoB0uTATWrogQ==}
-    engines: {node: '>=18.0.0'}
-
-=======
->>>>>>> 841b974f
   '@aws-sdk/middleware-expect-continue@3.893.0':
     resolution: {integrity: sha512-PEZkvD6k0X9sacHkvkVF4t2QyQEAzd35OJ2bIrjWCfc862TwukMMJ1KErRmQ1WqKXHKF4L0ed5vtWaO/8jVLNA==}
     engines: {node: '>=18.0.0'}
 
-<<<<<<< HEAD
-  '@aws-sdk/middleware-expect-continue@3.901.0':
-    resolution: {integrity: sha512-bwq9nj6MH38hlJwOY9QXIDwa6lI48UsaZpaXbdD71BljEIRlxDzfB4JaYb+ZNNK7RIAdzsP/K05mJty6KJAQHw==}
-    engines: {node: '>=18.0.0'}
-
-=======
->>>>>>> 841b974f
   '@aws-sdk/middleware-flexible-checksums@3.899.0':
     resolution: {integrity: sha512-Hn2nyE+08/z+etssu++1W/kN9lCMAsLeg505mMcyrPs9Ex2XMl8ho/nYKBp5EjjfU8quqfP8O4NYt4KRy9OEaA==}
     engines: {node: '>=18.0.0'}
 
-<<<<<<< HEAD
-  '@aws-sdk/middleware-flexible-checksums@3.901.0':
-    resolution: {integrity: sha512-63lcKfggVUFyXhE4SsFXShCTCyh7ZHEqXLyYEL4DwX+VWtxutf9t9m3fF0TNUYDE8eEGWiRXhegj8l4FjuW+wA==}
-    engines: {node: '>=18.0.0'}
-
-=======
->>>>>>> 841b974f
   '@aws-sdk/middleware-host-header@3.893.0':
     resolution: {integrity: sha512-qL5xYRt80ahDfj9nDYLhpCNkDinEXvjLe/Qen/Y/u12+djrR2MB4DRa6mzBCkLkdXDtf0WAoW2EZsNCfGrmOEQ==}
     engines: {node: '>=18.0.0'}
 
-<<<<<<< HEAD
-  '@aws-sdk/middleware-host-header@3.901.0':
-    resolution: {integrity: sha512-yWX7GvRmqBtbNnUW7qbre3GvZmyYwU0WHefpZzDTYDoNgatuYq6LgUIQ+z5C04/kCRoFkAFrHag8a3BXqFzq5A==}
-    engines: {node: '>=18.0.0'}
-
-=======
->>>>>>> 841b974f
   '@aws-sdk/middleware-location-constraint@3.893.0':
     resolution: {integrity: sha512-MlbBc7Ttb1ekbeeeFBU4DeEZOLb5s0Vl4IokvO17g6yJdLk4dnvZro9zdXl3e7NXK+kFxHRBFZe55p/42mVgDA==}
     engines: {node: '>=18.0.0'}
 
-<<<<<<< HEAD
-  '@aws-sdk/middleware-location-constraint@3.901.0':
-    resolution: {integrity: sha512-MuCS5R2ngNoYifkVt05CTULvYVWX0dvRT0/Md4jE3a0u0yMygYy31C1zorwfE/SUgAQXyLmUx8ATmPp9PppImQ==}
-    engines: {node: '>=18.0.0'}
-
-=======
->>>>>>> 841b974f
   '@aws-sdk/middleware-logger@3.893.0':
     resolution: {integrity: sha512-ZqzMecjju5zkBquSIfVfCORI/3Mge21nUY4nWaGQy+NUXehqCGG4W7AiVpiHGOcY2cGJa7xeEkYcr2E2U9U0AA==}
     engines: {node: '>=18.0.0'}
 
-<<<<<<< HEAD
-  '@aws-sdk/middleware-logger@3.901.0':
-    resolution: {integrity: sha512-UoHebjE7el/tfRo8/CQTj91oNUm+5Heus5/a4ECdmWaSCHCS/hXTsU3PTTHAY67oAQR8wBLFPfp3mMvXjB+L2A==}
-    engines: {node: '>=18.0.0'}
-
-=======
->>>>>>> 841b974f
   '@aws-sdk/middleware-recursion-detection@3.893.0':
     resolution: {integrity: sha512-H7Zotd9zUHQAr/wr3bcWHULYhEeoQrF54artgsoUGIf/9emv6LzY89QUccKIxYd6oHKNTrTyXm9F0ZZrzXNxlg==}
     engines: {node: '>=18.0.0'}
 
-<<<<<<< HEAD
-  '@aws-sdk/middleware-recursion-detection@3.901.0':
-    resolution: {integrity: sha512-Wd2t8qa/4OL0v/oDpCHHYkgsXJr8/ttCxrvCKAt0H1zZe2LlRhY9gpDVKqdertfHrHDj786fOvEQA28G1L75Dg==}
-    engines: {node: '>=18.0.0'}
-
-=======
->>>>>>> 841b974f
   '@aws-sdk/middleware-sdk-s3@3.899.0':
     resolution: {integrity: sha512-/3/EIRSwQ5CNOSTHx96gVGzzmTe46OxcPG5FTgM6i9ZD+K/Q3J/UPGFL5DPzct5fXiSLvD1cGQitWHStVDjOVQ==}
     engines: {node: '>=18.0.0'}
 
-<<<<<<< HEAD
-  '@aws-sdk/middleware-sdk-s3@3.901.0':
-    resolution: {integrity: sha512-prgjVC3fDT2VIlmQPiw/cLee8r4frTam9GILRUVQyDdNtshNwV3MiaSCLzzQJjKJlLgnBLNUHJCSmvUVtg+3iA==}
-    engines: {node: '>=18.0.0'}
-
-=======
->>>>>>> 841b974f
   '@aws-sdk/middleware-ssec@3.893.0':
     resolution: {integrity: sha512-e4ccCiAnczv9mMPheKjgKxZQN473mcup+3DPLVNnIw5GRbQoDqPSB70nUzfORKZvM7ar7xLMPxNR8qQgo1C8Rg==}
     engines: {node: '>=18.0.0'}
 
-<<<<<<< HEAD
-  '@aws-sdk/middleware-ssec@3.901.0':
-    resolution: {integrity: sha512-YiLLJmA3RvjL38mFLuu8fhTTGWtp2qT24VqpucgfoyziYcTgIQkJJmKi90Xp6R6/3VcArqilyRgM1+x8i/em+Q==}
-    engines: {node: '>=18.0.0'}
-
-=======
->>>>>>> 841b974f
   '@aws-sdk/middleware-user-agent@3.899.0':
     resolution: {integrity: sha512-6EsVCC9j1VIyVyLOg+HyO3z9L+c0PEwMiHe3kuocoMf8nkfjSzJfIl6zAtgAXWgP5MKvusTP2SUbS9ezEEHZ+A==}
     engines: {node: '>=18.0.0'}
 
-<<<<<<< HEAD
-  '@aws-sdk/middleware-user-agent@3.901.0':
-    resolution: {integrity: sha512-Zby4F03fvD9xAgXGPywyk4bC1jCbnyubMEYChLYohD+x20ULQCf+AimF/Btn7YL+hBpzh1+RmqmvZcx+RgwgNQ==}
-    engines: {node: '>=18.0.0'}
-
-=======
->>>>>>> 841b974f
   '@aws-sdk/nested-clients@3.899.0':
     resolution: {integrity: sha512-ySXXsFO0RH28VISEqvCuPZ78VAkK45/+OCIJgPvYpcCX9CVs70XSvMPXDI46I49mudJ1s4H3IUKccYSEtA+jaw==}
     engines: {node: '>=18.0.0'}
 
-<<<<<<< HEAD
-  '@aws-sdk/nested-clients@3.901.0':
-    resolution: {integrity: sha512-feAAAMsVwctk2Tms40ONybvpfJPLCmSdI+G+OTrNpizkGLNl6ik2Ng2RzxY6UqOfN8abqKP/DOUj1qYDRDG8ag==}
-    engines: {node: '>=18.0.0'}
-
-=======
->>>>>>> 841b974f
   '@aws-sdk/region-config-resolver@3.893.0':
     resolution: {integrity: sha512-/cJvh3Zsa+Of0Zbg7vl9wp/kZtdb40yk/2+XcroAMVPO9hPvmS9r/UOm6tO7FeX4TtkRFwWaQJiTZTgSdsPY+Q==}
     engines: {node: '>=18.0.0'}
 
-<<<<<<< HEAD
-  '@aws-sdk/region-config-resolver@3.901.0':
-    resolution: {integrity: sha512-7F0N888qVLHo4CSQOsnkZ4QAp8uHLKJ4v3u09Ly5k4AEStrSlFpckTPyUx6elwGL+fxGjNE2aakK8vEgzzCV0A==}
-    engines: {node: '>=18.0.0'}
-
-  '@aws-sdk/s3-request-presigner@3.901.0':
-    resolution: {integrity: sha512-G/0G5tL3beETs2zkI0YQuM2SkrAsYJSe2vN2XtouVSN5c9v6EiSvdSsHAqMhLebnSs2suUkq0JO9ZotbXkUfMQ==}
-    engines: {node: '>=18.0.0'}
-
-=======
->>>>>>> 841b974f
   '@aws-sdk/signature-v4-multi-region@3.899.0':
     resolution: {integrity: sha512-wV51Jogxhd7dI4Q2Y1ASbkwTsRT3G8uwWFDCwl+WaErOQAzofKlV6nFJQlfgjMk4iEn2gFOIWqJ8fMTGShRK/A==}
     engines: {node: '>=18.0.0'}
 
-<<<<<<< HEAD
-  '@aws-sdk/signature-v4-multi-region@3.901.0':
-    resolution: {integrity: sha512-2IWxbll/pRucp1WQkHi2W5E2SVPGBvk4Is923H7gpNksbVFws18ItjMM8ZpGm44cJEoy1zR5gjhLFklatpuoOw==}
-    engines: {node: '>=18.0.0'}
-
-=======
->>>>>>> 841b974f
   '@aws-sdk/token-providers@3.899.0':
     resolution: {integrity: sha512-Ovu1nWr8HafYa/7DaUvvPnzM/yDUGDBqaiS7rRzv++F5VwyFY37+z/mHhvRnr+PbNWo8uf22a121SNue5uwP2w==}
     engines: {node: '>=18.0.0'}
 
-<<<<<<< HEAD
-  '@aws-sdk/token-providers@3.901.0':
-    resolution: {integrity: sha512-pJEr1Ggbc/uVTDqp9IbNu9hdr0eQf3yZix3s4Nnyvmg4xmJSGAlbPC9LrNr5u3CDZoc8Z9CuLrvbP4MwYquNpQ==}
-    engines: {node: '>=18.0.0'}
-
-=======
->>>>>>> 841b974f
   '@aws-sdk/types@3.893.0':
     resolution: {integrity: sha512-Aht1nn5SnA0N+Tjv0dzhAY7CQbxVtmq1bBR6xI0MhG7p2XYVh1wXuKTzrldEvQWwA3odOYunAfT9aBiKZx9qIg==}
     engines: {node: '>=18.0.0'}
 
-<<<<<<< HEAD
-  '@aws-sdk/types@3.901.0':
-    resolution: {integrity: sha512-FfEM25hLEs4LoXsLXQ/q6X6L4JmKkKkbVFpKD4mwfVHtRVQG6QxJiCPcrkcPISquiy6esbwK2eh64TWbiD60cg==}
-    engines: {node: '>=18.0.0'}
-
-=======
->>>>>>> 841b974f
   '@aws-sdk/util-arn-parser@3.893.0':
     resolution: {integrity: sha512-u8H4f2Zsi19DGnwj5FSZzDMhytYF/bCh37vAtBsn3cNDL3YG578X5oc+wSX54pM3tOxS+NY7tvOAo52SW7koUA==}
     engines: {node: '>=18.0.0'}
@@ -664,17 +479,6 @@
     resolution: {integrity: sha512-MhxBvWbwxmKknuggO2NeMwOVkHOYL98pZ+1ZRI5YwckoCL3AvISMnPJgfN60ww6AIXHGpkp+HhpFdKOe8RHSEg==}
     engines: {node: '>=18.0.0'}
 
-<<<<<<< HEAD
-  '@aws-sdk/util-endpoints@3.901.0':
-    resolution: {integrity: sha512-5nZP3hGA8FHEtKvEQf4Aww5QZOkjLW1Z+NixSd+0XKfHvA39Ah5sZboScjLx0C9kti/K3OGW1RCx5K9Zc3bZqg==}
-    engines: {node: '>=18.0.0'}
-
-  '@aws-sdk/util-format-url@3.901.0':
-    resolution: {integrity: sha512-GGUnJKrh3OF1F3YRSWtwPLbN904Fcfxf03gujyq1rcrDRPEkzoZB+2BzNkB27SsU6lAlwNq+4aRlZRVUloPiag==}
-    engines: {node: '>=18.0.0'}
-
-=======
->>>>>>> 841b974f
   '@aws-sdk/util-locate-window@3.893.0':
     resolution: {integrity: sha512-T89pFfgat6c8nMmpI8eKjBcDcgJq36+m9oiXbcUzeU55MP9ZuGgBomGjGnHaEyF36jenW9gmg3NfZDm0AO2XPg==}
     engines: {node: '>=18.0.0'}
@@ -682,12 +486,6 @@
   '@aws-sdk/util-user-agent-browser@3.893.0':
     resolution: {integrity: sha512-PE9NtbDBW6Kgl1bG6A5fF3EPo168tnkj8TgMcT0sg4xYBWsBpq0bpJZRh+Jm5Bkwiw9IgTCLjEU7mR6xWaMB9w==}
 
-<<<<<<< HEAD
-  '@aws-sdk/util-user-agent-browser@3.901.0':
-    resolution: {integrity: sha512-Ntb6V/WFI21Ed4PDgL/8NSfoZQQf9xzrwNgiwvnxgAl/KvAvRBgQtqj5gHsDX8Nj2YmJuVoHfH9BGjL9VQ4WNg==}
-
-=======
->>>>>>> 841b974f
   '@aws-sdk/util-user-agent-node@3.899.0':
     resolution: {integrity: sha512-CiP0UAVQWLg2+8yciUBzVLaK5Fr7jBQ7wVu+p/O2+nlCOD3E3vtL1KZ1qX/d3OVpVSVaMAdZ9nbyewGV9hvjjg==}
     engines: {node: '>=18.0.0'}
@@ -697,29 +495,10 @@
       aws-crt:
         optional: true
 
-<<<<<<< HEAD
-  '@aws-sdk/util-user-agent-node@3.901.0':
-    resolution: {integrity: sha512-l59KQP5TY7vPVUfEURc7P5BJKuNg1RSsAKBQW7LHLECXjLqDUbo2SMLrexLBEoArSt6E8QOrIN0C8z/0Xk0jYw==}
-    engines: {node: '>=18.0.0'}
-    peerDependencies:
-      aws-crt: '>=1.0.0'
-    peerDependenciesMeta:
-      aws-crt:
-        optional: true
-
-=======
->>>>>>> 841b974f
   '@aws-sdk/xml-builder@3.894.0':
     resolution: {integrity: sha512-E6EAMc9dT1a2DOdo4zyOf3fp5+NJ2wI+mcm7RaW1baFIWDwcb99PpvWoV7YEiK7oaBDshuOEGWKUSYXdW+JYgA==}
     engines: {node: '>=18.0.0'}
 
-<<<<<<< HEAD
-  '@aws-sdk/xml-builder@3.901.0':
-    resolution: {integrity: sha512-pxFCkuAP7Q94wMTNPAwi6hEtNrp/BdFf+HOrIEeFQsk4EoOmpKY3I6S+u6A9Wg295J80Kh74LqDWM22ux3z6Aw==}
-    engines: {node: '>=18.0.0'}
-
-=======
->>>>>>> 841b974f
   '@aws/lambda-invoke-store@0.0.1':
     resolution: {integrity: sha512-ORHRQ2tmvnBXc8t/X9Z8IcSbBA4xTLKuN873FopzklHMeqBst7YG0d+AX97inkvDX+NChYtSr+qGfcqGFaI8Zw==}
     engines: {node: '>=18.0.0'}
@@ -6112,20 +5891,20 @@
   '@aws-crypto/crc32@5.2.0':
     dependencies:
       '@aws-crypto/util': 5.2.0
-      '@aws-sdk/types': 3.901.0
+      '@aws-sdk/types': 3.893.0
       tslib: 2.8.1
 
   '@aws-crypto/crc32c@5.2.0':
     dependencies:
       '@aws-crypto/util': 5.2.0
-      '@aws-sdk/types': 3.901.0
+      '@aws-sdk/types': 3.893.0
       tslib: 2.8.1
 
   '@aws-crypto/sha1-browser@5.2.0':
     dependencies:
       '@aws-crypto/supports-web-crypto': 5.2.0
       '@aws-crypto/util': 5.2.0
-      '@aws-sdk/types': 3.901.0
+      '@aws-sdk/types': 3.893.0
       '@aws-sdk/util-locate-window': 3.893.0
       '@smithy/util-utf8': 2.3.0
       tslib: 2.8.1
@@ -6135,7 +5914,7 @@
       '@aws-crypto/sha256-js': 5.2.0
       '@aws-crypto/supports-web-crypto': 5.2.0
       '@aws-crypto/util': 5.2.0
-      '@aws-sdk/types': 3.901.0
+      '@aws-sdk/types': 3.893.0
       '@aws-sdk/util-locate-window': 3.893.0
       '@smithy/util-utf8': 2.3.0
       tslib: 2.8.1
@@ -6143,7 +5922,7 @@
   '@aws-crypto/sha256-js@5.2.0':
     dependencies:
       '@aws-crypto/util': 5.2.0
-      '@aws-sdk/types': 3.901.0
+      '@aws-sdk/types': 3.893.0
       tslib: 2.8.1
 
   '@aws-crypto/supports-web-crypto@5.2.0':
@@ -6152,7 +5931,7 @@
 
   '@aws-crypto/util@5.2.0':
     dependencies:
-      '@aws-sdk/types': 3.901.0
+      '@aws-sdk/types': 3.893.0
       '@smithy/util-utf8': 2.3.0
       tslib: 2.8.1
 
@@ -6218,903 +5997,6 @@
     transitivePeerDependencies:
       - aws-crt
 
-  '@aws-sdk/client-s3@3.901.0':
-    dependencies:
-      '@aws-crypto/sha1-browser': 5.2.0
-      '@aws-crypto/sha256-browser': 5.2.0
-      '@aws-crypto/sha256-js': 5.2.0
-      '@aws-sdk/core': 3.901.0
-      '@aws-sdk/credential-provider-node': 3.901.0
-      '@aws-sdk/middleware-bucket-endpoint': 3.901.0
-      '@aws-sdk/middleware-expect-continue': 3.901.0
-      '@aws-sdk/middleware-flexible-checksums': 3.901.0
-      '@aws-sdk/middleware-host-header': 3.901.0
-      '@aws-sdk/middleware-location-constraint': 3.901.0
-      '@aws-sdk/middleware-logger': 3.901.0
-      '@aws-sdk/middleware-recursion-detection': 3.901.0
-      '@aws-sdk/middleware-sdk-s3': 3.901.0
-      '@aws-sdk/middleware-ssec': 3.901.0
-      '@aws-sdk/middleware-user-agent': 3.901.0
-      '@aws-sdk/region-config-resolver': 3.901.0
-      '@aws-sdk/signature-v4-multi-region': 3.901.0
-      '@aws-sdk/types': 3.901.0
-      '@aws-sdk/util-endpoints': 3.901.0
-      '@aws-sdk/util-user-agent-browser': 3.901.0
-      '@aws-sdk/util-user-agent-node': 3.901.0
-      '@aws-sdk/xml-builder': 3.901.0
-      '@smithy/config-resolver': 4.3.0
-      '@smithy/core': 3.14.0
-      '@smithy/eventstream-serde-browser': 4.2.0
-      '@smithy/eventstream-serde-config-resolver': 4.3.0
-      '@smithy/eventstream-serde-node': 4.2.0
-      '@smithy/fetch-http-handler': 5.3.0
-      '@smithy/hash-blob-browser': 4.2.0
-      '@smithy/hash-node': 4.2.0
-      '@smithy/hash-stream-node': 4.2.0
-      '@smithy/invalid-dependency': 4.2.0
-      '@smithy/md5-js': 4.2.0
-      '@smithy/middleware-content-length': 4.2.0
-      '@smithy/middleware-endpoint': 4.3.0
-      '@smithy/middleware-retry': 4.4.0
-      '@smithy/middleware-serde': 4.2.0
-      '@smithy/middleware-stack': 4.2.0
-      '@smithy/node-config-provider': 4.3.0
-      '@smithy/node-http-handler': 4.3.0
-      '@smithy/protocol-http': 5.3.0
-      '@smithy/smithy-client': 4.7.0
-      '@smithy/types': 4.6.0
-      '@smithy/url-parser': 4.2.0
-      '@smithy/util-base64': 4.2.0
-      '@smithy/util-body-length-browser': 4.2.0
-      '@smithy/util-body-length-node': 4.2.0
-      '@smithy/util-defaults-mode-browser': 4.2.0
-      '@smithy/util-defaults-mode-node': 4.2.0
-      '@smithy/util-endpoints': 3.2.0
-      '@smithy/util-middleware': 4.2.0
-      '@smithy/util-retry': 4.2.0
-      '@smithy/util-stream': 4.4.0
-      '@smithy/util-utf8': 4.2.0
-      '@smithy/util-waiter': 4.2.0
-      '@smithy/uuid': 1.1.0
-      tslib: 2.8.1
-    transitivePeerDependencies:
-      - aws-crt
-
-  '@aws-sdk/client-sso@3.899.0':
-    dependencies:
-      '@aws-crypto/sha256-browser': 5.2.0
-      '@aws-crypto/sha256-js': 5.2.0
-      '@aws-sdk/core': 3.899.0
-      '@aws-sdk/middleware-host-header': 3.893.0
-      '@aws-sdk/middleware-logger': 3.893.0
-      '@aws-sdk/middleware-recursion-detection': 3.893.0
-      '@aws-sdk/middleware-user-agent': 3.899.0
-      '@aws-sdk/region-config-resolver': 3.893.0
-      '@aws-sdk/types': 3.893.0
-      '@aws-sdk/util-endpoints': 3.895.0
-      '@aws-sdk/util-user-agent-browser': 3.893.0
-      '@aws-sdk/util-user-agent-node': 3.899.0
-      '@smithy/config-resolver': 4.3.0
-      '@smithy/core': 3.14.0
-      '@smithy/fetch-http-handler': 5.3.0
-      '@smithy/hash-node': 4.2.0
-      '@smithy/invalid-dependency': 4.2.0
-      '@smithy/middleware-content-length': 4.2.0
-      '@smithy/middleware-endpoint': 4.3.0
-      '@smithy/middleware-retry': 4.4.0
-      '@smithy/middleware-serde': 4.2.0
-      '@smithy/middleware-stack': 4.2.0
-      '@smithy/node-config-provider': 4.3.0
-      '@smithy/node-http-handler': 4.3.0
-      '@smithy/protocol-http': 5.3.0
-      '@smithy/smithy-client': 4.7.0
-      '@smithy/types': 4.6.0
-      '@smithy/url-parser': 4.2.0
-      '@smithy/util-base64': 4.2.0
-      '@smithy/util-body-length-browser': 4.2.0
-      '@smithy/util-body-length-node': 4.2.0
-      '@smithy/util-defaults-mode-browser': 4.2.0
-      '@smithy/util-defaults-mode-node': 4.2.0
-      '@smithy/util-endpoints': 3.2.0
-      '@smithy/util-middleware': 4.2.0
-      '@smithy/util-retry': 4.2.0
-      '@smithy/util-utf8': 4.2.0
-      tslib: 2.8.1
-    transitivePeerDependencies:
-      - aws-crt
-
-  '@aws-sdk/client-sso@3.901.0':
-    dependencies:
-      '@aws-crypto/sha256-browser': 5.2.0
-      '@aws-crypto/sha256-js': 5.2.0
-      '@aws-sdk/core': 3.901.0
-      '@aws-sdk/middleware-host-header': 3.901.0
-      '@aws-sdk/middleware-logger': 3.901.0
-      '@aws-sdk/middleware-recursion-detection': 3.901.0
-      '@aws-sdk/middleware-user-agent': 3.901.0
-      '@aws-sdk/region-config-resolver': 3.901.0
-      '@aws-sdk/types': 3.901.0
-      '@aws-sdk/util-endpoints': 3.901.0
-      '@aws-sdk/util-user-agent-browser': 3.901.0
-      '@aws-sdk/util-user-agent-node': 3.901.0
-      '@smithy/config-resolver': 4.3.0
-      '@smithy/core': 3.14.0
-      '@smithy/fetch-http-handler': 5.3.0
-      '@smithy/hash-node': 4.2.0
-      '@smithy/invalid-dependency': 4.2.0
-      '@smithy/middleware-content-length': 4.2.0
-      '@smithy/middleware-endpoint': 4.3.0
-      '@smithy/middleware-retry': 4.4.0
-      '@smithy/middleware-serde': 4.2.0
-      '@smithy/middleware-stack': 4.2.0
-      '@smithy/node-config-provider': 4.3.0
-      '@smithy/node-http-handler': 4.3.0
-      '@smithy/protocol-http': 5.3.0
-      '@smithy/smithy-client': 4.7.0
-      '@smithy/types': 4.6.0
-      '@smithy/url-parser': 4.2.0
-      '@smithy/util-base64': 4.2.0
-      '@smithy/util-body-length-browser': 4.2.0
-      '@smithy/util-body-length-node': 4.2.0
-      '@smithy/util-defaults-mode-browser': 4.2.0
-      '@smithy/util-defaults-mode-node': 4.2.0
-      '@smithy/util-endpoints': 3.2.0
-      '@smithy/util-middleware': 4.2.0
-      '@smithy/util-retry': 4.2.0
-      '@smithy/util-utf8': 4.2.0
-      tslib: 2.8.1
-    transitivePeerDependencies:
-      - aws-crt
-
-  '@aws-sdk/core@3.899.0':
-    dependencies:
-      '@aws-sdk/types': 3.893.0
-      '@aws-sdk/xml-builder': 3.894.0
-      '@smithy/core': 3.14.0
-      '@smithy/node-config-provider': 4.3.0
-      '@smithy/property-provider': 4.2.0
-      '@smithy/protocol-http': 5.3.0
-      '@smithy/signature-v4': 5.3.0
-      '@smithy/smithy-client': 4.7.0
-      '@smithy/types': 4.6.0
-      '@smithy/util-base64': 4.2.0
-      '@smithy/util-middleware': 4.2.0
-      '@smithy/util-utf8': 4.2.0
-      tslib: 2.8.1
-
-  '@aws-sdk/core@3.901.0':
-    dependencies:
-      '@aws-sdk/types': 3.901.0
-      '@aws-sdk/xml-builder': 3.901.0
-      '@smithy/core': 3.14.0
-      '@smithy/node-config-provider': 4.3.0
-      '@smithy/property-provider': 4.2.0
-      '@smithy/protocol-http': 5.3.0
-      '@smithy/signature-v4': 5.3.0
-      '@smithy/smithy-client': 4.7.0
-      '@smithy/types': 4.6.0
-      '@smithy/util-base64': 4.2.0
-      '@smithy/util-middleware': 4.2.0
-      '@smithy/util-utf8': 4.2.0
-      tslib: 2.8.1
-
-  '@aws-sdk/credential-provider-env@3.899.0':
-    dependencies:
-      '@aws-sdk/core': 3.899.0
-      '@aws-sdk/types': 3.893.0
-      '@smithy/property-provider': 4.2.0
-      '@smithy/types': 4.6.0
-      tslib: 2.8.1
-
-  '@aws-sdk/credential-provider-env@3.901.0':
-    dependencies:
-      '@aws-sdk/core': 3.901.0
-      '@aws-sdk/types': 3.901.0
-      '@smithy/property-provider': 4.2.0
-      '@smithy/types': 4.6.0
-      tslib: 2.8.1
-
-  '@aws-sdk/credential-provider-http@3.899.0':
-    dependencies:
-      '@aws-sdk/core': 3.899.0
-      '@aws-sdk/types': 3.893.0
-      '@smithy/fetch-http-handler': 5.3.0
-      '@smithy/node-http-handler': 4.3.0
-      '@smithy/property-provider': 4.2.0
-      '@smithy/protocol-http': 5.3.0
-      '@smithy/smithy-client': 4.7.0
-      '@smithy/types': 4.6.0
-      '@smithy/util-stream': 4.4.0
-      tslib: 2.8.1
-
-  '@aws-sdk/credential-provider-http@3.901.0':
-    dependencies:
-      '@aws-sdk/core': 3.901.0
-      '@aws-sdk/types': 3.901.0
-      '@smithy/fetch-http-handler': 5.3.0
-      '@smithy/node-http-handler': 4.3.0
-      '@smithy/property-provider': 4.2.0
-      '@smithy/protocol-http': 5.3.0
-      '@smithy/smithy-client': 4.7.0
-      '@smithy/types': 4.6.0
-      '@smithy/util-stream': 4.4.0
-      tslib: 2.8.1
-
-  '@aws-sdk/credential-provider-ini@3.899.0':
-    dependencies:
-      '@aws-sdk/core': 3.899.0
-      '@aws-sdk/credential-provider-env': 3.899.0
-      '@aws-sdk/credential-provider-http': 3.899.0
-      '@aws-sdk/credential-provider-process': 3.899.0
-      '@aws-sdk/credential-provider-sso': 3.899.0
-      '@aws-sdk/credential-provider-web-identity': 3.899.0
-      '@aws-sdk/nested-clients': 3.899.0
-      '@aws-sdk/types': 3.893.0
-      '@smithy/credential-provider-imds': 4.2.0
-      '@smithy/property-provider': 4.2.0
-      '@smithy/shared-ini-file-loader': 4.3.0
-      '@smithy/types': 4.6.0
-      tslib: 2.8.1
-    transitivePeerDependencies:
-      - aws-crt
-
-  '@aws-sdk/credential-provider-ini@3.901.0':
-    dependencies:
-      '@aws-sdk/core': 3.901.0
-      '@aws-sdk/credential-provider-env': 3.901.0
-      '@aws-sdk/credential-provider-http': 3.901.0
-      '@aws-sdk/credential-provider-process': 3.901.0
-      '@aws-sdk/credential-provider-sso': 3.901.0
-      '@aws-sdk/credential-provider-web-identity': 3.901.0
-      '@aws-sdk/nested-clients': 3.901.0
-      '@aws-sdk/types': 3.901.0
-      '@smithy/credential-provider-imds': 4.2.0
-      '@smithy/property-provider': 4.2.0
-      '@smithy/shared-ini-file-loader': 4.3.0
-      '@smithy/types': 4.6.0
-      tslib: 2.8.1
-    transitivePeerDependencies:
-      - aws-crt
-
-  '@aws-sdk/credential-provider-node@3.899.0':
-    dependencies:
-      '@aws-sdk/credential-provider-env': 3.899.0
-      '@aws-sdk/credential-provider-http': 3.899.0
-      '@aws-sdk/credential-provider-ini': 3.899.0
-      '@aws-sdk/credential-provider-process': 3.899.0
-      '@aws-sdk/credential-provider-sso': 3.899.0
-      '@aws-sdk/credential-provider-web-identity': 3.899.0
-      '@aws-sdk/types': 3.893.0
-      '@smithy/credential-provider-imds': 4.2.0
-      '@smithy/property-provider': 4.2.0
-      '@smithy/shared-ini-file-loader': 4.3.0
-      '@smithy/types': 4.6.0
-      tslib: 2.8.1
-    transitivePeerDependencies:
-      - aws-crt
-
-  '@aws-sdk/credential-provider-node@3.901.0':
-    dependencies:
-      '@aws-sdk/credential-provider-env': 3.901.0
-      '@aws-sdk/credential-provider-http': 3.901.0
-      '@aws-sdk/credential-provider-ini': 3.901.0
-      '@aws-sdk/credential-provider-process': 3.901.0
-      '@aws-sdk/credential-provider-sso': 3.901.0
-      '@aws-sdk/credential-provider-web-identity': 3.901.0
-      '@aws-sdk/types': 3.901.0
-      '@smithy/credential-provider-imds': 4.2.0
-      '@smithy/property-provider': 4.2.0
-      '@smithy/shared-ini-file-loader': 4.3.0
-      '@smithy/types': 4.6.0
-      tslib: 2.8.1
-    transitivePeerDependencies:
-      - aws-crt
-
-  '@aws-sdk/credential-provider-process@3.899.0':
-    dependencies:
-      '@aws-sdk/core': 3.899.0
-      '@aws-sdk/types': 3.893.0
-      '@smithy/property-provider': 4.2.0
-      '@smithy/shared-ini-file-loader': 4.3.0
-      '@smithy/types': 4.6.0
-      tslib: 2.8.1
-
-  '@aws-sdk/credential-provider-process@3.901.0':
-    dependencies:
-      '@aws-sdk/core': 3.901.0
-      '@aws-sdk/types': 3.901.0
-      '@smithy/property-provider': 4.2.0
-      '@smithy/shared-ini-file-loader': 4.3.0
-      '@smithy/types': 4.6.0
-      tslib: 2.8.1
-
-  '@aws-sdk/credential-provider-sso@3.899.0':
-    dependencies:
-      '@aws-sdk/client-sso': 3.899.0
-      '@aws-sdk/core': 3.899.0
-      '@aws-sdk/token-providers': 3.899.0
-      '@aws-sdk/types': 3.893.0
-      '@smithy/property-provider': 4.2.0
-      '@smithy/shared-ini-file-loader': 4.3.0
-      '@smithy/types': 4.6.0
-      tslib: 2.8.1
-    transitivePeerDependencies:
-      - aws-crt
-
-  '@aws-sdk/credential-provider-sso@3.901.0':
-    dependencies:
-      '@aws-sdk/client-sso': 3.901.0
-      '@aws-sdk/core': 3.901.0
-      '@aws-sdk/token-providers': 3.901.0
-      '@aws-sdk/types': 3.901.0
-      '@smithy/property-provider': 4.2.0
-      '@smithy/shared-ini-file-loader': 4.3.0
-      '@smithy/types': 4.6.0
-      tslib: 2.8.1
-    transitivePeerDependencies:
-      - aws-crt
-
-  '@aws-sdk/credential-provider-web-identity@3.899.0':
-    dependencies:
-      '@aws-sdk/core': 3.899.0
-      '@aws-sdk/nested-clients': 3.899.0
-      '@aws-sdk/types': 3.893.0
-      '@smithy/property-provider': 4.2.0
-      '@smithy/shared-ini-file-loader': 4.3.0
-      '@smithy/types': 4.6.0
-      tslib: 2.8.1
-    transitivePeerDependencies:
-      - aws-crt
-
-  '@aws-sdk/credential-provider-web-identity@3.901.0':
-    dependencies:
-      '@aws-sdk/core': 3.901.0
-      '@aws-sdk/nested-clients': 3.901.0
-      '@aws-sdk/types': 3.901.0
-      '@smithy/property-provider': 4.2.0
-      '@smithy/shared-ini-file-loader': 4.3.0
-      '@smithy/types': 4.6.0
-      tslib: 2.8.1
-    transitivePeerDependencies:
-      - aws-crt
-
-  '@aws-sdk/middleware-bucket-endpoint@3.893.0':
-    dependencies:
-      '@aws-sdk/types': 3.893.0
-      '@aws-sdk/util-arn-parser': 3.893.0
-      '@smithy/node-config-provider': 4.3.0
-      '@smithy/protocol-http': 5.3.0
-      '@smithy/types': 4.6.0
-      '@smithy/util-config-provider': 4.2.0
-      tslib: 2.8.1
-
-  '@aws-sdk/middleware-bucket-endpoint@3.901.0':
-    dependencies:
-      '@aws-sdk/types': 3.901.0
-      '@aws-sdk/util-arn-parser': 3.893.0
-      '@smithy/node-config-provider': 4.3.0
-      '@smithy/protocol-http': 5.3.0
-      '@smithy/types': 4.6.0
-      '@smithy/util-config-provider': 4.2.0
-      tslib: 2.8.1
-
-  '@aws-sdk/middleware-expect-continue@3.893.0':
-    dependencies:
-      '@aws-sdk/types': 3.893.0
-      '@smithy/protocol-http': 5.3.0
-      '@smithy/types': 4.6.0
-      tslib: 2.8.1
-
-  '@aws-sdk/middleware-expect-continue@3.901.0':
-    dependencies:
-      '@aws-sdk/types': 3.901.0
-      '@smithy/protocol-http': 5.3.0
-      '@smithy/types': 4.6.0
-      tslib: 2.8.1
-
-  '@aws-sdk/middleware-flexible-checksums@3.899.0':
-    dependencies:
-      '@aws-crypto/crc32': 5.2.0
-      '@aws-crypto/crc32c': 5.2.0
-      '@aws-crypto/util': 5.2.0
-      '@aws-sdk/core': 3.899.0
-      '@aws-sdk/types': 3.893.0
-      '@smithy/is-array-buffer': 4.2.0
-      '@smithy/node-config-provider': 4.3.0
-      '@smithy/protocol-http': 5.3.0
-      '@smithy/types': 4.6.0
-      '@smithy/util-middleware': 4.2.0
-      '@smithy/util-stream': 4.4.0
-      '@smithy/util-utf8': 4.2.0
-      tslib: 2.8.1
-
-  '@aws-sdk/middleware-flexible-checksums@3.901.0':
-    dependencies:
-      '@aws-crypto/crc32': 5.2.0
-      '@aws-crypto/crc32c': 5.2.0
-      '@aws-crypto/util': 5.2.0
-      '@aws-sdk/core': 3.901.0
-      '@aws-sdk/types': 3.901.0
-      '@smithy/is-array-buffer': 4.2.0
-      '@smithy/node-config-provider': 4.3.0
-      '@smithy/protocol-http': 5.3.0
-      '@smithy/types': 4.6.0
-      '@smithy/util-middleware': 4.2.0
-      '@smithy/util-stream': 4.4.0
-      '@smithy/util-utf8': 4.2.0
-      tslib: 2.8.1
-
-  '@aws-sdk/middleware-host-header@3.893.0':
-    dependencies:
-      '@aws-sdk/types': 3.893.0
-      '@smithy/protocol-http': 5.3.0
-      '@smithy/types': 4.6.0
-      tslib: 2.8.1
-
-  '@aws-sdk/middleware-host-header@3.901.0':
-    dependencies:
-      '@aws-sdk/types': 3.901.0
-      '@smithy/protocol-http': 5.3.0
-      '@smithy/types': 4.6.0
-      tslib: 2.8.1
-
-  '@aws-sdk/middleware-location-constraint@3.893.0':
-    dependencies:
-      '@aws-sdk/types': 3.893.0
-      '@smithy/types': 4.6.0
-      tslib: 2.8.1
-
-  '@aws-sdk/middleware-location-constraint@3.901.0':
-    dependencies:
-      '@aws-sdk/types': 3.901.0
-      '@smithy/types': 4.6.0
-      tslib: 2.8.1
-
-  '@aws-sdk/middleware-logger@3.893.0':
-    dependencies:
-      '@aws-sdk/types': 3.893.0
-      '@smithy/types': 4.6.0
-      tslib: 2.8.1
-
-  '@aws-sdk/middleware-logger@3.901.0':
-    dependencies:
-      '@aws-sdk/types': 3.901.0
-      '@smithy/types': 4.6.0
-      tslib: 2.8.1
-
-  '@aws-sdk/middleware-recursion-detection@3.893.0':
-    dependencies:
-      '@aws-sdk/types': 3.893.0
-      '@aws/lambda-invoke-store': 0.0.1
-      '@smithy/protocol-http': 5.3.0
-      '@smithy/types': 4.6.0
-      tslib: 2.8.1
-
-  '@aws-sdk/middleware-recursion-detection@3.901.0':
-    dependencies:
-      '@aws-sdk/types': 3.901.0
-      '@aws/lambda-invoke-store': 0.0.1
-      '@smithy/protocol-http': 5.3.0
-      '@smithy/types': 4.6.0
-      tslib: 2.8.1
-
-  '@aws-sdk/middleware-sdk-s3@3.899.0':
-    dependencies:
-      '@aws-sdk/core': 3.899.0
-      '@aws-sdk/types': 3.893.0
-      '@aws-sdk/util-arn-parser': 3.893.0
-      '@smithy/core': 3.14.0
-      '@smithy/node-config-provider': 4.3.0
-      '@smithy/protocol-http': 5.3.0
-      '@smithy/signature-v4': 5.3.0
-      '@smithy/smithy-client': 4.7.0
-      '@smithy/types': 4.6.0
-      '@smithy/util-config-provider': 4.2.0
-      '@smithy/util-middleware': 4.2.0
-      '@smithy/util-stream': 4.4.0
-      '@smithy/util-utf8': 4.2.0
-      tslib: 2.8.1
-
-  '@aws-sdk/middleware-sdk-s3@3.901.0':
-    dependencies:
-      '@aws-sdk/core': 3.901.0
-      '@aws-sdk/types': 3.901.0
-      '@aws-sdk/util-arn-parser': 3.893.0
-      '@smithy/core': 3.14.0
-      '@smithy/node-config-provider': 4.3.0
-      '@smithy/protocol-http': 5.3.0
-      '@smithy/signature-v4': 5.3.0
-      '@smithy/smithy-client': 4.7.0
-      '@smithy/types': 4.6.0
-      '@smithy/util-config-provider': 4.2.0
-      '@smithy/util-middleware': 4.2.0
-      '@smithy/util-stream': 4.4.0
-      '@smithy/util-utf8': 4.2.0
-      tslib: 2.8.1
-
-  '@aws-sdk/middleware-ssec@3.893.0':
-    dependencies:
-      '@aws-sdk/types': 3.893.0
-      '@smithy/types': 4.6.0
-      tslib: 2.8.1
-
-  '@aws-sdk/middleware-ssec@3.901.0':
-    dependencies:
-      '@aws-sdk/types': 3.901.0
-      '@smithy/types': 4.6.0
-      tslib: 2.8.1
-
-  '@aws-sdk/middleware-user-agent@3.899.0':
-    dependencies:
-      '@aws-sdk/core': 3.899.0
-      '@aws-sdk/types': 3.893.0
-      '@aws-sdk/util-endpoints': 3.895.0
-      '@smithy/core': 3.14.0
-      '@smithy/protocol-http': 5.3.0
-      '@smithy/types': 4.6.0
-      tslib: 2.8.1
-
-  '@aws-sdk/middleware-user-agent@3.901.0':
-    dependencies:
-      '@aws-sdk/core': 3.901.0
-      '@aws-sdk/types': 3.901.0
-      '@aws-sdk/util-endpoints': 3.901.0
-      '@smithy/core': 3.14.0
-      '@smithy/protocol-http': 5.3.0
-      '@smithy/types': 4.6.0
-      tslib: 2.8.1
-
-  '@aws-sdk/nested-clients@3.899.0':
-    dependencies:
-      '@aws-crypto/sha256-browser': 5.2.0
-      '@aws-crypto/sha256-js': 5.2.0
-      '@aws-sdk/core': 3.899.0
-      '@aws-sdk/middleware-host-header': 3.893.0
-      '@aws-sdk/middleware-logger': 3.893.0
-      '@aws-sdk/middleware-recursion-detection': 3.893.0
-      '@aws-sdk/middleware-user-agent': 3.899.0
-      '@aws-sdk/region-config-resolver': 3.893.0
-      '@aws-sdk/types': 3.893.0
-      '@aws-sdk/util-endpoints': 3.895.0
-      '@aws-sdk/util-user-agent-browser': 3.893.0
-      '@aws-sdk/util-user-agent-node': 3.899.0
-      '@smithy/config-resolver': 4.3.0
-      '@smithy/core': 3.14.0
-      '@smithy/fetch-http-handler': 5.3.0
-      '@smithy/hash-node': 4.2.0
-      '@smithy/invalid-dependency': 4.2.0
-      '@smithy/middleware-content-length': 4.2.0
-      '@smithy/middleware-endpoint': 4.3.0
-      '@smithy/middleware-retry': 4.4.0
-      '@smithy/middleware-serde': 4.2.0
-      '@smithy/middleware-stack': 4.2.0
-      '@smithy/node-config-provider': 4.3.0
-      '@smithy/node-http-handler': 4.3.0
-      '@smithy/protocol-http': 5.3.0
-      '@smithy/smithy-client': 4.7.0
-      '@smithy/types': 4.6.0
-      '@smithy/url-parser': 4.2.0
-      '@smithy/util-base64': 4.2.0
-      '@smithy/util-body-length-browser': 4.2.0
-      '@smithy/util-body-length-node': 4.2.0
-      '@smithy/util-defaults-mode-browser': 4.2.0
-      '@smithy/util-defaults-mode-node': 4.2.0
-      '@smithy/util-endpoints': 3.2.0
-      '@smithy/util-middleware': 4.2.0
-      '@smithy/util-retry': 4.2.0
-      '@smithy/util-utf8': 4.2.0
-      tslib: 2.8.1
-    transitivePeerDependencies:
-      - aws-crt
-
-  '@aws-sdk/nested-clients@3.901.0':
-    dependencies:
-      '@aws-crypto/sha256-browser': 5.2.0
-      '@aws-crypto/sha256-js': 5.2.0
-      '@aws-sdk/core': 3.901.0
-      '@aws-sdk/middleware-host-header': 3.901.0
-      '@aws-sdk/middleware-logger': 3.901.0
-      '@aws-sdk/middleware-recursion-detection': 3.901.0
-      '@aws-sdk/middleware-user-agent': 3.901.0
-      '@aws-sdk/region-config-resolver': 3.901.0
-      '@aws-sdk/types': 3.901.0
-      '@aws-sdk/util-endpoints': 3.901.0
-      '@aws-sdk/util-user-agent-browser': 3.901.0
-      '@aws-sdk/util-user-agent-node': 3.901.0
-      '@smithy/config-resolver': 4.3.0
-      '@smithy/core': 3.14.0
-      '@smithy/fetch-http-handler': 5.3.0
-      '@smithy/hash-node': 4.2.0
-      '@smithy/invalid-dependency': 4.2.0
-      '@smithy/middleware-content-length': 4.2.0
-      '@smithy/middleware-endpoint': 4.3.0
-      '@smithy/middleware-retry': 4.4.0
-      '@smithy/middleware-serde': 4.2.0
-      '@smithy/middleware-stack': 4.2.0
-      '@smithy/node-config-provider': 4.3.0
-      '@smithy/node-http-handler': 4.3.0
-      '@smithy/protocol-http': 5.3.0
-      '@smithy/smithy-client': 4.7.0
-      '@smithy/types': 4.6.0
-      '@smithy/url-parser': 4.2.0
-      '@smithy/util-base64': 4.2.0
-      '@smithy/util-body-length-browser': 4.2.0
-      '@smithy/util-body-length-node': 4.2.0
-      '@smithy/util-defaults-mode-browser': 4.2.0
-      '@smithy/util-defaults-mode-node': 4.2.0
-      '@smithy/util-endpoints': 3.2.0
-      '@smithy/util-middleware': 4.2.0
-      '@smithy/util-retry': 4.2.0
-      '@smithy/util-utf8': 4.2.0
-      tslib: 2.8.1
-    transitivePeerDependencies:
-      - aws-crt
-
-  '@aws-sdk/region-config-resolver@3.893.0':
-    dependencies:
-      '@aws-sdk/types': 3.893.0
-      '@smithy/node-config-provider': 4.3.0
-      '@smithy/types': 4.6.0
-      '@smithy/util-config-provider': 4.2.0
-      '@smithy/util-middleware': 4.2.0
-      tslib: 2.8.1
-
-  '@aws-sdk/region-config-resolver@3.901.0':
-    dependencies:
-      '@aws-sdk/types': 3.901.0
-      '@smithy/node-config-provider': 4.3.0
-      '@smithy/types': 4.6.0
-      '@smithy/util-config-provider': 4.2.0
-      '@smithy/util-middleware': 4.2.0
-      tslib: 2.8.1
-
-  '@aws-sdk/s3-request-presigner@3.901.0':
-    dependencies:
-      '@aws-sdk/signature-v4-multi-region': 3.901.0
-      '@aws-sdk/types': 3.901.0
-      '@aws-sdk/util-format-url': 3.901.0
-      '@smithy/middleware-endpoint': 4.3.0
-      '@smithy/protocol-http': 5.3.0
-      '@smithy/smithy-client': 4.7.0
-      '@smithy/types': 4.6.0
-      tslib: 2.8.1
-
-  '@aws-sdk/signature-v4-multi-region@3.899.0':
-    dependencies:
-      '@aws-sdk/middleware-sdk-s3': 3.899.0
-      '@aws-sdk/types': 3.893.0
-      '@smithy/protocol-http': 5.3.0
-      '@smithy/signature-v4': 5.3.0
-      '@smithy/types': 4.6.0
-      tslib: 2.8.1
-
-  '@aws-sdk/signature-v4-multi-region@3.901.0':
-    dependencies:
-      '@aws-sdk/middleware-sdk-s3': 3.901.0
-      '@aws-sdk/types': 3.901.0
-      '@smithy/protocol-http': 5.3.0
-      '@smithy/signature-v4': 5.3.0
-      '@smithy/types': 4.6.0
-      tslib: 2.8.1
-
-  '@aws-sdk/token-providers@3.899.0':
-    dependencies:
-      '@aws-sdk/core': 3.899.0
-      '@aws-sdk/nested-clients': 3.899.0
-      '@aws-sdk/types': 3.893.0
-      '@smithy/property-provider': 4.2.0
-      '@smithy/shared-ini-file-loader': 4.3.0
-      '@smithy/types': 4.6.0
-      tslib: 2.8.1
-    transitivePeerDependencies:
-      - aws-crt
-
-  '@aws-sdk/token-providers@3.901.0':
-    dependencies:
-      '@aws-sdk/core': 3.901.0
-      '@aws-sdk/nested-clients': 3.901.0
-      '@aws-sdk/types': 3.901.0
-      '@smithy/property-provider': 4.2.0
-      '@smithy/shared-ini-file-loader': 4.3.0
-      '@smithy/types': 4.6.0
-      tslib: 2.8.1
-    transitivePeerDependencies:
-      - aws-crt
-
-  '@aws-sdk/types@3.893.0':
-    dependencies:
-      '@smithy/types': 4.6.0
-      tslib: 2.8.1
-
-  '@aws-sdk/types@3.901.0':
-    dependencies:
-      '@smithy/types': 4.6.0
-      tslib: 2.8.1
-
-  '@aws-sdk/util-arn-parser@3.893.0':
-    dependencies:
-      tslib: 2.8.1
-
-  '@aws-sdk/util-endpoints@3.895.0':
-    dependencies:
-      '@aws-sdk/types': 3.893.0
-      '@smithy/types': 4.6.0
-      '@smithy/url-parser': 4.2.0
-      '@smithy/util-endpoints': 3.2.0
-      tslib: 2.8.1
-
-  '@aws-sdk/util-endpoints@3.901.0':
-    dependencies:
-      '@aws-sdk/types': 3.901.0
-      '@smithy/types': 4.6.0
-      '@smithy/url-parser': 4.2.0
-      '@smithy/util-endpoints': 3.2.0
-      tslib: 2.8.1
-
-  '@aws-sdk/util-format-url@3.901.0':
-    dependencies:
-      '@aws-sdk/types': 3.901.0
-      '@smithy/querystring-builder': 4.2.0
-      '@smithy/types': 4.6.0
-      tslib: 2.8.1
-
-  '@aws-sdk/util-locate-window@3.893.0':
-    dependencies:
-      tslib: 2.8.1
-
-  '@aws-sdk/util-user-agent-browser@3.893.0':
-    dependencies:
-      '@aws-sdk/types': 3.893.0
-      '@smithy/types': 4.6.0
-      bowser: 2.12.1
-      tslib: 2.8.1
-
-  '@aws-sdk/util-user-agent-browser@3.901.0':
-    dependencies:
-      '@aws-sdk/types': 3.901.0
-      '@smithy/types': 4.6.0
-      bowser: 2.12.1
-      tslib: 2.8.1
-
-  '@aws-sdk/util-user-agent-node@3.899.0':
-    dependencies:
-      '@aws-sdk/middleware-user-agent': 3.899.0
-      '@aws-sdk/types': 3.893.0
-      '@smithy/node-config-provider': 4.3.0
-      '@smithy/types': 4.6.0
-      tslib: 2.8.1
-
-  '@aws-sdk/util-user-agent-node@3.901.0':
-    dependencies:
-      '@aws-sdk/middleware-user-agent': 3.901.0
-      '@aws-sdk/types': 3.901.0
-      '@smithy/node-config-provider': 4.3.0
-      '@smithy/types': 4.6.0
-      tslib: 2.8.1
-
-  '@aws-sdk/xml-builder@3.894.0':
-    dependencies:
-      '@smithy/types': 4.6.0
-      fast-xml-parser: 5.2.5
-      tslib: 2.8.1
-
-  '@aws-sdk/xml-builder@3.901.0':
-    dependencies:
-      '@smithy/types': 4.6.0
-      fast-xml-parser: 5.2.5
-      tslib: 2.8.1
-
-  '@aws/lambda-invoke-store@0.0.1': {}
-
-  '@aws-crypto/crc32@5.2.0':
-    dependencies:
-      '@aws-crypto/util': 5.2.0
-      '@aws-sdk/types': 3.893.0
-      tslib: 2.8.1
-
-  '@aws-crypto/crc32c@5.2.0':
-    dependencies:
-      '@aws-crypto/util': 5.2.0
-      '@aws-sdk/types': 3.893.0
-      tslib: 2.8.1
-
-  '@aws-crypto/sha1-browser@5.2.0':
-    dependencies:
-      '@aws-crypto/supports-web-crypto': 5.2.0
-      '@aws-crypto/util': 5.2.0
-      '@aws-sdk/types': 3.893.0
-      '@aws-sdk/util-locate-window': 3.893.0
-      '@smithy/util-utf8': 2.3.0
-      tslib: 2.8.1
-
-  '@aws-crypto/sha256-browser@5.2.0':
-    dependencies:
-      '@aws-crypto/sha256-js': 5.2.0
-      '@aws-crypto/supports-web-crypto': 5.2.0
-      '@aws-crypto/util': 5.2.0
-      '@aws-sdk/types': 3.893.0
-      '@aws-sdk/util-locate-window': 3.893.0
-      '@smithy/util-utf8': 2.3.0
-      tslib: 2.8.1
-
-  '@aws-crypto/sha256-js@5.2.0':
-    dependencies:
-      '@aws-crypto/util': 5.2.0
-      '@aws-sdk/types': 3.893.0
-      tslib: 2.8.1
-
-  '@aws-crypto/supports-web-crypto@5.2.0':
-    dependencies:
-      tslib: 2.8.1
-
-  '@aws-crypto/util@5.2.0':
-    dependencies:
-      '@aws-sdk/types': 3.893.0
-      '@smithy/util-utf8': 2.3.0
-      tslib: 2.8.1
-
-  '@aws-sdk/client-s3@3.899.0':
-    dependencies:
-      '@aws-crypto/sha1-browser': 5.2.0
-      '@aws-crypto/sha256-browser': 5.2.0
-      '@aws-crypto/sha256-js': 5.2.0
-      '@aws-sdk/core': 3.899.0
-      '@aws-sdk/credential-provider-node': 3.899.0
-      '@aws-sdk/middleware-bucket-endpoint': 3.893.0
-      '@aws-sdk/middleware-expect-continue': 3.893.0
-      '@aws-sdk/middleware-flexible-checksums': 3.899.0
-      '@aws-sdk/middleware-host-header': 3.893.0
-      '@aws-sdk/middleware-location-constraint': 3.893.0
-      '@aws-sdk/middleware-logger': 3.893.0
-      '@aws-sdk/middleware-recursion-detection': 3.893.0
-      '@aws-sdk/middleware-sdk-s3': 3.899.0
-      '@aws-sdk/middleware-ssec': 3.893.0
-      '@aws-sdk/middleware-user-agent': 3.899.0
-      '@aws-sdk/region-config-resolver': 3.893.0
-      '@aws-sdk/signature-v4-multi-region': 3.899.0
-      '@aws-sdk/types': 3.893.0
-      '@aws-sdk/util-endpoints': 3.895.0
-      '@aws-sdk/util-user-agent-browser': 3.893.0
-      '@aws-sdk/util-user-agent-node': 3.899.0
-      '@aws-sdk/xml-builder': 3.894.0
-      '@smithy/config-resolver': 4.3.0
-      '@smithy/core': 3.14.0
-      '@smithy/eventstream-serde-browser': 4.2.0
-      '@smithy/eventstream-serde-config-resolver': 4.3.0
-      '@smithy/eventstream-serde-node': 4.2.0
-      '@smithy/fetch-http-handler': 5.3.0
-      '@smithy/hash-blob-browser': 4.2.0
-      '@smithy/hash-node': 4.2.0
-      '@smithy/hash-stream-node': 4.2.0
-      '@smithy/invalid-dependency': 4.2.0
-      '@smithy/md5-js': 4.2.0
-      '@smithy/middleware-content-length': 4.2.0
-      '@smithy/middleware-endpoint': 4.3.0
-      '@smithy/middleware-retry': 4.4.0
-      '@smithy/middleware-serde': 4.2.0
-      '@smithy/middleware-stack': 4.2.0
-      '@smithy/node-config-provider': 4.3.0
-      '@smithy/node-http-handler': 4.3.0
-      '@smithy/protocol-http': 5.3.0
-      '@smithy/smithy-client': 4.7.0
-      '@smithy/types': 4.6.0
-      '@smithy/url-parser': 4.2.0
-      '@smithy/util-base64': 4.2.0
-      '@smithy/util-body-length-browser': 4.2.0
-      '@smithy/util-body-length-node': 4.2.0
-      '@smithy/util-defaults-mode-browser': 4.2.0
-      '@smithy/util-defaults-mode-node': 4.2.0
-      '@smithy/util-endpoints': 3.2.0
-      '@smithy/util-middleware': 4.2.0
-      '@smithy/util-retry': 4.2.0
-      '@smithy/util-stream': 4.4.0
-      '@smithy/util-utf8': 4.2.0
-      '@smithy/util-waiter': 4.2.0
-      '@smithy/uuid': 1.1.0
-      tslib: 2.8.1
-    transitivePeerDependencies:
-      - aws-crt
-
   '@aws-sdk/client-sso@3.899.0':
     dependencies:
       '@aws-crypto/sha256-browser': 5.2.0
