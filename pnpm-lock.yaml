--- conflicted
+++ resolved
@@ -257,12 +257,9 @@
       tailwindcss:
         specifier: ^3.4.16
         version: 3.4.18(tsx@4.20.6)
-<<<<<<< HEAD
-=======
       vitest:
         specifier: ^2.1.9
         version: 2.1.9(@types/node@22.18.7)(jsdom@24.1.3)(lightningcss@1.30.1)(terser@5.44.0)
->>>>>>> f2f1978b
 
   apps/worker:
     dependencies:
@@ -1749,14 +1746,6 @@
   '@prisma/get-platform@6.16.2':
     resolution: {integrity: sha512-U/P36Uke5wS7r1+omtAgJpEB94tlT4SdlgaeTc6HVTTT93pXj7zZ+B/cZnmnvjcNPfWddgoDx8RLjmQwqGDYyA==}
 
-<<<<<<< HEAD
-  '@puppeteer/browsers@2.6.1':
-    resolution: {integrity: sha512-aBSREisdsGH890S2rQqK82qmQYU3uFpSH8wcZWHgHzl3LfzsxAKbLNiAG9mO8v1Y0UICBeClICxPJvyr0rcuxg==}
-    engines: {node: '>=18'}
-    hasBin: true
-
-=======
->>>>>>> f2f1978b
   '@radix-ui/react-compose-refs@1.1.2':
     resolution: {integrity: sha512-z4eqJvfiNnFMHIIvXP3CY57y2WJs5g2v3X0zm9mEJkrkNv4rDxu+sg9Jh8EkXyeqBkB7SOcboo9dMVqhyrACIg==}
     peerDependencies:
@@ -3419,12 +3408,6 @@
     resolution: {integrity: sha512-TLz+x/vEXm/Y7P7wn1EJFNLxYpUD4TgMosxY6fAVJUnJMbupHBOncxyWUG9OpTaH9EBD7uFI5LfEgmMOc54DsA==}
     engines: {node: '>=8'}
 
-<<<<<<< HEAD
-  devtools-protocol@0.0.1367902:
-    resolution: {integrity: sha512-XxtPuC3PGakY6PD7dG66/o8KwJ/LkH2/EKe19Dcw58w53dv4/vSQEkn/SzuyhHE2q4zPgCkxQBxus3VV4ql+Pg==}
-
-=======
->>>>>>> f2f1978b
   dezalgo@1.0.4:
     resolution: {integrity: sha512-rXSP0bf+5n0Qonsb+SVVfNfIsimO4HEtmnIpPHY8Q1UCzKlQrDMfdobr8nJOOsRgWCyMRqeSBQzmWUMq7zvVig==}
 
@@ -4799,13 +4782,6 @@
   lru-cache@5.1.1:
     resolution: {integrity: sha512-KpNARQA3Iwv+jTA0utUVVbrh+Jlrr1Fv0e56GGzAFOXN7dk/FviaDW8LHmK52DlcH4WP2n6gI8vN1aesBFgo9w==}
 
-<<<<<<< HEAD
-  lru-cache@7.18.3:
-    resolution: {integrity: sha512-jumlc0BIUrS3qJGgIkWZsyfAM7NCWiBcCDhnd+3NNM5KbBmLTgHVfWBcg6W+rLUsIpzpERPsvwUP7CckAQSOoA==}
-    engines: {node: '>=12'}
-
-=======
->>>>>>> f2f1978b
   luxon@3.7.2:
     resolution: {integrity: sha512-vtEhXh/gNjI9Yg1u4jX/0YVPMvxzHuGgCm6tC5kZyb08yjGWGnqAjGJvcXbqQR2P3MyMEFnRbpcdFS6PBcLqew==}
     engines: {node: '>=12'}
@@ -8406,24 +8382,6 @@
     dependencies:
       '@prisma/debug': 6.16.2
 
-<<<<<<< HEAD
-  '@puppeteer/browsers@2.6.1':
-    dependencies:
-      debug: 4.4.3
-      extract-zip: 2.0.1
-      progress: 2.0.3
-      proxy-agent: 6.5.0
-      semver: 7.7.2
-      tar-fs: 3.1.1
-      unbzip2-stream: 1.4.3
-      yargs: 17.7.2
-    transitivePeerDependencies:
-      - bare-buffer
-      - react-native-b4a
-      - supports-color
-
-=======
->>>>>>> f2f1978b
   '@radix-ui/react-compose-refs@1.1.2(@types/react@19.1.15)(react@19.1.1)':
     dependencies:
       react: 19.1.1
@@ -10316,11 +10274,6 @@
 
   detect-newline@3.1.0: {}
 
-<<<<<<< HEAD
-  devtools-protocol@0.0.1367902: {}
-
-=======
->>>>>>> f2f1978b
   dezalgo@1.0.4:
     dependencies:
       asap: 2.0.6
@@ -10392,11 +10345,6 @@
 
   entities@6.0.1:
     optional: true
-<<<<<<< HEAD
-
-  env-paths@2.2.1: {}
-=======
->>>>>>> f2f1978b
 
   error-ex@1.3.4:
     dependencies:
@@ -12264,11 +12212,6 @@
     dependencies:
       yallist: 3.1.1
 
-<<<<<<< HEAD
-  lru-cache@7.18.3: {}
-
-=======
->>>>>>> f2f1978b
   luxon@3.7.2: {}
 
   lz-string@1.5.0: {}
@@ -12661,11 +12604,6 @@
     dependencies:
       entities: 6.0.1
     optional: true
-<<<<<<< HEAD
-
-  parseurl@1.3.3: {}
-=======
->>>>>>> f2f1978b
 
   passport-jwt@4.0.1:
     dependencies:
@@ -14193,19 +14131,6 @@
     dependencies:
       xml-name-validator: 5.0.0
     optional: true
-<<<<<<< HEAD
-
-  wait-on@8.0.5:
-    dependencies:
-      axios: 1.12.2
-      joi: 18.0.1
-      lodash: 4.17.21
-      minimist: 1.2.8
-      rxjs: 7.8.2
-    transitivePeerDependencies:
-      - debug
-=======
->>>>>>> f2f1978b
 
   walker@1.0.8:
     dependencies:
