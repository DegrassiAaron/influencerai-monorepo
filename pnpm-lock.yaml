--- conflicted
+++ resolved
@@ -286,13 +286,8 @@
         specifier: ^5.7.2
         version: 5.9.2
       vitest:
-<<<<<<< HEAD
-        specifier: ^1.6.0
-        version: 1.6.1(@types/node@22.18.7)(jsdom@24.1.3)(lightningcss@1.30.1)(terser@5.44.0)
-=======
         specifier: ^2.1.9
         version: 2.1.9(@types/node@22.18.7)(jsdom@24.1.3)(lightningcss@1.30.1)(terser@5.44.0)
->>>>>>> f325773d
 
   packages/core-schemas:
     dependencies:
