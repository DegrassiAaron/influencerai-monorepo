--- conflicted
+++ resolved
@@ -163,10 +163,6 @@
 
   apps/web:
     dependencies:
-<<<<<<< HEAD
-      '@radix-ui/react-slot':
-        specifier: ^1.2.3
-=======
       '@radix-ui/react-avatar':
         specifier: ^1.1.1
         version: 1.1.10(@types/react-dom@19.1.9(@types/react@19.1.15))(@types/react@19.1.15)(react-dom@19.1.1(react@19.1.1))(react@19.1.1)
@@ -178,27 +174,19 @@
         version: 2.1.7(@types/react-dom@19.1.9(@types/react@19.1.15))(@types/react@19.1.15)(react-dom@19.1.1(react@19.1.1))(react@19.1.1)
       '@radix-ui/react-slot':
         specifier: ^1.1.1
->>>>>>> ec49596c
         version: 1.2.3(@types/react@19.1.15)(react@19.1.1)
       '@tanstack/react-query':
         specifier: ^5.62.8
         version: 5.90.2(react@19.1.1)
       class-variance-authority:
-<<<<<<< HEAD
-        specifier: ^0.7.1
-=======
         specifier: ^0.7.0
->>>>>>> ec49596c
         version: 0.7.1
       clsx:
         specifier: ^2.1.1
         version: 2.1.1
-<<<<<<< HEAD
-=======
       lucide-react:
         specifier: ^0.471.0
         version: 0.471.2(react@19.1.1)
->>>>>>> ec49596c
       next:
         specifier: ^15.1.4
         version: 15.5.4(react-dom@19.1.1(react@19.1.1))(react@19.1.1)
@@ -212,16 +200,11 @@
         specifier: ^19.0.0
         version: 19.1.1(react@19.1.1)
       tailwind-merge:
-<<<<<<< HEAD
-        specifier: ^3.3.1
-        version: 3.3.1
-=======
         specifier: ^2.5.4
         version: 2.6.0
       tailwindcss-animate:
         specifier: ^1.0.7
         version: 1.0.7(tailwindcss@3.4.18(tsx@4.20.6))
->>>>>>> ec49596c
       zod:
         specifier: ^3.24.1
         version: 3.25.76
@@ -1746,8 +1729,6 @@
   '@prisma/get-platform@6.16.2':
     resolution: {integrity: sha512-U/P36Uke5wS7r1+omtAgJpEB94tlT4SdlgaeTc6HVTTT93pXj7zZ+B/cZnmnvjcNPfWddgoDx8RLjmQwqGDYyA==}
 
-<<<<<<< HEAD
-=======
   '@radix-ui/primitive@1.1.3':
     resolution: {integrity: sha512-JTF99U/6XIjCBo0wqkU5sK10glYe27MRRsfwoiq5zzOEZLHU3A3KCMa5X/azekYRCJ0HlwI0crAXS/5dEHTzDg==}
 
@@ -1764,7 +1745,6 @@
       '@types/react-dom':
         optional: true
 
->>>>>>> ec49596c
   '@radix-ui/react-compose-refs@1.1.2':
     resolution: {integrity: sha512-z4eqJvfiNnFMHIIvXP3CY57y2WJs5g2v3X0zm9mEJkrkNv4rDxu+sg9Jh8EkXyeqBkB7SOcboo9dMVqhyrACIg==}
     peerDependencies:
@@ -1774,8 +1754,6 @@
       '@types/react':
         optional: true
 
-<<<<<<< HEAD
-=======
   '@radix-ui/react-context@1.1.2':
     resolution: {integrity: sha512-jCi/QKUM2r1Ju5a3J64TH2A5SpKAgh0LpknyqdQ4m6DCV0xJ2HG1xARRwNGPQfi1SLdLWZ1OJz6F4OMBBNiGJA==}
     peerDependencies:
@@ -1894,7 +1872,6 @@
       '@types/react-dom':
         optional: true
 
->>>>>>> ec49596c
   '@radix-ui/react-slot@1.2.3':
     resolution: {integrity: sha512-aeNmHnBxbi2St0au6VBVC7JXFlhLlOnvIIlePNniyUNAClzmtAUEY8/pBiK3iHjufOlwA+c20/8jngo7xcrg8A==}
     peerDependencies:
@@ -1904,8 +1881,6 @@
       '@types/react':
         optional: true
 
-<<<<<<< HEAD
-=======
   '@radix-ui/react-use-callback-ref@1.1.1':
     resolution: {integrity: sha512-FkBMwD+qbGQeMu1cOHnuGB6x4yzPjho8ap5WtbEJ26umhgqVXbhekKUQO+hZEL1vU92a3wHwdp0HAcqAUF5iDg==}
     peerDependencies:
@@ -1960,7 +1935,6 @@
       '@types/react':
         optional: true
 
->>>>>>> ec49596c
   '@rollup/rollup-android-arm-eabi@4.52.3':
     resolution: {integrity: sha512-h6cqHGZ6VdnwliFG1NXvMPTy/9PS3h8oLh7ImwR+kl+oYnQizgjxsONmmPSb2C66RksfkfIxEVtDSEcJiO0tqw==}
     cpu: [arm]
@@ -5921,10 +5895,6 @@
   symbol-tree@3.2.4:
     resolution: {integrity: sha512-9QNk5KwDF+Bvz+PyObkmSYjI5ksVUYtjW7AU22r2NKcfLJcXp96hkDWU3+XndOsUb+AQ9QhfzfCT2O+CNWT5Tw==}
 
-<<<<<<< HEAD
-  tailwind-merge@3.3.1:
-    resolution: {integrity: sha512-gBXpgUm/3rp1lMZZrM/w7D8GKqshif0zAymAhbCyIt8KMe+0v9DQ7cdYLR4FHH/cKpdTXb+A/tKKU3eolfsI+g==}
-=======
   tailwind-merge@2.6.0:
     resolution: {integrity: sha512-P+Vu1qXfzediirmHOC3xKGAYeZtPcV9g76X+xg2FD4tYgR71ewMA35Y3sCz3zhiN/dwefRpJX0yBcgwi1fXNQA==}
 
@@ -5937,7 +5907,6 @@
     resolution: {integrity: sha512-6A2rnmW5xZMdw11LYjhcI5846rt9pbLSabY5XPxo+XWdxwZaFEn47Go4NzFiHu9sNNmr/kXivP1vStfvMaK1GQ==}
     engines: {node: '>=14.0.0'}
     hasBin: true
->>>>>>> ec49596c
 
   tailwindcss@4.1.13:
     resolution: {integrity: sha512-i+zidfmTqtwquj4hMEwdjshYYgMbOrPzb9a0M3ZgNa0JMoZeFC6bxZvO8yr8ozS6ix2SDz0+mvryPeBs2TFE+w==}
@@ -8295,25 +8264,7 @@
     dependencies:
       '@prisma/debug': 6.16.2
 
-<<<<<<< HEAD
-  '@radix-ui/react-compose-refs@1.1.2(@types/react@19.1.15)(react@19.1.1)':
-    dependencies:
-      react: 19.1.1
-    optionalDependencies:
-      '@types/react': 19.1.15
-
-  '@radix-ui/react-slot@1.2.3(@types/react@19.1.15)(react@19.1.1)':
-    dependencies:
-      '@radix-ui/react-compose-refs': 1.1.2(@types/react@19.1.15)(react@19.1.1)
-      react: 19.1.1
-    optionalDependencies:
-      '@types/react': 19.1.15
-
-  '@rollup/rollup-android-arm-eabi@4.52.3':
-    optional: true
-=======
   '@radix-ui/primitive@1.1.3': {}
->>>>>>> ec49596c
 
   '@radix-ui/react-avatar@1.1.10(@types/react-dom@19.1.9(@types/react@19.1.15))(@types/react@19.1.15)(react-dom@19.1.1(react@19.1.1))(react@19.1.1)':
     dependencies:
@@ -10490,19 +10441,11 @@
       '@typescript-eslint/parser': 8.45.0(eslint@9.36.0(jiti@1.21.7))(typescript@5.9.2)
       eslint: 9.36.0(jiti@1.21.7)
       eslint-import-resolver-node: 0.3.9
-<<<<<<< HEAD
-      eslint-import-resolver-typescript: 3.10.1(eslint-plugin-import@2.32.0)(eslint@9.36.0(jiti@2.6.0))
-      eslint-plugin-import: 2.32.0(@typescript-eslint/parser@8.45.0(eslint@9.36.0(jiti@2.6.0))(typescript@5.9.2))(eslint-import-resolver-typescript@3.10.1)(eslint@9.36.0(jiti@2.6.0))
-      eslint-plugin-jsx-a11y: 6.10.2(eslint@9.36.0(jiti@2.6.0))
-      eslint-plugin-react: 7.37.5(eslint@9.36.0(jiti@2.6.0))
-      eslint-plugin-react-hooks: 5.2.0(eslint@9.36.0(jiti@2.6.0))
-=======
       eslint-import-resolver-typescript: 3.10.1(eslint-plugin-import@2.32.0)(eslint@9.36.0(jiti@1.21.7))
       eslint-plugin-import: 2.32.0(@typescript-eslint/parser@8.45.0(eslint@9.36.0(jiti@1.21.7))(typescript@5.9.2))(eslint-import-resolver-typescript@3.10.1)(eslint@9.36.0(jiti@1.21.7))
       eslint-plugin-jsx-a11y: 6.10.2(eslint@9.36.0(jiti@1.21.7))
       eslint-plugin-react: 7.37.5(eslint@9.36.0(jiti@1.21.7))
       eslint-plugin-react-hooks: 5.2.0(eslint@9.36.0(jiti@1.21.7))
->>>>>>> ec49596c
     optionalDependencies:
       typescript: 5.9.2
     transitivePeerDependencies:
@@ -10518,11 +10461,7 @@
     transitivePeerDependencies:
       - supports-color
 
-<<<<<<< HEAD
-  eslint-import-resolver-typescript@3.10.1(eslint-plugin-import@2.32.0)(eslint@9.36.0(jiti@2.6.0)):
-=======
   eslint-import-resolver-typescript@3.10.1(eslint-plugin-import@2.32.0)(eslint@9.36.0(jiti@1.21.7)):
->>>>>>> ec49596c
     dependencies:
       '@nolyfill/is-core-module': 1.0.39
       debug: 4.4.3
@@ -10533,38 +10472,22 @@
       tinyglobby: 0.2.15
       unrs-resolver: 1.11.1
     optionalDependencies:
-<<<<<<< HEAD
-      eslint-plugin-import: 2.32.0(@typescript-eslint/parser@8.45.0(eslint@9.36.0(jiti@2.6.0))(typescript@5.9.2))(eslint-import-resolver-typescript@3.10.1)(eslint@9.36.0(jiti@2.6.0))
-    transitivePeerDependencies:
-      - supports-color
-
-  eslint-module-utils@2.12.1(@typescript-eslint/parser@8.45.0(eslint@9.36.0(jiti@2.6.0))(typescript@5.9.2))(eslint-import-resolver-node@0.3.9)(eslint-import-resolver-typescript@3.10.1)(eslint@9.36.0(jiti@2.6.0)):
-=======
       eslint-plugin-import: 2.32.0(@typescript-eslint/parser@8.45.0(eslint@9.36.0(jiti@1.21.7))(typescript@5.9.2))(eslint-import-resolver-typescript@3.10.1)(eslint@9.36.0(jiti@1.21.7))
     transitivePeerDependencies:
       - supports-color
 
   eslint-module-utils@2.12.1(@typescript-eslint/parser@8.45.0(eslint@9.36.0(jiti@1.21.7))(typescript@5.9.2))(eslint-import-resolver-node@0.3.9)(eslint-import-resolver-typescript@3.10.1)(eslint@9.36.0(jiti@1.21.7)):
->>>>>>> ec49596c
     dependencies:
       debug: 3.2.7
     optionalDependencies:
       '@typescript-eslint/parser': 8.45.0(eslint@9.36.0(jiti@1.21.7))(typescript@5.9.2)
       eslint: 9.36.0(jiti@1.21.7)
       eslint-import-resolver-node: 0.3.9
-<<<<<<< HEAD
-      eslint-import-resolver-typescript: 3.10.1(eslint-plugin-import@2.32.0)(eslint@9.36.0(jiti@2.6.0))
-    transitivePeerDependencies:
-      - supports-color
-
-  eslint-plugin-import@2.32.0(@typescript-eslint/parser@8.45.0(eslint@9.36.0(jiti@2.6.0))(typescript@5.9.2))(eslint-import-resolver-typescript@3.10.1)(eslint@9.36.0(jiti@2.6.0)):
-=======
       eslint-import-resolver-typescript: 3.10.1(eslint-plugin-import@2.32.0)(eslint@9.36.0(jiti@1.21.7))
     transitivePeerDependencies:
       - supports-color
 
   eslint-plugin-import@2.32.0(@typescript-eslint/parser@8.45.0(eslint@9.36.0(jiti@1.21.7))(typescript@5.9.2))(eslint-import-resolver-typescript@3.10.1)(eslint@9.36.0(jiti@1.21.7)):
->>>>>>> ec49596c
     dependencies:
       '@rtsao/scc': 1.1.0
       array-includes: 3.1.9
@@ -10575,11 +10498,7 @@
       doctrine: 2.1.0
       eslint: 9.36.0(jiti@1.21.7)
       eslint-import-resolver-node: 0.3.9
-<<<<<<< HEAD
-      eslint-module-utils: 2.12.1(@typescript-eslint/parser@8.45.0(eslint@9.36.0(jiti@2.6.0))(typescript@5.9.2))(eslint-import-resolver-node@0.3.9)(eslint-import-resolver-typescript@3.10.1)(eslint@9.36.0(jiti@2.6.0))
-=======
       eslint-module-utils: 2.12.1(@typescript-eslint/parser@8.45.0(eslint@9.36.0(jiti@1.21.7))(typescript@5.9.2))(eslint-import-resolver-node@0.3.9)(eslint-import-resolver-typescript@3.10.1)(eslint@9.36.0(jiti@1.21.7))
->>>>>>> ec49596c
       hasown: 2.0.2
       is-core-module: 2.16.1
       is-glob: 4.0.3
@@ -13286,9 +13205,6 @@
 
   symbol-tree@3.2.4: {}
 
-<<<<<<< HEAD
-  tailwind-merge@3.3.1: {}
-=======
   tailwind-merge@2.6.0: {}
 
   tailwindcss-animate@1.0.7(tailwindcss@3.4.18(tsx@4.20.6)):
@@ -13322,7 +13238,6 @@
     transitivePeerDependencies:
       - tsx
       - yaml
->>>>>>> ec49596c
 
   tailwindcss@4.1.13: {}
 
